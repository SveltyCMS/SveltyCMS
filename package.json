{
  "name": "simplecms",
  "version": "0.0.2",
  "scripts": {
    "dev": "npm-run-all --parallel vite",
    "devv": "LAUNCH_EDITOR='code' npm-run-all --parallel vite typesafe-i18n",
    "vite": "vite dev --open ",
    "build": "vite build",
    "typesafe-i18n": "typesafe-i18n",
    "preview": "vite preview",
    "check": "svelte-kit sync && svelte-check --tsconfig ./tsconfig.json",
    "check:watch": "svelte-kit sync && svelte-check --tsconfig ./tsconfig.json --watch",
    "test": "vitest",
    "lint": "prettier --plugin-search-dir . --check . && eslint .",
    "format": "prettier --plugin-search-dir . --write ."
  },
  "devDependencies": {
    "@iconify/svelte": "^3.1.4",
    "@semantic-release/git": "^10.0.1",
    "@skeletonlabs/skeleton": "^2.1.0",
    "@skeletonlabs/tw-plugin": "^0.2.0",
    "@sveltejs/adapter-node": "^1.3.1",
    "@sveltejs/kit": "^1.25.0",
    "@tailwindcss/forms": "^0.5.6",
    "@tailwindcss/typography": "^0.5.10",
    "@types/mime-types": "^2.1.1",
<<<<<<< HEAD
    "@types/node": "^20.6.2",
=======
    "@types/node": "^20.6.1",
>>>>>>> f87be4dc
    "@types/nodemailer": "^6.4.10",
    "@typescript-eslint/eslint-plugin": "^6.7.0",
    "@typescript-eslint/parser": "^6.7.0",
    "autoprefixer": "^10.4.15",
    "eslint": "^8.49.0",
    "eslint-config-prettier": "^9.0.0",
    "eslint-plugin-prettier": "^5.0.0",
    "eslint-plugin-svelte": "^2.33.1",
    "npm-run-all": "^4.1.5",
    "postcss": "^8.4.29",
    "prettier": "^3.0.3",
    "prettier-plugin-svelte": "^3.0.3",
    "prettier-plugin-tailwindcss": "^0.5.4",
    "semantic-release": "^22.0.0",
    "sharp": "^0.32.5",
    "svelte": "^4.2.0",
    "svelte-check": "^3.5.1",
    "svelte-dnd-action": "^0.9.29",
    "sveltekit-superforms": "^1.7.0",
    "tailwindcss": "^3.3.3",
    "tslib": "^2.6.2",
    "typescript": "^5.2.2",
    "vite": "^4.4.9",
    "vite-plugin-tailwind-purgecss": "0.1.3",
    "zod": "^3.22.2"
  },
  "type": "module",
  "dependencies": {
    "@envelop/graphql-jit": "6.0.2",
    "@floating-ui/dom": "^1.5.3",
    "@graphql-yoga/common": "^3.9.1",
    "@graphql-yoga/render-graphiql": "4.0.4",
<<<<<<< HEAD
    "@lucia-auth/adapter-mongoose": "^3.0.0",
    "@lucia-auth/oauth": "^3.2.0",
    "@tanstack/svelte-table": "^8.10.0",
    "add": "^2.0.6",
=======
    "@lucia-auth/adapter-mongoose": "^2.0.0",
    "@lucia-auth/tokens": "^1.0.2",
    "@tanstack/svelte-table": "^8.9.10",
>>>>>>> f87be4dc
    "axios": "^1.5.0",
    "buffer": "^6.0.3",
    "graphql": "16.8.0",
    "graphql-yoga": "4.0.4",
    "iconify-icon": "^1.0.8",
    "lucia": "latest",
    "lucia-auth": "^1.8.0",
    "mime-types": "^2.1.35",
    "moment": "^2.29.4",
    "mongoose": "^7.5.2",
    "nodemailer": "^6.9.5",
    "pdf-thumbnail": "^1.0.6",
    "serve-static": "^1.15.0",
    "svelte-email": "^0.0.4",
    "svelte-fsm": "^1.2.0",
    "svelte-lexical": "0.3.4",
    "typesafe-i18n": "^5.26.2"
  }
}<|MERGE_RESOLUTION|>--- conflicted
+++ resolved
@@ -24,11 +24,7 @@
     "@tailwindcss/forms": "^0.5.6",
     "@tailwindcss/typography": "^0.5.10",
     "@types/mime-types": "^2.1.1",
-<<<<<<< HEAD
     "@types/node": "^20.6.2",
-=======
-    "@types/node": "^20.6.1",
->>>>>>> f87be4dc
     "@types/nodemailer": "^6.4.10",
     "@typescript-eslint/eslint-plugin": "^6.7.0",
     "@typescript-eslint/parser": "^6.7.0",
@@ -61,16 +57,9 @@
     "@floating-ui/dom": "^1.5.3",
     "@graphql-yoga/common": "^3.9.1",
     "@graphql-yoga/render-graphiql": "4.0.4",
-<<<<<<< HEAD
-    "@lucia-auth/adapter-mongoose": "^3.0.0",
-    "@lucia-auth/oauth": "^3.2.0",
-    "@tanstack/svelte-table": "^8.10.0",
-    "add": "^2.0.6",
-=======
     "@lucia-auth/adapter-mongoose": "^2.0.0",
     "@lucia-auth/tokens": "^1.0.2",
-    "@tanstack/svelte-table": "^8.9.10",
->>>>>>> f87be4dc
+    "@tanstack/svelte-table": "^8.9.9",
     "axios": "^1.5.0",
     "buffer": "^6.0.3",
     "graphql": "16.8.0",
