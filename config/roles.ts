/**
 * @file config/roles.ts
 * @description Configuration prompts for the Roles section
 */

import type { Role } from '../src/auth/types';
import { permissions } from './permissions'; // Import the permissions list

export const roles: Role[] = [
<<<<<<< HEAD
  {
    "_id": "admin",
    "name": "Developer",
    "description": "Can create, read, update, and delete content",
    "permissions": permissions.map((p) => p._id),
    "id": "admin"
  },
  {
    "_id": "administrator",
    "name": "Administrator",
    "description": "Full access to all system features",
    "permissions": [
      "config:collectionbuilder",
      "config:graphql",
      "config:imageeditor",
      "config:widgetManagement",
      "config:themeManagement",
      "config:settings",
      "config:accessManagement",
      "config:dashboard",
      "user:manage",
      "ImageArray:create",
      "ImageArray:read",
      "ImageArray:update",
      "ImageArray:delete",
      "Media:create",
      "Media:read",
      "Media:update",
      "Media:delete",
      "Menu:create",
      "Menu:read",
      "Menu:update",
      "Menu:delete",
      "Names:create",
      "Names:read",
      "Names:update",
      "Names:delete",
      "Posts:create",
      "Posts:read",
      "Posts:update",
      "Posts:delete",
      "Relation:create",
      "Relation:read",
      "Relation:update",
      "Relation:delete",
      "WidgetTest:create",
      "WidgetTest:read",
      "WidgetTest:update",
      "WidgetTest:delete"
    ],
    "groupName": "",
    "id": "administrator"
  },
  {
    "_id": "editor",
    "name": "Editor",
    "description": "Can create, read, and update content",
    "permissions": [
      "config:collectionbuilder",
      "config:graphql",
      "ImageArray:create",
      "ImageArray:update",
      "ImageArray:read"
    ],
    "id": "editor"
  },
  {
    "_id": "user",
    "name": "User",
    "description": "Can only read content",
    "permissions": [
      "config:collectionbuilder"
    ],
    "id": "user"
  }
=======
	{
		_id: 'admin',
		name: 'Administrator',
		description: 'Full access to all system features',
		isAdmin: true,
		permissions: permissions.map((p) => p._id) // has all Permissions
	},
	{
		_id: 'developer',
		name: 'Developer',
		description: 'Developer with some access',
		permissions: [] // has no Permissions by default
	},
	{
		_id: 'editor',
		name: 'Editor',
		description: 'Can create, read, and update content',
		permissions: [] // has no Permissions by default
	},
	{
		_id: 'user',
		name: 'User',
		description: 'Can only read content',
		permissions: [] // has no Permissions by default
	}
>>>>>>> 778e5c27
];
// Function to register a new role
export function registerRole(newRole: Role): void {
  const exists = roles.some((role) => role._id === newRole._id); // Use _id for consistency
  if (!exists) {
    roles.push(newRole);
  }
}

// Function to register multiple roles
export function registerRoles(newRoles: Role[]): void {
<<<<<<< HEAD
  newRoles.forEach(registerRole);
}
=======
	newRoles.forEach(registerRole);
}
>>>>>>> 778e5c27
<|MERGE_RESOLUTION|>--- conflicted
+++ resolved
@@ -7,109 +7,31 @@
 import { permissions } from './permissions'; // Import the permissions list
 
 export const roles: Role[] = [
-<<<<<<< HEAD
   {
-    "_id": "admin",
-    "name": "Developer",
-    "description": "Can create, read, update, and delete content",
-    "permissions": permissions.map((p) => p._id),
-    "id": "admin"
+    _id: 'admin',
+    name: 'Administrator',
+    description: 'Full access to all system features',
+    isAdmin: true,
+    permissions: permissions.map((p) => p._id) // has all Permissions
   },
   {
-    "_id": "administrator",
-    "name": "Administrator",
-    "description": "Full access to all system features",
-    "permissions": [
-      "config:collectionbuilder",
-      "config:graphql",
-      "config:imageeditor",
-      "config:widgetManagement",
-      "config:themeManagement",
-      "config:settings",
-      "config:accessManagement",
-      "config:dashboard",
-      "user:manage",
-      "ImageArray:create",
-      "ImageArray:read",
-      "ImageArray:update",
-      "ImageArray:delete",
-      "Media:create",
-      "Media:read",
-      "Media:update",
-      "Media:delete",
-      "Menu:create",
-      "Menu:read",
-      "Menu:update",
-      "Menu:delete",
-      "Names:create",
-      "Names:read",
-      "Names:update",
-      "Names:delete",
-      "Posts:create",
-      "Posts:read",
-      "Posts:update",
-      "Posts:delete",
-      "Relation:create",
-      "Relation:read",
-      "Relation:update",
-      "Relation:delete",
-      "WidgetTest:create",
-      "WidgetTest:read",
-      "WidgetTest:update",
-      "WidgetTest:delete"
-    ],
-    "groupName": "",
-    "id": "administrator"
+    _id: 'developer',
+    name: 'Developer',
+    description: 'Developer with some access',
+    permissions: [] // has no Permissions by default
   },
   {
-    "_id": "editor",
-    "name": "Editor",
-    "description": "Can create, read, and update content",
-    "permissions": [
-      "config:collectionbuilder",
-      "config:graphql",
-      "ImageArray:create",
-      "ImageArray:update",
-      "ImageArray:read"
-    ],
-    "id": "editor"
+    _id: 'editor',
+    name: 'Editor',
+    description: 'Can create, read, and update content',
+    permissions: [] // has no Permissions by default
   },
   {
-    "_id": "user",
-    "name": "User",
-    "description": "Can only read content",
-    "permissions": [
-      "config:collectionbuilder"
-    ],
-    "id": "user"
+    _id: 'user',
+    name: 'User',
+    description: 'Can only read content',
+    permissions: [] // has no Permissions by default
   }
-=======
-	{
-		_id: 'admin',
-		name: 'Administrator',
-		description: 'Full access to all system features',
-		isAdmin: true,
-		permissions: permissions.map((p) => p._id) // has all Permissions
-	},
-	{
-		_id: 'developer',
-		name: 'Developer',
-		description: 'Developer with some access',
-		permissions: [] // has no Permissions by default
-	},
-	{
-		_id: 'editor',
-		name: 'Editor',
-		description: 'Can create, read, and update content',
-		permissions: [] // has no Permissions by default
-	},
-	{
-		_id: 'user',
-		name: 'User',
-		description: 'Can only read content',
-		permissions: [] // has no Permissions by default
-	}
->>>>>>> 778e5c27
 ];
 // Function to register a new role
 export function registerRole(newRole: Role): void {
@@ -121,10 +43,5 @@
 
 // Function to register multiple roles
 export function registerRoles(newRoles: Role[]): void {
-<<<<<<< HEAD
   newRoles.forEach(registerRole);
-}
-=======
-	newRoles.forEach(registerRole);
-}
->>>>>>> 778e5c27
+}