--- conflicted
+++ resolved
@@ -4,7 +4,6 @@
 
 export const roles: Role[] = [
   {
-<<<<<<< HEAD
     "_id": "admin",
     "name": "Developer",
     "description": "Can create, read, update, and delete content",
@@ -12,8 +11,6 @@
     "id": "admin"
   },
   {
-=======
->>>>>>> 3c40c8ba
     "_id": "administrator",
     "name": "Administrator",
     "description": "Full access to all system features",
@@ -56,18 +53,8 @@
       "WidgetTest:update",
       "WidgetTest:delete"
     ],
-<<<<<<< HEAD
     "groupName": "",
     "id": "administrator"
-=======
-    "groupName": ""
-  },
-  {
-    "_id": "admin",
-    "name": "Developer",
-    "description": "Can create, read, update, and delete content",
-    "permissions": permissions.map((p) => p._id)
->>>>>>> 3c40c8ba
   },
   {
     "_id": "editor",
@@ -94,13 +81,13 @@
 ];
 // Function to register a new role
 export function registerRole(newRole: Role): void {
-	const exists = roles.some((role) => role._id === newRole._id); // Use _id for consistency
-	if (!exists) {
-		roles.push(newRole);
-	}
+  const exists = roles.some((role) => role._id === newRole._id); // Use _id for consistency
+  if (!exists) {
+    roles.push(newRole);
+  }
 }
 
 // Function to register multiple roles
 export function registerRoles(newRoles: Role[]): void {
-	newRoles.forEach(registerRole);
+  newRoles.forEach(registerRole);
 }
