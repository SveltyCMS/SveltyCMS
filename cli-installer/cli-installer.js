--- conflicted
+++ resolved
@@ -44,33 +44,10 @@
 };
 
 export async function main() {
-<<<<<<< HEAD
-	// --- Dynamic Version Check ---
-	try {
-		const packageJsonPath = path.resolve(process.cwd(), 'package.json');
-		const packageJson = JSON.parse(fs.readFileSync(packageJsonPath, 'utf8'));
-		const requiredVersionString = packageJson.engines.node;
-		const requiredMajorVersion = parseInt(requiredVersionString.match(/\d+/)[0], 10);
-		const currentMajorVersion = parseInt(process.version.slice(1).split('.')[0], 10);
-
-		if (currentMajorVersion < requiredMajorVersion) {
-			console.clear();
-			intro(`${pc.bgRed(pc.white(pc.bold(' SveltyCMS Environment Error ')))}`);
-			outro(`Node.js version ${requiredVersionString} is required, but you're using ${process.version}.\nPlease update Node.js and run the installer again.`);
-			process.exit(1);
-		}
-	} catch (error) {
-		outro(`Could not read or parse package.json to check Node version. Error: ${error.message}`);
-		process.exit(1);
-	}
-	// --- End of Check ---
-
-=======
 	// Clear terminal immediately as the very first action
 	console.clear();
 
 	// --- Dynamic Version Check ---
->>>>>>> 3a20ff9c
 	try {
 		const packageJsonPath = path.resolve(process.cwd(), 'package.json');
 		const packageJson = JSON.parse(fs.readFileSync(packageJsonPath, 'utf8'));
