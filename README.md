<p style="border: none; margin-bottom:0; padding-bottom: 0;" align="center">
  <img width="200" alt="SveltyCMS logo" src="https://raw.githubusercontent.com/SveltyCMS/SveltyCMS/main/static/SveltyCMS.png">
</p>

<h1 align="center"><strong>SveltyCMS - Headless CMS with Sveltekit Power</strong></h1>
<p align="center"><strong>(Still in Development — your support is appreciated!)</strong></p>

<div align="center">

[![Chat](https://img.shields.io/discord/1369537436656603188?label=chat&logo=discord&color=7289da)](https://discord.gg/qKQRB6mP)
[![License: BSL 1.1](https://img.shields.io/badge/License-BSL%201.1%20Fair%20Source-blue.svg)](LICENSE.md)
<img alt="Latest SemVer" src="https://img.shields.io/github/v/tag/SveltyCMS/SveltyCMS">
<img alt="GitHub issues" src="https://img.shields.io/github/issues/SveltyCMS/SveltyCMS">
<img alt="Bundle Size" src="https://img.shields.io/badge/Bundle-508%20KB%20Brotli-success?style=flat">

</div>

<div align="center">

[![SvelteKit](https://img.shields.io/badge/SvelteKit-V2-FF3E00?logo=svelte)](https://kit.svelte.dev)
[![TypeScript](https://img.shields.io/badge/TypeScript-5.0-3178C6?logo=typescript)](https://www.typescriptlang.org/)
[![Tailwindcss](https://img.shields.io/badge/Tailwind%20CSS-4-38B2AC)](https://tailwindcss.com/)

</div>

<p align="center">
  <a href="https://github.com/SveltyCMS/SveltyCMS/actions/workflows/github-code-scanning/codeql"><img alt="CodeQL" src="https://github.com/SveltyCMS/SveltyCMS/actions/workflows/github-code-scanning/codeql/badge.svg"></a>
  <a href="https://github.com/SveltyCMS/SveltyCMS/actions/workflows/playwright.yml"><img alt="Playwright Tests" src="https://github.com/SveltyCMS/SveltyCMS/actions/workflows/playwright.yml/badge.svg"></a>
  <a href="https://github.com/SveltyCMS/SveltyCMS/actions/workflows/auto-release.yaml"><img alt="Auto Release" src="https://github.com/SveltyCMS/SveltyCMS/actions/workflows/auto-release.yaml/badge.svg"></a>
</p>

<h2 align="center">A powerful Headless CMS with Sveltekit Power</h2>

<h3 align="center"><strong>It's lightning fast, flexible and an easy to use modern content management system to provide a headless backend</strong></h3>

This SveltyCMS headless CMS provides a powerful backend based on a modern [SvelteKit 2 / Svelte 5](https://svelte.dev) framework. Being designed to be database agnostic, we currently launch with [MongoDB](https://www.mongodb.com); SQL/Postgres support via [Drizzle ORM](https://drizzle-orm.netlify.app) is planned.

You can define Content Collections in two ways: in code or via the GUI-based collection builder. Full TypeScript support and a rich widget library make it straightforward to build custom data structures.

All widget fields support localization, validation using [Valibot](https://valibot.dev), and access control.

System localization uses [Inlang Paraglide JS](https://inlang.com/m/gerre34r/library-inlang-paraglideJs), a lightweight, type-safe i18n library. English is the default; additional languages are bundled and can be extended.

We used [tailwindcss](https://tailwindcss.com) and a [skeleton UI toolkit](https://www.skeleton.dev), so the CMS can be quickly optimized to your personal needs.

Backend data is available via REST API or [GraphQL Yoga](https://the-guild.dev/graphql/yoga-server) for fast, flexible frontends.

## ⭐ Key Features

| Feature                    | Status     | Notes                                                         |
| -------------------------- | ---------- | ------------------------------------------------------------- |
| Collection Builder         | ✅         | GUI and code-based definitions                                |
| Typed Widget System        | ✅         | Localization, validation, access control                      |
| Multi-language (Paraglide) | ✅         | Type-safe i18n out of the box                                 |
| REST API                   | ✅         | CRUD and configuration endpoints                              |
| GraphQL API (Yoga)         | ✅         | High-performance schema                                       |
| Database Resilience        | ✅         | Retries, self-healing reconnection, diagnostics, log download |
| Email Templating           | ✅         | Svelte Email + SMTP                                           |
| Roles & Permissions        | ✅         | Database-backed access control                                |
| SQL/Postgres via Drizzle   | 📅 Planned | Roadmap item                                                  |

## 🚀 Quick Start

Get up and running fast:

1. **Clone and install**

```bash
git clone https://github.com/SveltyCMS/SveltyCMS.git
cd SveltyCMS
bun install  # or npm/pnpm
```

2. **Start dev server** (guided installer auto-launches)

```bash
bun run dev  # or npm run dev / pnpm run dev
```

3. **Open the app**

- Admin: http://localhost:5173/admin
- API: http://localhost:5173/api
- GraphQL: http://localhost:5173/api/graphql

Prefer a full walkthrough? See: [./docs/getting-started.mdx](./docs/getting-started.mdx)

<p align="center">
 <img width="100%" alt="SveltyCMS Gui" src="https://raw.githubusercontent.com/SveltyCMS/SveltyCMS/main/static/docs/SveltyCMS-Demo1.png">
</p>

## 🛠️ Developer Experience (DXP)

- CLI installer auto-launches for smooth first-run setup
- Typed widgets and schema-driven collection builder
- Fast feedback loop with hot reloads and strong typing

<<<<<<< HEAD
## :rocket: Fresh Installation Guide
=======
## 🚀 Setup
>>>>>>> 4de76a3e

### Prerequisites

Before you begin, ensure you have the following installed:

- **Node.js** (v20 or higher) - [Download](https://nodejs.org/en)
- **Bun** (recommended) - [Install](https://bun.sh)
- **MongoDB** (v6 or higher) - [Download](https://www.mongodb.com/try/download/community)
- **Git** - [Download](https://git-scm.com/downloads)

### Step 1: Clone the Repository

```bash
git clone https://github.com/SveltyCMS/SveltyCMS.git
cd SveltyCMS
```

### Step 2: Install Dependencies

We recommend using **Bun** for the best performance:

```bash
# Install Bun if you haven't already
curl -fsSL https://bun.sh/install | bash

# Install all dependencies
bun install
```

<details>
<summary>Alternative: Using npm or pnpm</summary>

```bash
# Using npm
npm install

# Using pnpm
npm install -g pnpm
pnpm install
```

</details>

### Step 3: Start MongoDB

Ensure MongoDB is running on your system:

```bash
# On Linux/macOS
sudo systemctl start mongod

# On macOS with Homebrew
brew services start mongodb-community

# On Windows
net start MongoDB
```

Verify MongoDB is running:

```bash
mongosh --eval "db.version()"
```

### Step 4: Run SveltyCMS

SveltyCMS uses a smart launcher that automatically detects if setup is needed:

```bash
# Smart launcher - automatically runs setup wizard or CMS
bun dev
```

**First Time Setup:**

- The launcher detects no configuration exists
- Automatically opens setup wizard at `http://localhost:5174`
- Guide you through:
  - Database configuration
  - Admin account creation
  - Email settings (optional)
  - Security configuration

**After Setup:**

- Run `bun dev` again
- Launcher detects valid configuration
- Automatically starts CMS at `http://localhost:5173`

**Manual Control:**

```bash
# Force setup wizard (useful for testing)
bun dev:setup

# Force CMS (skip validation)
bun dev:cms
```

### Quick Start Commands

```bash
# Smart launcher (auto-detects setup need)
bun dev

# Force setup wizard
bun dev:setup

# Force CMS
bun dev:cms

# Build for production
bun build

# Build all apps
bun build:all

# Run documentation site
bun nx run docs:dev

# Run all tests
bun nx run-many --target=test --all

# Lint all projects
bun nx run-many --target=lint --all
```

### Monorepo Structure

SveltyCMS uses NX monorepo with the following apps:

```
apps/
├── cms/              # Main CMS application
├── setup-wizard/     # Initial setup wizard
├── docs/             # Documentation site
├── shared-config/    # Shared configuration
├── shared-utils/     # Shared utilities
└── shared-theme/     # Shared theme
```

### Common Issues & Solutions

**Issue: MongoDB connection failed**

```bash
# Solution: Check if MongoDB is running
sudo systemctl status mongod

# Or start MongoDB
sudo systemctl start mongod
```

**Issue: Port already in use**

```bash
# Solution: Kill the process using the port
# For port 5173 (CMS)
lsof -ti:5173 | xargs kill -9

# For port 5174 (Setup Wizard)
lsof -ti:5174 | xargs kill -9
```

**Issue: Dependency scan errors**

```bash
# Solution: Clear caches and reinstall
rm -rf node_modules/.vite
rm -rf apps/cms/.svelte-kit
rm -rf apps/setup-wizard/.svelte-kit
bun install
```

**Issue: Build fails**

```bash
# Solution: Clear NX cache and rebuild
bun nx reset
bun install
bun nx run cms:build
```

### Environment Configuration

After running the setup wizard, your configuration will be saved in:

- `config/private.ts` - Database and security settings
- `config/roles.ts` - User roles and permissions

You can manually edit these files if needed.

### Next Steps

After installation:

1. Log in to the CMS at `http://localhost:5173`
2. Create your first collection
3. Add content
4. Access via REST API or GraphQL at `/api/graphql`

<<<<<<< HEAD
For detailed documentation, see our [Documentation](docs/) folder.
=======
- Development server runs on `localhost:5173`
- Preview server runs on `localhost:4173`
>>>>>>> 4de76a3e

## 🔒 Authentication & Security

We want to keep your data Private and Secure.

Our extensive Authentication allows us to stay flexible for the future and adapt to changing security needs.

You can log in with email/password or Google OAuth. Role- and field-based access control lets you define precisely who can view, edit, or delete content. Sensitive data is masked in logs; admin-only endpoints protect operational features.

## 🎨 Easy Theme Adaptions to your needs

If you require a different look, use the [skeleton theme generator](https://www.skeleton.dev/docs/generator) and modify the `SveltyCMSTheme.ts` to your needs

## 🌍 Great System Localization i18n infrastructure

<table>
<tr>
<td>

We use [Paraglide JS](https://inlang.com/m/gerre34r/library-inlang-paraglideJs), the best i18n library together with [inlang](https://inlang.com/) ecosystem for first class System Translations with full typescript support.

Our System Translations are available at: [inlang](https://inlang.com/editor/github.com/SveltyCMS/SveltyCMS) and can easily be extended.

If a language has not yet been defined, reach out to us, so that you can help extend the System Localization.

</td>
<td>

[![inlang status badge](https://badge.inlang.com/?url=github.com/SveltyCMS/SveltyCMS)](https://fink.inlang.com/github.com/SveltyCMS/SveltyCMS?ref=badge)

</td>
</tr>
</table>

## 📋 Easily create Data Collections

Great Experience to designing user-friendly and intuitive interfaces for managing content.
Full Typescript support to display all available widgets, options to create fully custom data structures.

## 📧 Flexible Email Templating System

Build and send emails using [Svelty Email](https://svelte-email.vercel.app/) and TypeScript.

## 📦 Optimized Bundle Size

SveltyCMS is built with modern optimization techniques resulting in a **compact bundle** compared to traditional CMS platforms:

<div align="center">

| CMS Platform    | Bundle Size (gzipped) | Bundle Size (Brotli) | Technology Stack   |
| --------------- | --------------------- | -------------------- | ------------------ |
| **SveltyCMS**   | **604 KB**            | **508 KB** ⚡        | SvelteKit 5 + Vite |
| WordPress Admin | ~800 KB               | ~675 KB              | jQuery + PHP       |
| Drupal Admin    | ~1.1 MB               | ~930 KB              | jQuery + Drupal    |

</div>

**What this means:**

- ✅ **Smaller downloads** = Faster initial load
- ✅ **Lower bandwidth costs** = Savings at scale
- ✅ **Better mobile experience** = Works well on slower connections
- ✅ **Brotli compression** = Automatically served by modern servers

## 📚 Documentation

Comprehensive documentation is available to help you get started:

- 📖 **[Documentation](./docs/)** — Guides, API reference, and architecture
- 🎯 **[Getting Started](./docs/getting-started.mdx)** — Quick start guide
- 🏗️ **Architecture: Database Resilience** — [./docs/architecture/database-resilience.mdx](./docs/architecture/database-resilience.mdx)
- 🤝 **[Contributing Guide](./CONTRIBUTING.md)** — How to contribute

## 🔌 Quick API Examples

**REST** (fetch 5 posts):

```bash
curl -H "Authorization: Bearer <token>" \
  "http://localhost:5173/api/collections/posts?limit=5"
```

**GraphQL** (posts with author):

```graphql
query {
	posts(limit: 5) {
		id
		title
		slug
		author {
			name
		}
	}
}
```

## 📜 License: Fair Source (BSL 1.1)

SveltyCMS is licensed under the [Business Source License 1.1 (BSL 1.1)](LICENSE.md) — Fair Source software that balances openness with sustainability.

### What this means:

- ✅ **Free for individuals & small businesses** — Use, modify, and deploy in production if your organization's total finances are under $1,000,000 USD
- 💼 **Paid license for larger organizations** — Commercial license required if total finances exceed $1M USD
- 🔓 **Future open source** — Automatically converts to MIT License on the "Change Date" specified in the license file
- 🤝 **Open collaboration** — Source code is publicly available; contributions welcome

### Who needs a paid license?

If your organization's **Total Finances** (revenue, funding, assets) exceed $1,000,000 USD, you must purchase a commercial license to use SveltyCMS in production.

### Commercial licensing inquiries:

📧 **Email:** info@sveltycms.com

For more details, see the full [LICENSE](LICENSE) file.

## ❓ Need help?

Contact us if you're struggling with installation or other issues:

- 💬 [GitHub Discussions](https://github.com/SveltyCMS/SveltyCMS/discussions)
- 💬 [Discord Server](https://discord.gg/qKQRB6mP)
- 🔧 [Report Issues](https://github.com/SveltyCMS/SveltyCMS/issues)
- 📖 [Documentation](./docs/)
- 📧 Email: support@sveltycms.com

## 🚀 Semantic Versioning

For detailed information on our Git workflow, branching strategy, and commit conventions, see our [Git Workflow & Automated Releases guide](docs/git-workflows.mdx).

We use [semantic versioning](https://semver.org/) to manage our releases. This means that our version numbers follow a specific format: `MAJOR.MINOR.PATCH`.

- `MAJOR` version changes when we make incompatible API changes
- `MINOR` version changes when we add functionality in a backwards-compatible manner
- `PATCH` version changes when we make backwards-compatible bug fixes

When submitting pull requests, please make sure your commit messages follow the [Conventional Commits](https://www.conventionalcommits.org/en/v1.0.0/) specification. This will help us automatically generate changelogs and release notes.

Please also read our [Code of Conduct](https://github.com/SveltyCMS/SveltyCMS/blob/main/CODE-OF-CONDUCT.md) before submitting Pull Requests.

If your PR makes a change that should be noted in one or more packages' changelogs, generate a changeset by running `pnpm changeset` and following the prompts. Changesets that add features should be `minor` and those that fix bugs should be `patch`.

Run the tests with `pnpm test` and lint the project with `pnpm lint` and `pnpm check`.

Please prefix changeset messages with `feat:`, `fix:`, or `chore:`.

Thank you for helping us maintain a consistent and predictable release process! ❤️

## 🤝 Contributing

We welcome all kinds of contributions! Please see our [CONTRIBUTING.md](./CONTRIBUTING.md) for details on how to get started.

## � Sponsoring

If you find our project useful and would like to support its development, you can become a sponsor! Your sponsorship will help us cover the costs of maintaining the project and allow us to dedicate more time to its development.

There are several ways you can sponsor us:

- [Become a GitHub sponsor](https://github.com/sponsors/Rar9)
- [Donate via PayPal](https://www.paypal.com/donate/?hosted_button_id=5VA28AG6MW2H2)

Thank you for your support! 🙏

## 👏 Thanks

To all our contributors — without you, SveltyCMS would never have been possible.

## ⭐ Give us a star

If you like what we're doing, give us a `star` and share our `SveltyCMS` project with others!

---

<p align="center">
<img width="100%" alt="SveltyCMS Builder" src="https://raw.githubusercontent.com/SveltyCMS/SveltyCMS/main/static/docs/SveltyCMS-Demo2.png">
<img width="100%" alt="SveltyCMS User" src="https://raw.githubusercontent.com/SveltyCMS/SveltyCMS/main/static/docs/SveltyCMS-Demo3.png">
</p><|MERGE_RESOLUTION|>--- conflicted
+++ resolved
@@ -95,218 +95,114 @@
 - Typed widgets and schema-driven collection builder
 - Fast feedback loop with hot reloads and strong typing
 
-<<<<<<< HEAD
-## :rocket: Fresh Installation Guide
-=======
 ## 🚀 Setup
->>>>>>> 4de76a3e
-
-### Prerequisites
-
-Before you begin, ensure you have the following installed:
-
-- **Node.js** (v20 or higher) - [Download](https://nodejs.org/en)
-- **Bun** (recommended) - [Install](https://bun.sh)
-- **MongoDB** (v6 or higher) - [Download](https://www.mongodb.com/try/download/community)
-- **Git** - [Download](https://git-scm.com/downloads)
-
-### Step 1: Clone the Repository
+
+### Clone the repository
+
+To clone our [repository](https://github.com/SveltyCMS/SveltyCMS.git) you need to be able to use [Git](https://git-scm.com/downloads).
 
 ```bash
 git clone https://github.com/SveltyCMS/SveltyCMS.git
 cd SveltyCMS
 ```
 
-### Step 2: Install Dependencies
-
-We recommend using **Bun** for the best performance:
-
-```bash
-# Install Bun if you haven't already
+### Install all dependencies
+
+Install STABLE [Node.js](https://nodejs.org/en) to get started. Then choose your preferred package manager:
+
+<details open>
+<summary><b>npm</b></summary>
+
+```bash
+# Install all dependencies
+npm install
+
+# Development (CLI installer launches automatically if needed)
+npm run dev
+
+# Manual CLI Installer (optional)
+npm run installer
+
+# Build for production
+npm run build
+
+# Preview production build
+npm run preview
+```
+
+</details>
+
+<details>
+<summary><b>pnpm</b></summary>
+
+```bash
+# Install pnpm if you haven't already
+npm install -g pnpm
+
+# Install all dependencies
+pnpm install
+
+# Development (CLI installer launches automatically if needed)
+pnpm run dev
+
+# Manual CLI Installer (optional)
+pnpm run installer
+
+# Build for production
+pnpm run build
+
+# Preview production build
+pnpm run preview
+```
+
+</details>
+
+<details>
+<summary><b>bun</b></summary>
+
+```bash
+# Install bun if you haven't already
 curl -fsSL https://bun.sh/install | bash
 
 # Install all dependencies
 bun install
-```
-
-<details>
-<summary>Alternative: Using npm or pnpm</summary>
-
-```bash
-# Using npm
-npm install
-
-# Using pnpm
-npm install -g pnpm
-pnpm install
+
+# Development (CLI installer launches automatically if needed)
+bun run dev
+
+# Manual CLI Installer (optional)
+bun run installer
+
+# Build for production
+bun run build
+
+# Preview production build
+bun run preview
 ```
 
 </details>
 
-### Step 3: Start MongoDB
-
-Ensure MongoDB is running on your system:
-
-```bash
-# On Linux/macOS
-sudo systemctl start mongod
-
-# On macOS with Homebrew
-brew services start mongodb-community
-
-# On Windows
-net start MongoDB
-```
-
-Verify MongoDB is running:
-
-```bash
-mongosh --eval "db.version()"
-```
-
-### Step 4: Run SveltyCMS
-
-SveltyCMS uses a smart launcher that automatically detects if setup is needed:
-
-```bash
-# Smart launcher - automatically runs setup wizard or CMS
-bun dev
-```
-
-**First Time Setup:**
-
-- The launcher detects no configuration exists
-- Automatically opens setup wizard at `http://localhost:5174`
-- Guide you through:
-  - Database configuration
-  - Admin account creation
-  - Email settings (optional)
-  - Security configuration
-
-**After Setup:**
-
-- Run `bun dev` again
-- Launcher detects valid configuration
-- Automatically starts CMS at `http://localhost:5173`
-
-**Manual Control:**
-
-```bash
-# Force setup wizard (useful for testing)
-bun dev:setup
-
-# Force CMS (skip validation)
-bun dev:cms
-```
-
-### Quick Start Commands
-
-```bash
-# Smart launcher (auto-detects setup need)
-bun dev
-
-# Force setup wizard
-bun dev:setup
-
-# Force CMS
-bun dev:cms
-
-# Build for production
-bun build
-
-# Build all apps
-bun build:all
-
-# Run documentation site
-bun nx run docs:dev
-
-# Run all tests
-bun nx run-many --target=test --all
-
-# Lint all projects
-bun nx run-many --target=lint --all
-```
-
-### Monorepo Structure
-
-SveltyCMS uses NX monorepo with the following apps:
-
-```
-apps/
-├── cms/              # Main CMS application
-├── setup-wizard/     # Initial setup wizard
-├── docs/             # Documentation site
-├── shared-config/    # Shared configuration
-├── shared-utils/     # Shared utilities
-└── shared-theme/     # Shared theme
-```
-
-### Common Issues & Solutions
-
-**Issue: MongoDB connection failed**
-
-```bash
-# Solution: Check if MongoDB is running
-sudo systemctl status mongod
-
-# Or start MongoDB
-sudo systemctl start mongod
-```
-
-**Issue: Port already in use**
-
-```bash
-# Solution: Kill the process using the port
-# For port 5173 (CMS)
-lsof -ti:5173 | xargs kill -9
-
-# For port 5174 (Setup Wizard)
-lsof -ti:5174 | xargs kill -9
-```
-
-**Issue: Dependency scan errors**
-
-```bash
-# Solution: Clear caches and reinstall
-rm -rf node_modules/.vite
-rm -rf apps/cms/.svelte-kit
-rm -rf apps/setup-wizard/.svelte-kit
-bun install
-```
-
-**Issue: Build fails**
-
-```bash
-# Solution: Clear NX cache and rebuild
-bun nx reset
-bun install
-bun nx run cms:build
-```
-
-### Environment Configuration
-
-After running the setup wizard, your configuration will be saved in:
-
-- `config/private.ts` - Database and security settings
-- `config/roles.ts` - User roles and permissions
-
-You can manually edit these files if needed.
-
-### Next Steps
-
-After installation:
-
-1. Log in to the CMS at `http://localhost:5173`
-2. Create your first collection
-3. Add content
-4. Access via REST API or GraphQL at `/api/graphql`
-
-<<<<<<< HEAD
-For detailed documentation, see our [Documentation](docs/) folder.
-=======
+### Setup Wizard (auto)
+
+When starting the dev server without configuration, the guided installer launches automatically:
+
+- Smart detection via `vite.config.ts`
+- Database configuration: MongoDB (SQL/Postgres planned via Drizzle ORM)
+- Admin account setup, secrets/keys generation
+- Optional SMTP and Google OAuth configuration
+
+Start with:
+
+```bash
+bun run dev  # or npm run dev / pnpm run dev
+```
+
+### Development and Production
+
+See our `package.json` for more information about development, build, preview, format, lint & testing commands.
+
 - Development server runs on `localhost:5173`
 - Preview server runs on `localhost:4173`
->>>>>>> 4de76a3e
 
 ## 🔒 Authentication & Security
 
