---
path: 'docs/api/Widget_API.mdx'
title: 'Widget Management API'
description: 'Complete API reference for managing widgets in SveltyCMS including installation, activation, and dependency management.'
order: 6
icon: 'mdi:puzzle'
author: 'admin'
created: '2025-10-05'
updated: '2025-10-05'
tags:
  - 'api'
  - 'widgets'
  - 'plugins'
  - 'extensions'
---

# Widget Management API

## Overview

The Widget API provides comprehensive endpoints for managing widgets (plugins/extensions) in SveltyCMS. Widgets extend functionality and can be core (built-in) or custom (user-installed).

**Base Path:** `/api/widgets`

## Authentication

All widget endpoints require authentication:

```http
Cookie: session=your-session-id
```

**Permissions Required:** `api:widgets` for all endpoints

## Widget Architecture

SveltyCMS uses a 3-pillar widget architecture:

<<<<<<< HEAD
1. **Definition (index.ts)** - Widget metadata, validation schema, and configuration
2. **Input (Input.svelte)** - Edit/creation interface component
3. **Display (Display.svelte)** - Read-only display component

**Widget Types:**

- `core` - Built-in widgets in `/src/widgets/core/`
- `custom` - User-created widgets in `/src/widgets/custom/`
- `marketplace` - Runtime-installed widgets (planned feature)
=======
1. **Core Widgets** - Built-in, essential functionality
2. **Widget Functions** - Registry of all widget capabilities
>>>>>>> 869b1d9e

---

## Endpoints

### 1. List Widgets

Retrieves comprehensive information about all available widgets.

#### Request

```http

```

**Query Parameters:**

- `tenantId` (string, optional) - Filter by tenant (multi-tenant mode)
- `category` (string, optional) - Filter by widget category
- `status` (string, optional) - Filter by status (`active`, `inactive`, `core`)

**Headers:**

```http
Cookie: session=your-session-id
```

**Permissions Required:** `api:widgets`

#### Response

**Success (200):**

```json
{
	"success": true,
	"widgets": {
		"widgetFunction": {
			"name": "widgetFunction",
			"version": "1.0.0",
			"category": "core",
			"status": "active",
			"isCore": true,
			"dependencies": [],
			"metadata": {
				"author": "SveltyCMS",
				"license": "MIT",
				"icon": "mdi:puzzle"
			}
		},
		"mediaUpload": {
			"name": "mediaUpload",
			"version": "1.2.0",
			"description": "Media file upload widget",
			"category": "media",
			"status": "active",
			"isCore": true,
			"metadata": {
				"author": "SveltyCMS",
				"license": "MIT",
				"icon": "mdi:upload"
			}
		}
	},
	"summary": {
		"total": 25,
		"active": 18,
		"inactive": 5,
		"core": 15
	},
	"tenantId": "default-tenant",
	"processingTime": "45ms"
}
```

**Error Responses:**

```json
// 401 Unauthorized
{
  "success": false,
  "message": "Unauthorized"
}

// 403 Forbidden
{
  "success": false,
  "message": "Insufficient permissions"
}
```

---

### 2. Install Widget

⚠️ **Status: Planned Feature** - Currently returns mock response. Full marketplace integration is under development.

Installs a widget from the marketplace.

#### Request

```http
POST /api/widgets/install
```

**Headers:**

```http
Cookie: session=your-session-id
Content-Type: application/json
```

**Body:**

```json
{
	"widgetId": "custom-widget-123",
	"tenantId": "tenant-xyz"
}
```

**Permissions Required:** `api:widgets`

#### Response

**Success (200):**

```json
	"success": true,
	"widgetId": "custom-widget-123",
	"tenantId": "tenant-xyz",
	"installedAt": "2025-10-05T14:30:00Z",
	"message": "Widget installed successfully"
}
```

**Note:** This endpoint currently provides a mock implementation. The actual installation logic is planned for future development.

**Error Responses:**

```json
// 400 Bad Request - Missing widget ID
{
<<<<<<< HEAD
  "error": "Widget ID is required"
}

// 401 Unauthorized
{
  "error": "Unauthorized"
=======
  "success": false,
>>>>>>> 869b1d9e
}

// 403 Forbidden
{
  "error": "Insufficient permissions"
}

// 500 Internal Server Error
{
  "error": "Failed to install widget: <error message>"
}
```

---

### 3. Uninstall Widget

Uninstalls a previously installed widget.

#### Request

```http
POST /api/widgets/uninstall
```

**Headers:**

```http
Cookie: session=your-session-id
Content-Type: application/json
```

**Body:**

```json
{
	"tenantId": "tenant-xyz",
	"force": false
}
```

**Parameters:**

- `widgetName` (string, required) - Name of widget to uninstall
- `tenantId` (string, optional) - Tenant ID (defaults to user's tenant)
- `force` (boolean, optional) - Force uninstall even with dependencies

**Permissions Required:** `api:widgets`

#### Response

**Success (200):**

```json
	"success": true,
	"widgetName": "custom-widget",
	"tenantId": "tenant-xyz",
	"uninstalledAt": "2025-10-05T14:30:00Z",
	"message": "Widget uninstalled successfully"
}
```

**Error Responses:**

```json
// 400 Bad Request - Missing widget name
{
  "message": "Widget name is required"
}

// 400 Bad Request - Has dependencies
{
  "success": false,
  "message": "Cannot uninstall: Other widgets depend on this widget",
  "dependents": ["widget1", "widget2"]
}

// 409 Conflict - Core widget
  "success": false,
  "message": "Cannot uninstall core widget"
}
```

---

### 4. Activate Widget

Activates an installed but inactive widget.

#### Request

```http
POST /api/widgets/activate
```

**Headers:**

```http
Cookie: session=your-session-id
Content-Type: application/json
```

**Body:**

```json
	"widgetName": "custom-widget",
	"tenantId": "tenant-xyz"
}
```

**Permissions Required:** `api:widgets`

#### Response

**Success (200):**

```json
{
	"success": true,
	"widgetName": "custom-widget",
	"status": "active",
	"message": "Widget activated successfully"
}
```

---

### 5. Deactivate Widget

Deactivates an active widget without uninstalling it.

#### Request

```http
POST /api/widgets/deactivate

**Headers:**

{
	"tenantId": "tenant-xyz"
}
```

**Permissions Required:** `api:widgets`

#### Response

**Success (200):**

```json
{
	"success": true,
	"widgetName": "custom-widget",
	"status": "inactive",
	"message": "Widget deactivated successfully"
}
```

---

### 5. Validate Widget

Validates a widget's integrity and compatibility.

#### Request

```http
POST /api/widgets/validate
```

**Headers:**

```http
Cookie: session=your-session-id
Content-Type: application/json
```

**Body:**

```json
{
	"widgetName": "custom-widget",
	"tenantId": "tenant-xyz"
}
```

**Permissions Required:** `api:widgets`

#### Response

**Success (200):**

```json
{
	"success": true,
	"valid": true,
	"checks": {
		"fileIntegrity": "passed",
		"dependencies": "passed",
		"compatibility": "passed",
		"permissions": "passed"
	},
	"message": "Widget validation successful"
}
```

**Validation Failure (200 with warnings):**

```json
{
	"success": true,
	"valid": false,
	"checks": {
		"fileIntegrity": "passed",
		"dependencies": "failed",
		"compatibility": "warning",
		"permissions": "passed"
	},
	"errors": ["Missing dependency: widgetFunction v2.0.0"],
	"warnings": ["Newer version available: 1.3.0"]
}
```

---

### 6. Sync Widgets

Synchronizes widget registry with filesystem.

#### Request

```http
POST /api/widgets/sync
```

**Headers:**

```http
Cookie: session=your-session-id
Content-Type: application/json
```

**Body:**

```json
{
	"tenantId": "tenant-xyz",
	"force": false
}
```

**Permissions Required:** `api:widgets`

#### Response

**Success (200):**

```json
{
	"success": true,
	"syncedAt": "2025-10-05T14:30:00Z",
	"changes": {
		"added": 2,
		"removed": 1,
		"updated": 3
	},
	"message": "Widget registry synchronized"
}
```

---

### 7. Get Required Widgets

Retrieves widgets currently used by collections (cannot be deactivated).

#### Request

```http
GET /api/widgets/required
```

**Headers:**

```http
Cookie: session=your-session-id
```

**Permissions Required:** Not required (uses locals)

#### Response

**Success (200):**

```json
{
	"requiredWidgets": ["String", "RichText", "Media", "Relation"],
	"collectionsAnalyzed": 5,
	"tenantId": "default-tenant"
}
```

---

### 8. Get Active Widgets

Retrieves currently active widgets with 3-pillar architecture metadata.

#### Request

```http
GET /api/widgets/active
```

**Query Parameters:**

- `refresh` (boolean, optional) - Force cache refresh (`?refresh=true`)

**Headers:**

```http
Cookie: session=your-session-id
```

**Permissions Required:** Not required (uses locals)

#### Response

**Success (200):**

```json
{
	"widgets": [
		{
			"name": "String",
			"isCore": true,
			"icon": "mdi:text",
			"description": "Single-line text input widget",
			"inputComponentPath": "/src/widgets/core/string/Input.svelte",
			"displayComponentPath": "/src/widgets/core/string/Display.svelte",
			"dependencies": []
		}
	],
	"tenantId": "default-tenant"
}
```

---

## Widget Lifecycle

1. **Installation** - Download and install widget files
2. **Validation** - Check integrity, dependencies, compatibility
3. **Registration** - Add to widget registry
4. **Activation** - Enable widget functionality
5. **Usage** - Widget is active and functional
6. **Deactivation** - Disable without removing
7. **Uninstallation** - Remove widget completely

---

## Widget Dependencies

Widgets can depend on other widgets:

```json
{
	"name": "imageGallery",
	"dependencies": ["widgetFunction", "mediaUpload"],
	"dependents": ["portfolioWidget"]
}
```

**Dependency Rules:**

- Cannot uninstall widget if others depend on it
- Dependencies must be installed before dependent
- Circular dependencies are not allowed

---

## Database-Agnostic Implementation

The Widget API uses permission-based authorization (no direct DB queries):

```typescript
// Permission check only - no database operations
const hasPermission = hasPermissionWithRoles(user, 'api:widgets', roles);
```

Widget data is stored in:

- **File System** - Widget code and assets
- **Widget Store** - Runtime registry (Svelte store)
- **Configuration** - Settings and metadata

---

## Multi-Tenancy Support

When multi-tenant mode is enabled:

- Each tenant has isolated widget installations
- Core widgets are shared across tenants
- Custom widgets are tenant-specific
- Widget settings are tenant-scoped

**Tenant-Scoped Installation:**

```http
POST /api/widgets/install
Content-Type: application/json

{
  "widgetId": "custom-widget",
  "tenantId": "tenant-abc"
}
```

---

## Widget Categories

Widgets are organized by category:

- **Core** - Essential system widgets
- **Media** - Media management widgets
- **Content** - Content creation/editing widgets
- **User** - User management widgets
- **Analytics** - Analytics and reporting widgets
- **Integration** - Third-party integrations
- **Custom** - User-created widgets

---

## Security Considerations

### Access Control

- Only users with `api:widgets` permission can manage widgets
- Widget installation requires admin rights
- Tenant isolation in multi-tenant mode

### Widget Validation

- Code signing verification
- Dependency validation
- Permission declaration
- Sandbox execution (planned)

### Widget Sources

- Official marketplace (verified)
- Third-party marketplace (community)
- Local installation (custom)

---

## Widget Development

### Widget Structure (3-Pillar Architecture)

```
my-widget/
├── index.ts          # Widget definition, validation schema, metadata
├── Input.svelte      # Edit/creation interface
├── Display.svelte    # Read-only display component
└── types.ts          # TypeScript types (optional)
```

### Widget Definition (index.ts)

```typescript
import { createWidget } from '@src/widgets/factory';
import { object, string } from 'valibot';
import * as m from '@src/paraglide/messages';

const validationSchema = object({
	value: string()
});

const MyWidget = createWidget({
	Name: 'MyWidget',
	Icon: 'mdi:puzzle',
	Description: m.widget_mywidget_description(),
	inputComponentPath: '/src/widgets/custom/mywidget/Input.svelte',
	displayComponentPath: '/src/widgets/custom/mywidget/Display.svelte',
	validationSchema,
	defaults: { placeholder: 'Enter value' },
	GuiSchema: {
		/* ... */
	},
	aggregations: {
		/* ... */
	},
	GraphqlSchema: () => ({ typeID: 'String', graphql: '' })
});

export default MyWidget;
```

---

## Testing

### JavaScript Example

```javascript
// List all widgets
const response = await fetch('/api/widgets/list', {
	credentials: 'include'
});
const { widgets, summary } = await response.json();

// Install widget
const installResponse = await fetch('/api/widgets/install', {
	method: 'POST',
	credentials: 'include',
	headers: { 'Content-Type': 'application/json' },
	body: JSON.stringify({
		widgetId: 'custom-widget-123',
		tenantId: 'my-tenant'
	})
});

// Activate widget
await fetch('/api/widgets/activate', {
	method: 'POST',
	credentials: 'include',
	headers: { 'Content-Type': 'application/json' },
	body: JSON.stringify({
		widgetName: 'custom-widget'
	})
});
```

---

## Related Documentation

- [Widget Architecture](/docs/dev-guide/widget-system-architecture)
- [Widget Development Guide](/docs/widgets/development)
- [Core Widgets Reference](/docs/widgets/core/)
- [Custom Widget Examples](/docs/widgets/examples)

---

## Implementation Details

For implementation details, see:

- `src/routes/api/widgets/list/+server.ts` - List widgets
- `src/routes/api/widgets/install/+server.ts` - Install endpoint
- `src/routes/api/widgets/uninstall/+server.ts` - Uninstall endpoint
- `src/stores/widgetStore.svelte.ts` - Widget registry store
- `src/databases/auth/permissions.ts` - Permission checking<|MERGE_RESOLUTION|>--- conflicted
+++ resolved
@@ -36,20 +36,8 @@
 
 SveltyCMS uses a 3-pillar widget architecture:
 
-<<<<<<< HEAD
-1. **Definition (index.ts)** - Widget metadata, validation schema, and configuration
-2. **Input (Input.svelte)** - Edit/creation interface component
-3. **Display (Display.svelte)** - Read-only display component
-
-**Widget Types:**
-
-- `core` - Built-in widgets in `/src/widgets/core/`
-- `custom` - User-created widgets in `/src/widgets/custom/`
-- `marketplace` - Runtime-installed widgets (planned feature)
-=======
 1. **Core Widgets** - Built-in, essential functionality
 2. **Widget Functions** - Registry of all widget capabilities
->>>>>>> 869b1d9e
 
 ---
 
@@ -145,8 +133,6 @@
 
 ### 2. Install Widget
 
-⚠️ **Status: Planned Feature** - Currently returns mock response. Full marketplace integration is under development.
-
 Installs a widget from the marketplace.
 
 #### Request
@@ -167,7 +153,11 @@
 ```json
 {
 	"widgetId": "custom-widget-123",
-	"tenantId": "tenant-xyz"
+	"tenantId": "tenant-xyz",
+	"version": "1.0.0",
+	"config": {
+		"option1": "value1"
+	}
 }
 ```
 
@@ -186,33 +176,24 @@
 }
 ```
 
-**Note:** This endpoint currently provides a mock implementation. The actual installation logic is planned for future development.
-
 **Error Responses:**
 
 ```json
 // 400 Bad Request - Missing widget ID
 {
-<<<<<<< HEAD
-  "error": "Widget ID is required"
-}
-
-// 401 Unauthorized
-{
-  "error": "Unauthorized"
-=======
   "success": false,
->>>>>>> 869b1d9e
-}
-
-// 403 Forbidden
-{
-  "error": "Insufficient permissions"
+}
+
+// 409 Conflict - Already installed
+{
+  "success": false,
+  "message": "Widget already installed"
 }
 
 // 500 Internal Server Error
 {
-  "error": "Failed to install widget: <error message>"
+  "success": false,
+  "message": "Failed to install widget: Installation error"
 }
 ```
 
@@ -363,7 +344,56 @@
 
 ---
 
-### 5. Validate Widget
+### 6. Get Widget Status
+
+Retrieves the current status of a specific widget.
+
+#### Request
+
+```http
+GET /api/widgets/status/[widgetName]
+```
+
+**Path Parameters:**
+
+- `widgetName` (string) - The widget name
+
+**Query Parameters:**
+
+- `tenantId` (string, optional) - Tenant ID
+
+**Headers:**
+
+```http
+Cookie: session=your-session-id
+```
+
+**Permissions Required:** `api:widgets`
+
+#### Response
+
+**Success (200):**
+
+```json
+{
+	"success": true,
+	"widget": {
+		"name": "mediaUpload",
+		"version": "1.2.0",
+		"status": "active",
+		"isCore": true,
+		"dependencies": ["widgetFunction"],
+		"dependents": ["imageGallery", "fileManager"],
+		"installedAt": "2025-01-01T00:00:00Z",
+		"activatedAt": "2025-01-01T00:00:00Z",
+		"lastUpdated": "2025-10-05T14:30:00Z"
+	}
+}
+```
+
+---
+
+### 7. Validate Widget
 
 Validates a widget's integrity and compatibility.
 
@@ -428,7 +458,7 @@
 
 ---
 
-### 6. Sync Widgets
+### 8. Sync Widgets
 
 Synchronizes widget registry with filesystem.
 
@@ -475,9 +505,9 @@
 
 ---
 
-### 7. Get Required Widgets
-
-Retrieves widgets currently used by collections (cannot be deactivated).
+### 9. Get Required Widgets
+
+Retrieves a list of required (core) widgets that cannot be disabled.
 
 #### Request
 
@@ -491,25 +521,25 @@
 Cookie: session=your-session-id
 ```
 
-**Permissions Required:** Not required (uses locals)
-
-#### Response
-
-**Success (200):**
-
-```json
-{
-	"requiredWidgets": ["String", "RichText", "Media", "Relation"],
-	"collectionsAnalyzed": 5,
-	"tenantId": "default-tenant"
-}
-```
-
----
-
-### 8. Get Active Widgets
-
-Retrieves currently active widgets with 3-pillar architecture metadata.
+**Permissions Required:** `api:widgets`
+
+#### Response
+
+**Success (200):**
+
+```json
+{
+	"success": true,
+	"required": ["widgetFunction", "authentication", "userManagement", "systemSettings"],
+	"count": 4
+}
+```
+
+---
+
+### 10. Get Active Widgets
+
+Retrieves only currently active widgets.
 
 #### Request
 
@@ -519,33 +549,25 @@
 
 **Query Parameters:**
 
-- `refresh` (boolean, optional) - Force cache refresh (`?refresh=true`)
-
-**Headers:**
-
-```http
-Cookie: session=your-session-id
-```
-
-**Permissions Required:** Not required (uses locals)
-
-#### Response
-
-**Success (200):**
-
-```json
-{
-	"widgets": [
-		{
-			"name": "String",
-			"isCore": true,
-			"icon": "mdi:text",
-			"description": "Single-line text input widget",
-			"inputComponentPath": "/src/widgets/core/string/Input.svelte",
-			"displayComponentPath": "/src/widgets/core/string/Display.svelte",
-			"dependencies": []
-		}
-	],
+- `tenantId` (string, optional) - Filter by tenant
+
+**Headers:**
+
+```http
+Cookie: session=your-session-id
+```
+
+**Permissions Required:** `api:widgets`
+
+#### Response
+
+**Success (200):**
+
+```json
+{
+	"success": true,
+	"activeWidgets": ["widgetFunction", "mediaUpload", "userManagement", "collectionBuilder"],
+	"count": 4,
 	"tenantId": "default-tenant"
 }
 ```
@@ -663,45 +685,32 @@
 
 ## Widget Development
 
-### Widget Structure (3-Pillar Architecture)
+### Widget Structure
 
 ```
 my-widget/
-├── index.ts          # Widget definition, validation schema, metadata
-├── Input.svelte      # Edit/creation interface
-├── Display.svelte    # Read-only display component
-└── types.ts          # TypeScript types (optional)
-```
-
-### Widget Definition (index.ts)
-
-```typescript
-import { createWidget } from '@src/widgets/factory';
-import { object, string } from 'valibot';
-import * as m from '@src/paraglide/messages';
-
-const validationSchema = object({
-	value: string()
-});
-
-const MyWidget = createWidget({
-	Name: 'MyWidget',
-	Icon: 'mdi:puzzle',
-	Description: m.widget_mywidget_description(),
-	inputComponentPath: '/src/widgets/custom/mywidget/Input.svelte',
-	displayComponentPath: '/src/widgets/custom/mywidget/Display.svelte',
-	validationSchema,
-	defaults: { placeholder: 'Enter value' },
-	GuiSchema: {
-		/* ... */
-	},
-	aggregations: {
-		/* ... */
-	},
-	GraphqlSchema: () => ({ typeID: 'String', graphql: '' })
-});
-
-export default MyWidget;
+├── index.ts          # Main entry point
+├── widget.json       # Metadata and configuration
+├── Component.svelte  # UI component
+├── api/              # API endpoints
+└── assets/           # Static assets
+```
+
+### Widget Metadata (widget.json)
+
+```json
+{
+	"name": "myWidget",
+	"version": "1.0.0",
+	"description": "My custom widget",
+	"author": "Developer Name",
+	"license": "MIT",
+	"category": "custom",
+	"dependencies": ["widgetFunction"],
+	"permissions": ["media:write", "content:read"],
+	"icon": "mdi:puzzle",
+	"homepage": "https://example.com"
+}
 ```
 
 ---
