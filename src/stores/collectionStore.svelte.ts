--- conflicted
+++ resolved
@@ -13,18 +13,6 @@
 import type { Schema } from '@src/content/types';
 import type { ContentStructureNode } from '../databases/dbInterface';
 
-<<<<<<< HEAD
-// Define UUID-based collection interface
-interface UUIDCollection extends Schema {
-  _id: string; // MongoDB UUID
-  name: string;
-  path: string;
-  icon?: string;
-
-}
-
-=======
->>>>>>> cbc91ac6
 // Define types
 type ModeType = 'view' | 'edit' | 'create' | 'delete' | 'modify' | 'media';
 
@@ -52,13 +40,8 @@
 // Keep existing stores
 export const collectionsLoading = store<boolean>(false);
 export const collectionsError = store<string | null>(null);
-<<<<<<< HEAD
-export const unAssigned = store<UUIDCollection>({} as UUIDCollection);
-export const collection = store<Schema | null>(null);
-=======
 export const unAssigned = store<Schema>({} as Schema);
 export const collection = store<Schema | null>({} as Schema);
->>>>>>> cbc91ac6
 export const collectionValue = store<Record<string, unknown>>({});
 export const mode = store<ModeType>('view');
 export const modifyEntry = store<(status?: keyof typeof statusMap) => Promise<void>>(() => Promise.resolve());
