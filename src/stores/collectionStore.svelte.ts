--- conflicted
+++ resolved
@@ -31,16 +31,9 @@
 	testing: 'testing'
 } as const;
 
-<<<<<<< HEAD
 // Create reactive stores 
 export const collections = $state<{ [uuid: string]: Schema }>({});
 export const collectionsById = $state<Map<string, Schema>>(new Map());
-=======
-// Create reactive stores
-export const collections = store<{ [uuid: string]: Schema }>({});
-export const collectionsById = store<Map<string, Schema>>(new Map());
-export const currentCollectionId = store<string | null>(null);
->>>>>>> a1db44dd
 
 // Keep existing stores
 let collectionState = $state<Schema | null>({} as Schema);
@@ -101,7 +94,6 @@
 	}
 };
 
-<<<<<<< HEAD
 // Reactive calculations 
 const totalCollections = $derived(Object.keys(collections).length);
 const hasSelectedEntries = $derived(selectedEntries.length > 0);
@@ -116,12 +108,6 @@
 export function getCurrentCollectionName() {
 	return currentCollectionName;
 }
-=======
-// Reactive calculations
-export const totalCollections = store(() => Object.keys(collections.value).length);
-export const hasSelectedEntries = store(() => selectedEntries.value.length > 0);
-export const currentCollectionName = store(() => collection.value?.name);
->>>>>>> a1db44dd
 
 // Entry management
 export const entryActions = {
