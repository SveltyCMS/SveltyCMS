/**
 * @file src/stores/widgetStore.svelte.ts
 * @description Centralized widget store that syncs database state to memory
 * Handles core widgets (always enabled) and custom widgets (optional)
 *
<<<<<<< HEAD
 * ### Features:
 * Tenant-aware widget management
 * Dependency resolution between widgets
 * Runtime discovery of marketplace widgets
 * Performance-optimized synchronous accessors
 * System health integration
 * Cache invalidation on widget state changes
 * 3-pillar architecture support with component path metadata
 * TypeScript types for strong typing
 * Server-side initialization support to prevent "Widgets
 *
 */
// import { writable, derived, get } from 'svelte/store';
import type { Widget, WidgetModule, WidgetFunction, WidgetType } from '@widgets/types';
=======
 * @enhancements
 * - Helper functions (isWidgetActive, etc.) now use `get(widgetStore)`
 *   for synchronous, non-reactive access, which is more performant.
 * - Runtime widget discovery for marketplace widgets (zero-downtime installation)
 * - Cache integration: Auto-invalidates collection caches when widget status changes
 * - System state integration: Reports widget health to main system monitor
 */
import { writable, derived, get } from 'svelte/store';
import type { Widget, WidgetModule, WidgetFunction } from '@widgets/types';
>>>>>>> 869b1d9e
import type { DatabaseAdapter } from '@src/databases/dbInterface';
import type { Schema } from '@src/content/types';
import { logger } from '@utils/logger';

<<<<<<< HEAD
// Server-only imports - lazy loaded to prevent client-side bundling
// Moved inside functions to ensure they are not even defined in client bundle

// System state integration
import { updateServiceHealth } from '@src/stores/system';

export type WidgetStatus = 'active' | 'inactive';
=======
// ✅ ENTERPRISE ENHANCEMENT: Runtime widget discovery
import fs from 'fs/promises';
import path from 'path';

// ✅ ENTERPRISE ENHANCEMENT: Cache integration
import { cacheService } from '@src/databases/CacheService';

// ✅ ENTERPRISE ENHANCEMENT: System state integration
import { updateServiceHealth } from '@src/stores/system';

export type WidgetStatus = 'active' | 'inactive';
export type WidgetType = 'core' | 'custom' | 'marketplace'; // ✅ Added marketplace type
>>>>>>> 869b1d9e

interface WidgetStoreState {
	widgets: Record<string, Widget>;
	widgetFunctions: Record<string, WidgetFunction>;
	activeWidgets: string[]; // Widget names that are currently active
	coreWidgets: string[]; // Widget names that are core (always enabled)
	customWidgets: string[]; // Widget names that are custom (optional)
<<<<<<< HEAD
	marketplaceWidgets: string[]; // Widget names from marketplace (runtime-installed)
=======
	marketplaceWidgets: string[]; // ✅ Widget names from marketplace (runtime-installed)
>>>>>>> 869b1d9e
	dependencyMap: Record<string, string[]>; // Maps widgets to their dependencies
	isLoaded: boolean;
	isLoading: boolean;
	tenantId?: string; // Current tenant context
<<<<<<< HEAD
	lastHealthCheck?: number; // Last time widget health was validated
	healthStatus: 'healthy' | 'unhealthy' | 'initializing'; // Overall widget system health
=======
	lastHealthCheck?: number; // ✅ Last time widget health was validated
	healthStatus: 'healthy' | 'unhealthy' | 'initializing'; // ✅ Overall widget system health
>>>>>>> 869b1d9e
}

// Create the main store
const initialState: WidgetStoreState = {
	widgets: {},
	widgetFunctions: {},
	activeWidgets: [],
	coreWidgets: [],
	customWidgets: [],
<<<<<<< HEAD
	marketplaceWidgets: [],
=======
	marketplaceWidgets: [], // ✅ Empty by default, populated at runtime
>>>>>>> 869b1d9e
	dependencyMap: {},
	isLoaded: false,
	isLoading: false,
	lastHealthCheck: undefined,
<<<<<<< HEAD
	healthStatus: 'initializing'
=======
	healthStatus: 'initializing' // ✅ Start as initializing
>>>>>>> 869b1d9e
};

// --- State using Svelte 5 Runes ---
const _widgetState = $state<WidgetStoreState>(initialState);

// Derived state (using getters for direct access, or $derived for reactive dependencies)
// Note: In Svelte 5, we can just access the state directly.
// These exports are for backward compatibility with $derived store usage if needed,
// but ideally components should access _widgetState directly via getters.

// Helper to create a store that is compatible with both Svelte 5 runes and legacy Svelte stores
function createCompatibleStore<T>(getter: () => T) {
	return {
		get value() {
			return getter();
		},
		subscribe(run: (value: T) => void) {
			// Run immediately
			run(getter());
			// For now, we don't support reactive updates for legacy subscribers in this shim
			// because we are moving to runes. Components should use the .value getter in $derived.
			// If reactivity is strictly needed for legacy components, we would need to implement
			// a subscription system linked to the $state, but for get() usage this is sufficient.
			return () => {};
		}
	};
}

<<<<<<< HEAD
export const widgets = createCompatibleStore(() => _widgetState.widgets);
export const widgetFunctions = createCompatibleStore(() => _widgetState.widgetFunctions);
export const activeWidgets = createCompatibleStore(() => _widgetState.activeWidgets);
export const coreWidgets = createCompatibleStore(() => _widgetState.coreWidgets);
export const customWidgets = createCompatibleStore(() => _widgetState.customWidgets);
export const marketplaceWidgets = createCompatibleStore(() => _widgetState.marketplaceWidgets);
export const dependencyMap = createCompatibleStore(() => _widgetState.dependencyMap);
export const isLoaded = createCompatibleStore(() => _widgetState.isLoaded);
export const isLoading = createCompatibleStore(() => _widgetState.isLoading);
export const widgetHealthStatus = createCompatibleStore(() => _widgetState.healthStatus);

// Helper to expose the raw state for legacy subscribers (if any)
// For full Svelte 5 adoption, components should import `widgetState` (getter)
export function getWidgetState() {
	return _widgetState;
}

// --- PERFORMANCE ENHANCEMENT: Synchronous Helper Functions ---
// Direct access to rune state

export function getWidget(name: string): Widget | undefined {
	return _widgetState.widgets[name];
}

export function getWidgetFunction(name: string): WidgetFunction | undefined {
	return _widgetState.widgetFunctions[name];
}

export function isWidgetActive(name: string): boolean {
	return _widgetState.activeWidgets.includes(name);
}

export function isWidgetCore(name: string): boolean {
	return _widgetState.coreWidgets.includes(name);
}

export function isWidgetCustom(name: string): boolean {
	return _widgetState.customWidgets.includes(name);
}

// Check if widget is from marketplace
export function isWidgetMarketplace(name: string): boolean {
	return _widgetState.marketplaceWidgets.includes(name);
}

export function getWidgetDependencies(name: string): string[] {
	return _widgetState.dependencyMap[name] || [];
=======
// Derived stores for easy Svelte component access
export const widgets = derived(widgetStore, ($store) => $store.widgets);
export const widgetFunctions = derived(widgetStore, ($store) => $store.widgetFunctions);
export const activeWidgets = derived(widgetStore, ($store) => $store.activeWidgets);
export const coreWidgets = derived(widgetStore, ($store) => $store.coreWidgets);
export const customWidgets = derived(widgetStore, ($store) => $store.customWidgets);
export const marketplaceWidgets = derived(widgetStore, ($store) => $store.marketplaceWidgets); // ✅ New
export const dependencyMap = derived(widgetStore, ($store) => $store.dependencyMap);
export const isLoaded = derived(widgetStore, ($store) => $store.isLoaded);
export const isLoading = derived(widgetStore, ($store) => $store.isLoading);
export const widgetHealthStatus = derived(widgetStore, ($store) => $store.healthStatus); // ✅ New

// --- PERFORMANCE ENHANCEMENT: Synchronous Helper Functions ---
// Use `get(widgetStore)` for immediate, non-reactive checks.
// This avoids the overhead of `subscribe/unsubscribe` for simple logic.

export function getWidget(name: string): Widget | undefined {
	return get(widgetStore).widgets[name];
}

export function getWidgetFunction(name: string): WidgetFunction | undefined {
	return get(widgetStore).widgetFunctions[name];
}

export function isWidgetActive(name: string): boolean {
	return get(widgetStore).activeWidgets.includes(name);
}

export function isWidgetCore(name: string): boolean {
	return get(widgetStore).coreWidgets.includes(name);
}

export function isWidgetCustom(name: string): boolean {
	return get(widgetStore).customWidgets.includes(name);
}

// ✅ ENTERPRISE ENHANCEMENT: Check if widget is from marketplace
export function isWidgetMarketplace(name: string): boolean {
	return get(widgetStore).marketplaceWidgets.includes(name);
}

export function getWidgetDependencies(name: string): string[] {
	return get(widgetStore).dependencyMap[name] || [];
>>>>>>> 869b1d9e
}

export function canDisableWidget(name: string): boolean {
	// Core widgets cannot be disabled
	if (isWidgetCore(name)) return false;

	// Check if any other widgets depend on this one
<<<<<<< HEAD
	const deps = _widgetState.dependencyMap;
=======
	const deps = get(widgetStore).dependencyMap;
>>>>>>> 869b1d9e
	const dependents = Object.entries(deps)
		.filter(([, depList]) => depList.includes(name))
		.map(([widgetName]) => widgetName);

	// If any dependents are active, this widget cannot be disabled
	return !dependents.some((dependent) => isWidgetActive(dependent));
}

export function isWidgetAvailable(name: string): boolean {
	return !!getWidgetFunction(name) && isWidgetActive(name);
}
// --- END PERFORMANCE ENHANCEMENT ---

// Main store actions
export const widgetStoreActions = {
	// Initialize widgets from file system with tenant context
	// Allows server-side initialization without API calls when dbAdapter is provided
	// Prevents the "Widgets Not Ready" race condition
	async initializeWidgets(tenantId?: string, dbAdapter?: DatabaseAdapter | null): Promise<void> {
		_widgetState.isLoading = true;
		_widgetState.tenantId = tenantId;

		try {
			logger.trace('Initializing widgets from file system...', { tenantId, serverSide: !!dbAdapter });

			// Load widget modules from both core and custom directories
			const coreModules = import.meta.glob<WidgetModule>('../widgets/core/*/index.ts', {
				eager: true
			});
			const customModules = import.meta.glob<WidgetModule>('../widgets/custom/*/index.ts', {
				eager: true
			});

			const newWidgetFunctions: Record<string, WidgetFunction> = {};
			const newCoreWidgets: string[] = [];
			const newCustomWidgets: string[] = [];
			const newDependencyMap: Record<string, string[]> = {};

			// Process core widgets (always enabled by default)
			for (const [path, module] of Object.entries(coreModules)) {
				const processedWidget = this.processWidgetModule(path, module, 'core');
				if (processedWidget) {
					const { name, widgetFn, dependencies } = processedWidget;
					newWidgetFunctions[name] = widgetFn;
					newCoreWidgets.push(name);
					if (dependencies.length > 0) {
						newDependencyMap[name] = dependencies;
					}
				}
			}

			// Process custom widgets (optional)
			for (const [path, module] of Object.entries(customModules)) {
				const processedWidget = this.processWidgetModule(path, module, 'custom');
				if (processedWidget) {
					const { name, widgetFn, dependencies } = processedWidget;
					newWidgetFunctions[name] = widgetFn;
					newCustomWidgets.push(name);
					if (dependencies.length > 0) {
						newDependencyMap[name] = dependencies;
					}
				}
			}

			// ✅ ENTERPRISE ENHANCEMENT: Load marketplace widgets (runtime discovery)
			const newMarketplaceWidgets: string[] = [];
			if (typeof window === 'undefined') {
				// Server-side only: Use Node.js fs API to discover runtime-installed widgets
				const marketplaceDir = path.resolve(process.cwd(), 'src/widgets/marketplace');
				try {
					const widgetFolders = await fs.readdir(marketplaceDir, { withFileTypes: true });
					logger.debug(`[widgetStore] Scanning marketplace directory: ${marketplaceDir}`);

					for (const folder of widgetFolders) {
						if (folder.isDirectory()) {
							const indexPath = path.join(marketplaceDir, folder.name, 'index.ts');
							try {
								// Dynamically import the runtime-discovered widget
								// @vite-ignore tells Vite to skip this dynamic import at build time
								const module = (await import(/* @vite-ignore */ indexPath)) as WidgetModule;
								const processedWidget = this.processWidgetModule(indexPath, module, 'marketplace');

								if (processedWidget) {
									const { name, widgetFn, dependencies } = processedWidget;
									newWidgetFunctions[name] = widgetFn;
									newMarketplaceWidgets.push(name);
									if (dependencies.length > 0) {
										newDependencyMap[name] = dependencies;
									}
									logger.info(`✅ Loaded marketplace widget: ${name}`);
								}
							} catch (err) {
								logger.warn(`Failed to load marketplace widget ${folder.name}:`, err);
							}
						}
					}

					if (newMarketplaceWidgets.length > 0) {
						logger.info(`📦 Discovered ${newMarketplaceWidgets.length} marketplace widgets: ${newMarketplaceWidgets.join(', ')}`);
					}
				} catch (e) {
					if ((e as NodeJS.ErrnoException).code === 'ENOENT') {
						logger.debug('[widgetStore] Marketplace directory does not exist yet (this is normal)');
					} else {
						logger.warn('[widgetStore] Error scanning marketplace directory:', e);
					}
				}
			}

			// Load active widgets from database (tenant-aware)
			const activeWidgetNames = await loadActiveWidgetsFromDatabase(tenantId, dbAdapter);

			// Normalize widget names from database to match file system (folder names are lowercase/camelCase)
			// Database might have "Input" but folder is "input", "RemoteVideo" → "remoteVideo"
			const normalizedActiveWidgets = activeWidgetNames.map((name) => {
				// Try exact match first
				if (newWidgetFunctions[name]) {
					return name;
				}
				// Try camelCase (Input → input, RemoteVideo → remoteVideo)
				const camelCase = name.charAt(0).toLowerCase() + name.slice(1);
				if (newWidgetFunctions[camelCase]) {
					return camelCase;
				}
				// Try full lowercase as fallback
				const lowerCase = name.toLowerCase();
				if (newWidgetFunctions[lowerCase]) {
					return lowerCase;
				}
				// Return original if no match found (will be filtered out below)
				logger.warn(`[widgetStore] Widget from database not found in file system: ${name}`);
				return name;
			});

			// Use database as source of truth for active widgets
			// If database query failed or returned empty (server-side), don't default to core-only
			let uniqueActiveWidgets: string[];
			if (normalizedActiveWidgets.length === 0 && typeof window === 'undefined') {
				// Server-side and no database result: use empty array (will be populated client-side)
				logger.debug('[widgetStore] Server-side initialization - no active widgets loaded yet');
				uniqueActiveWidgets = [];
			} else {
				// Client-side or database returned results: use database as source of truth
				// Remove duplicates and filter out widgets that don't exist in file system
				uniqueActiveWidgets = normalizedActiveWidgets
					.filter((name, index, self) => self.indexOf(name) === index) // Remove duplicates
					.filter((name) => newWidgetFunctions[name]); // Only include widgets that exist
				logger.debug('[widgetStore] Active widgets from database (normalized)', {
					count: uniqueActiveWidgets.length,
					widgets: uniqueActiveWidgets,
					original: activeWidgetNames
				});
			}

			//  Load marketplace widgets (runtime discovery)
			const newMarketplaceWidgets: string[] = [];
			if (typeof window === 'undefined') {
				// Server-side only: Use Node.js fs API to discover runtime-installed widgets
				const fs = await (await import('node:fs/promises')).default;
				const path = await (await import('node:path')).default;
				const marketplaceDir = path.resolve(process.cwd(), 'src/widgets/marketplace');
				try {
					const widgetFolders = await fs.readdir(marketplaceDir, { withFileTypes: true });
					logger.debug(`[widgetStore] Scanning marketplace directory: ${marketplaceDir}`);

					for (const folder of widgetFolders) {
						if (folder.isDirectory()) {
							const indexPath = path.join(marketplaceDir, folder.name, 'index.ts');
							try {
								// Dynamically import the runtime-discovered widget
								// @vite-ignore tells Vite to skip this dynamic import at build time
								const module = (await import(/* @vite-ignore */ indexPath)) as WidgetModule;
								const processedWidget = this.processWidgetModule(indexPath, module, 'marketplace');

								if (processedWidget) {
									const { name, widgetFn, dependencies } = processedWidget;
									newWidgetFunctions[name] = widgetFn;
									newMarketplaceWidgets.push(name);
									if (dependencies.length > 0) {
										newDependencyMap[name] = dependencies;
									}
									logger.info(`✅ Loaded marketplace widget: ${name}`);
								}
							} catch (err) {
								logger.warn(`Failed to load marketplace widget ${folder.name}:`, err);
							}
						}
					}

					if (newMarketplaceWidgets.length > 0) {
						logger.info(`📦 Discovered ${newMarketplaceWidgets.length} marketplace widgets: ${newMarketplaceWidgets.join(', ')}`);
					}
				} catch (e) {
					if ((e as NodeJS.ErrnoException).code === 'ENOENT') {
						logger.debug('[widgetStore] Marketplace directory does not exist yet (this is normal)');
					} else {
						logger.warn('[widgetStore] Error scanning marketplace directory:', e);
					}
				}
			}

			// Create widget instances
			const newWidgets: Record<string, Widget> = {};
			for (const [name, widgetFn] of Object.entries(newWidgetFunctions)) {
				newWidgets[name] = widgetFn({});
			}

<<<<<<< HEAD
			// Health validation skipped in widgetStore - done server-side via API
			// This prevents importing server-only modules (ContentManager, dbAdapter) into client code
			const healthStatus: 'healthy' | 'unhealthy' | 'initializing' = 'initializing';

			// Health validation skipped in widgetStore - done server-side via API
			// This prevents importing server-only modules (ContentManager, dbAdapter) into client code
			// const healthStatus: 'healthy' | 'unhealthy' | 'initializing' = 'initializing'; // Removed duplicate

			// Batch update state
			_widgetState.widgets = newWidgets;
			_widgetState.widgetFunctions = newWidgetFunctions;
			_widgetState.activeWidgets = uniqueActiveWidgets;
			_widgetState.coreWidgets = newCoreWidgets;
			_widgetState.customWidgets = newCustomWidgets;
			_widgetState.marketplaceWidgets = newMarketplaceWidgets;
			_widgetState.dependencyMap = newDependencyMap;
			_widgetState.isLoaded = true;
			_widgetState.isLoading = false;
			_widgetState.tenantId = tenantId;
			_widgetState.lastHealthCheck = Date.now();
			_widgetState.healthStatus = healthStatus;

			//  Report widget health to system state
			if (typeof window === 'undefined') {
				// Server-side only
				updateServiceHealth('widgets', 'healthy', 'All required widgets available');
				logger.info('✅ Widget health check passed');
			}

			logger.info(`${Object.keys(newWidgetFunctions).length} widgets initialized successfully`, {
				// tenantId,
				// core: newCoreWidgets.length,
				// custom: newCustomWidgets.length,
				// marketplace: newMarketplaceWidgets.length,
				// active: uniqueActiveWidgets.length,
				// health: healthStatus
=======
			// ✅ ENTERPRISE ENHANCEMENT: Validate widget health
			const { validateCollections } = await import('./collectionWidgetAnalyzer.svelte');
			let allSchemas: Schema[] = [];
			try {
				const contentManager = await import('@root/src/content/ContentManager').then((m) => m.contentManager);
				const schemasObj = contentManager.getCollections();
				allSchemas = Object.values(schemasObj) as Schema[];
			} catch (e) {
				logger.warn('[widgetStore] Unable to load collection schemas for validation (non-critical):', e);
			}
			const validation = validateCollections(allSchemas, uniqueActiveWidgets);

			const healthStatus: 'healthy' | 'unhealthy' | 'initializing' =
				validation.invalid.length > 0 ? 'unhealthy' : validation.valid.length > 0 ? 'healthy' : 'initializing';

			widgetStore.update((state) => ({
				...state,
				widgets: newWidgets,
				widgetFunctions: newWidgetFunctions,
				activeWidgets: uniqueActiveWidgets,
				coreWidgets: newCoreWidgets,
				customWidgets: newCustomWidgets,
				marketplaceWidgets: newMarketplaceWidgets, // ✅ Added
				dependencyMap: newDependencyMap,
				isLoaded: true,
				isLoading: false,
				tenantId,
				lastHealthCheck: Date.now(), // ✅ Added
				healthStatus // ✅ Added
			}));

			// ✅ ENTERPRISE ENHANCEMENT: Report widget health to system state
			if (typeof window === 'undefined') {
				// Server-side only
				if (healthStatus === 'unhealthy') {
					const missingWidgets = validation.invalid.map((v) => v.collectionName).join(', ');
					updateServiceHealth('widgets', 'unhealthy', `Missing required widgets for collections: ${missingWidgets}`);
					logger.warn(`⚠️ Widget health check FAILED: ${validation.invalid.length} collections have missing widgets`);
				} else {
					updateServiceHealth('widgets', 'healthy', 'All required widgets available');
					logger.info('✅ Widget health check passed');
				}
			}

			logger.info(`\x1b[34m${Object.keys(newWidgetFunctions).length}\x1b[0m widgets initialized successfully`, {
				tenantId,
				core: newCoreWidgets.length,
				custom: newCustomWidgets.length,
				marketplace: newMarketplaceWidgets.length, // ✅ Added
				active: uniqueActiveWidgets.length,
				health: healthStatus // ✅ Added
>>>>>>> 869b1d9e
			});
		} catch (error) {
			logger.error('Failed to initialize widgets:', error);
			_widgetState.isLoading = false;
			throw error;
		}
	},

	// Helper method to process widget modules
	processWidgetModule(
		path: string,
		module: WidgetModule,
		type: WidgetType
	): {
		name: string;
		widgetFn: WidgetFunction;
		dependencies: string[];
	} | null {
		try {
			const name = path.split('/').at(-2);
			if (!name) {
				logger.warn(`Skipping widget module: ${path} - Unable to extract widget name`);
				return null;
			}

			if (typeof module.default !== 'function') {
				logger.warn(`Skipping widget module: ${path} - No valid widget function found`);
				return null;
			}

			const originalFn = module.default;
			const widgetName = originalFn.Name || name;
			// IMPORTANT: Use folder name as-is for widget identifier (e.g., 'seo', 'richText', 'mediaUpload')
			// This ensures consistency between filesystem, database, and runtime
			// Display name (widgetName) is for UI purposes only

			// Extract dependencies from widget metadata
			const dependencies = originalFn.__dependencies || [];

			// Extract component paths for 3-pillar architecture
			const inputComponentPath = originalFn.__inputComponentPath || '';
			const displayComponentPath = originalFn.__displayComponentPath || '';

			const widgetFn: WidgetFunction = Object.assign((config: Record<string, unknown>) => originalFn(config), {
				Name: widgetName,
				GuiSchema: originalFn.GuiSchema,
				GraphqlSchema: originalFn.GraphqlSchema,
				Icon: originalFn.Icon,
				Description: originalFn.Description,
				aggregations: originalFn.aggregations,
				__widgetType: type,
				__dependencies: dependencies,
				__inputComponentPath: inputComponentPath,
				__displayComponentPath: displayComponentPath,
				componentPath: inputComponentPath // Add this for Fields.svelte compatibility
			});

			return {
				name: name, // Use folder name as-is (e.g., 'seo', not 'Seo')
				widgetFn,
				dependencies
			};
		} catch (error) {
			logger.error(`Failed to process widget module ${path}:`, error);
			return null;
		}
	},

	// Update widget status (active/inactive) with dependency checking
	async updateWidgetStatus(widgetName: string, status: WidgetStatus, tenantId?: string): Promise<void> {
		// Prevent disabling core widgets
		if (status === 'inactive' && isWidgetCore(widgetName)) {
			throw new Error(`Cannot disable core widget: ${widgetName}`);
		}

		// Check if widget can be disabled (no active dependents)
		if (status === 'inactive' && !canDisableWidget(widgetName)) {
			throw new Error(`Cannot disable widget ${widgetName}: other widgets depend on it`);
		}

		// Check dependencies when activating a widget
		if (status === 'active') {
			const dependencies = getWidgetDependencies(widgetName);
			const inactiveDeps = dependencies.filter((dep) => !isWidgetActive(dep));
			if (inactiveDeps.length > 0) {
				throw new Error(`Cannot activate widget ${widgetName}: missing dependencies: ${inactiveDeps.join(', ')}`);
			}
		}

		try {
			// Update database first
			await updateWidgetStatusInDatabase(widgetName, status === 'active', tenantId);

			// Update store
			const newActiveWidgets = [..._widgetState.activeWidgets];
			const isCurrentlyActive = newActiveWidgets.includes(widgetName);

			if (status === 'active' && !isCurrentlyActive) {
				newActiveWidgets.push(widgetName);
			} else if (status === 'inactive' && isCurrentlyActive) {
				const index = newActiveWidgets.indexOf(widgetName);
				newActiveWidgets.splice(index, 1);
			}

			_widgetState.activeWidgets = newActiveWidgets;

			// Cache invalidation
			// Widget state changed, so ALL collection-related caches are now invalid
			// Only perform direct cache invalidation on server side
			if (typeof window === 'undefined') {
				logger.info(`[WidgetState] Widget '${widgetName}' status changed to '${status}', clearing collection caches.`);

				try {
					// Clear collection-related caches
					// Use variable to bypass static analysis by vite-plugin-sveltekit-guard
					const cacheServicePath = '@src/databases/CacheService';
					const { cacheService } = await import(/* @vite-ignore */ cacheServicePath);
					await cacheService.clearByPattern('query:collections:*');
					await cacheService.clearByPattern('static:page:*'); // Page layouts depend on collections
					await cacheService.clearByPattern('api:widgets:*'); // Active/required widgets API cache
					await cacheService.clearByPattern('api:*:/api/admin/users*'); // Admin UI may show widget data
					logger.debug('[WidgetState] Cache invalidation complete');
				} catch (cacheError) {
					logger.warn('[WidgetState] Cache clearing failed (non-critical):', cacheError);
				}
			}

			// Health validation skipped - done server-side via API to avoid importing server-only modules
			// Widget status change is saved to database, health check happens on next API call

			// ✅ ENTERPRISE ENHANCEMENT: Cache invalidation
			// Widget state changed, so ALL collection-related caches are now invalid
			logger.info(`[WidgetState] Widget '${widgetName}' status changed to '${status}', clearing collection caches.`);

			try {
				// Clear collection-related caches
				await cacheService.clearByPattern('query:collections:*');
				await cacheService.clearByPattern('static:page:*'); // Page layouts depend on collections
				await cacheService.clearByPattern('api:widgets:*'); // Active/required widgets API cache
				await cacheService.clearByPattern('api:*:/api/admin/users*'); // Admin UI may show widget data
				logger.debug('[WidgetState] Cache invalidation complete');
			} catch (cacheError) {
				logger.warn('[WidgetState] Cache clearing failed (non-critical):', cacheError);
			}

			// ✅ ENTERPRISE ENHANCEMENT: Re-validate widget health
			if (typeof window === 'undefined') {
				// Server-side: Re-check health and update system state
				try {
					const { validateCollections } = await import('./collectionWidgetAnalyzer.svelte');
					const currentActive = get(widgetStore).activeWidgets;
					let allSchemas: Schema[] = [];
					try {
						const contentManager = await import('@root/src/content/ContentManager').then((m) => m.contentManager);
						const schemasObj = contentManager.getCollections();
						allSchemas = Object.values(schemasObj) as Schema[];
					} catch (e) {
						logger.warn('[WidgetState] Unable to load collection schemas for health re-validation (non-critical):', e);
					}
					const validation = validateCollections(allSchemas, currentActive);

					const newHealthStatus = validation.invalid.length > 0 ? 'unhealthy' : 'healthy';

					widgetStore.update((state) => ({
						...state,
						lastHealthCheck: Date.now(),
						healthStatus: newHealthStatus
					}));

					if (newHealthStatus === 'unhealthy') {
						const missingWidgets = validation.invalid.map((v) => v.collectionName).join(', ');
						updateServiceHealth('widgets', 'unhealthy', `Missing required widgets for collections: ${missingWidgets}`);
						logger.warn(`⚠️ Widget health degraded after status change: ${validation.invalid.length} collections affected`);
					} else {
						updateServiceHealth('widgets', 'healthy', 'All required widgets available');
						logger.info('✅ Widget health restored after status change');
					}
				} catch (healthError) {
					logger.warn('[WidgetState] Health check failed (non-critical):', healthError);
				}
			}

			logger.info(`Widget ${widgetName} ${status} status updated successfully`, { tenantId });
		} catch (error) {
			logger.error(`Error updating widget status:`, error);
			throw error;
		}
	},

	// Update widget configuration
	async updateWidgetConfig(widgetName: string, config: Record<string, unknown>): Promise<void> {
		const currentWidgetFn = getWidgetFunction(widgetName);
		if (!currentWidgetFn) return;

		const updatedWidget: WidgetFunction = Object.assign(
			(cfg: Record<string, unknown>) => {
				const newConfig = { ...config, ...cfg };
				return currentWidgetFn(newConfig);
			},
			{
				Name: currentWidgetFn.Name,
				GuiSchema: currentWidgetFn.GuiSchema,
				GraphqlSchema: currentWidgetFn.GraphqlSchema,
				Icon: currentWidgetFn.Icon,
				Description: currentWidgetFn.Description,
				aggregations: currentWidgetFn.aggregations,
				__widgetType: currentWidgetFn.__widgetType,
				__dependencies: currentWidgetFn.__dependencies
			}
		);

		_widgetState.widgetFunctions = {
			..._widgetState.widgetFunctions,
			[widgetName]: updatedWidget
		};
		_widgetState.widgets = {
			..._widgetState.widgets,
			[widgetName]: updatedWidget({})
		};
	},

	// Reload widgets (for HMR)
	async reloadWidgets(tenantId?: string): Promise<void> {
		Object.assign(_widgetState, initialState);
		await this.initializeWidgets(tenantId);
	},

	// Bulk activate widgets with dependency resolution
	async bulkActivateWidgets(widgetNames: string[], tenantId?: string): Promise<void> {
		const toActivate: string[] = [];
		const errors: string[] = [];

		// Build activation list with dependencies
		for (const widgetName of widgetNames) {
			if (isWidgetActive(widgetName)) continue;

			const dependencies = getWidgetDependencies(widgetName);
			for (const dep of dependencies) {
				if (!isWidgetActive(dep) && !toActivate.includes(dep)) {
					toActivate.push(dep);
				}
			}

			if (!toActivate.includes(widgetName)) {
				toActivate.push(widgetName);
			}
		}

		// Activate widgets
		for (const widgetName of toActivate) {
			try {
				await this.updateWidgetStatus(widgetName, 'active', tenantId);
			} catch (error) {
				errors.push(`${widgetName}: ${error instanceof Error ? error.message : String(error)}`);
			}
		}

		if (errors.length > 0) {
			throw new Error(`Failed to activate some widgets: ${errors.join('; ')}`);
		}
	},

	// Get widgets required by collections
	async getRequiredWidgetsByCollections(tenantId?: string): Promise<string[]> {
		try {
			// Check if we're on the client side
			if (typeof window !== 'undefined') {
				// Client-side: use API call
				const response = await fetch('/api/widgets/required', {
					method: 'GET',
					headers: {
						'Content-Type': 'application/json',
						...(tenantId && { 'X-Tenant-ID': tenantId })
					}
				});

				if (response.ok) {
					const data = await response.json();
					return data.requiredWidgets || [];
				} else {
					logger.warn('Failed to fetch required widgets from API');
					return [];
				}
			} else {
				// Server-side: return empty for now
				logger.trace('Server-side collection analysis - returning empty array');
				return [];
			}
		} catch (error) {
			logger.error('Failed to analyze collection widget dependencies:', error);
			return [];
		}
	},

	// Validate collections against current widget state
	async validateCollectionsAgainstWidgets(tenantId?: string): Promise<{
		valid: number;
		invalid: number;
		warnings: string[];
	}> {
		try {
			// Check if we're on the client side
			if (typeof window !== 'undefined') {
				// Get current active widgets
				let currentActiveWidgets = _widgetState.activeWidgets;

				// Client-side: use API call with active widgets as query param
				const activeWidgetsParam = currentActiveWidgets.join(',');
				const url = `/api/widgets/validate?activeWidgets=${encodeURIComponent(activeWidgetsParam)}`;

				const response = await fetch(url, {
					method: 'GET',
					headers: {
						'Content-Type': 'application/json',
						...(tenantId && { 'X-Tenant-ID': tenantId })
					}
				});

				if (response.ok) {
					const data = await response.json();
					return {
						valid: data.valid || 0,
						invalid: data.invalid || 0,
						warnings: data.warnings || []
					};
				} else {
					return { valid: 0, invalid: 0, warnings: ['API call failed'] };
				}
			} else {
				// Server-side: return empty validation
				return { valid: 0, invalid: 0, warnings: [] };
			}
		} catch (error) {
			logger.error('Failed to validate collections against widgets:', error);
			return { valid: 0, invalid: 0, warnings: ['Validation failed'] };
		}
	}
};

// Database functions with tenant support - use API calls on client side
async function loadActiveWidgetsFromDatabase(tenantId?: string, dbAdapter?: DatabaseAdapter | null): Promise<string[]> {
	try {
		logger.debug('[widgetStore] Loading active widgets from database...', { tenantId, serverSide: !!dbAdapter });

		// Server-side: if a dbAdapter is passed, use it directly
		if (dbAdapter && dbAdapter.widgets) {
			logger.debug('[widgetStore] Server-side: Using provided dbAdapter');
			const result = await dbAdapter.widgets.getActiveWidgets();

			if (result.success && result.data) {
				const widgetNames = result.data.map((w) => w.name);
				logger.debug('[widgetStore] Active widgets loaded via dbAdapter', {
					tenantId,
					count: widgetNames.length,
					widgets: widgetNames
				});
				return widgetNames;
			} else {
				logger.warn('[widgetStore] Failed to load active widgets via dbAdapter', { result });
				return [];
			}
		}

		// Check if we're on the client side
		if (typeof window !== 'undefined') {
			// Client-side: use API call with cache bypass on first load to ensure fresh data after normalization updates
			// Check if this is first load by seeing if store is empty
			let needsRefresh = Object.keys(_widgetState.widgetFunctions).length === 0;

			const url = `/api/widgets/active${needsRefresh ? '?refresh=true' : ''}`;
			logger.debug(`[widgetStore] Client-side: Fetching from ${url}`, { tenantId, needsRefresh });

			const response = await fetch(url, {
				method: 'GET',
				headers: {
					'Content-Type': 'application/json',
					...(tenantId && { 'X-Tenant-ID': tenantId })
				}
			});

			if (response.ok) {
				const data = await response.json();
				const widgetNames = (data.widgets || []).map((w: { name: string }) => w.name);

				logger.debug('[widgetStore] Active widgets received from API', {
					tenantId,
					count: widgetNames.length,
					widgets: widgetNames
				});

				return widgetNames;
			} else {
				logger.warn('[widgetStore] Failed to fetch active widgets from API', {
					status: response.status,
					statusText: response.statusText
				});
				return [];
			}
		} else {
			// Server-side: return empty for now, will be loaded by server initialization
			logger.debug('[widgetStore] Server-side widget loading - returning empty array');
			return [];
		}
	} catch (error) {
		logger.error('[widgetStore] Failed to load active widgets from database:', error);
		return []; // Return empty array on error, don't fail initialization
	}
}

async function updateWidgetStatusInDatabase(widgetName: string, isActive: boolean, tenantId?: string): Promise<void> {
	try {
		logger.trace(`Updating ${widgetName} to ${isActive ? 'active' : 'inactive'} in database`, { tenantId });

		// Check if we're on the client side
		if (typeof window !== 'undefined') {
			// Client-side: use API call
			const response = await fetch('/api/widgets/status', {
				method: 'POST',
				headers: {
					'Content-Type': 'application/json',
					...(tenantId && { 'X-Tenant-ID': tenantId })
				},
				body: JSON.stringify({
					widgetName,
					isActive
				})
			});

			if (!response.ok) {
				throw new Error(`Failed to update widget status: ${response.statusText}`);
			}
		} else {
			// Server-side: we'll need a different approach for server initialization
			logger.debug('Server-side widget status update - skipping for now');
		}
	} catch (error) {
		logger.error(`Failed to update widget status in database:`, error);
		throw error;
	}
}

// Initialize widgets on module load - only for authenticated routes
if (typeof window !== 'undefined') {
	// Only auto-initialize in browser environment AND on authenticated routes
	// Skip for login, setup, and other public pages
	const publicPaths = ['/login', '/setup', '/logout'];
	const isPublicPage = publicPaths.some((path) => window.location.pathname.startsWith(path));

	if (!isPublicPage) {
		// Use setTimeout to avoid blocking initial render
		setTimeout(() => {
			widgetStoreActions.initializeWidgets().catch((error) => {
				logger.error('Failed to initialize widgets on module load:', error);
			});
		}, 0);
	}
}

// HMR setup
if (import.meta.hot) {
	import.meta.hot.accept(() => {
		let currentTenantId = _widgetState.tenantId;

		widgetStoreActions.reloadWidgets(currentTenantId);
		logger.info('Widgets reloaded due to file changes.');
	});
}<|MERGE_RESOLUTION|>--- conflicted
+++ resolved
@@ -3,22 +3,6 @@
  * @description Centralized widget store that syncs database state to memory
  * Handles core widgets (always enabled) and custom widgets (optional)
  *
-<<<<<<< HEAD
- * ### Features:
- * Tenant-aware widget management
- * Dependency resolution between widgets
- * Runtime discovery of marketplace widgets
- * Performance-optimized synchronous accessors
- * System health integration
- * Cache invalidation on widget state changes
- * 3-pillar architecture support with component path metadata
- * TypeScript types for strong typing
- * Server-side initialization support to prevent "Widgets
- *
- */
-// import { writable, derived, get } from 'svelte/store';
-import type { Widget, WidgetModule, WidgetFunction, WidgetType } from '@widgets/types';
-=======
  * @enhancements
  * - Helper functions (isWidgetActive, etc.) now use `get(widgetStore)`
  *   for synchronous, non-reactive access, which is more performant.
@@ -28,20 +12,10 @@
  */
 import { writable, derived, get } from 'svelte/store';
 import type { Widget, WidgetModule, WidgetFunction } from '@widgets/types';
->>>>>>> 869b1d9e
 import type { DatabaseAdapter } from '@src/databases/dbInterface';
 import type { Schema } from '@src/content/types';
 import { logger } from '@utils/logger';
 
-<<<<<<< HEAD
-// Server-only imports - lazy loaded to prevent client-side bundling
-// Moved inside functions to ensure they are not even defined in client bundle
-
-// System state integration
-import { updateServiceHealth } from '@src/stores/system';
-
-export type WidgetStatus = 'active' | 'inactive';
-=======
 // ✅ ENTERPRISE ENHANCEMENT: Runtime widget discovery
 import fs from 'fs/promises';
 import path from 'path';
@@ -54,7 +28,6 @@
 
 export type WidgetStatus = 'active' | 'inactive';
 export type WidgetType = 'core' | 'custom' | 'marketplace'; // ✅ Added marketplace type
->>>>>>> 869b1d9e
 
 interface WidgetStoreState {
 	widgets: Record<string, Widget>;
@@ -62,22 +35,13 @@
 	activeWidgets: string[]; // Widget names that are currently active
 	coreWidgets: string[]; // Widget names that are core (always enabled)
 	customWidgets: string[]; // Widget names that are custom (optional)
-<<<<<<< HEAD
-	marketplaceWidgets: string[]; // Widget names from marketplace (runtime-installed)
-=======
 	marketplaceWidgets: string[]; // ✅ Widget names from marketplace (runtime-installed)
->>>>>>> 869b1d9e
 	dependencyMap: Record<string, string[]>; // Maps widgets to their dependencies
 	isLoaded: boolean;
 	isLoading: boolean;
 	tenantId?: string; // Current tenant context
-<<<<<<< HEAD
-	lastHealthCheck?: number; // Last time widget health was validated
-	healthStatus: 'healthy' | 'unhealthy' | 'initializing'; // Overall widget system health
-=======
 	lastHealthCheck?: number; // ✅ Last time widget health was validated
 	healthStatus: 'healthy' | 'unhealthy' | 'initializing'; // ✅ Overall widget system health
->>>>>>> 869b1d9e
 }
 
 // Create the main store
@@ -87,97 +51,16 @@
 	activeWidgets: [],
 	coreWidgets: [],
 	customWidgets: [],
-<<<<<<< HEAD
-	marketplaceWidgets: [],
-=======
 	marketplaceWidgets: [], // ✅ Empty by default, populated at runtime
->>>>>>> 869b1d9e
 	dependencyMap: {},
 	isLoaded: false,
 	isLoading: false,
 	lastHealthCheck: undefined,
-<<<<<<< HEAD
-	healthStatus: 'initializing'
-=======
 	healthStatus: 'initializing' // ✅ Start as initializing
->>>>>>> 869b1d9e
 };
 
-// --- State using Svelte 5 Runes ---
-const _widgetState = $state<WidgetStoreState>(initialState);
-
-// Derived state (using getters for direct access, or $derived for reactive dependencies)
-// Note: In Svelte 5, we can just access the state directly.
-// These exports are for backward compatibility with $derived store usage if needed,
-// but ideally components should access _widgetState directly via getters.
-
-// Helper to create a store that is compatible with both Svelte 5 runes and legacy Svelte stores
-function createCompatibleStore<T>(getter: () => T) {
-	return {
-		get value() {
-			return getter();
-		},
-		subscribe(run: (value: T) => void) {
-			// Run immediately
-			run(getter());
-			// For now, we don't support reactive updates for legacy subscribers in this shim
-			// because we are moving to runes. Components should use the .value getter in $derived.
-			// If reactivity is strictly needed for legacy components, we would need to implement
-			// a subscription system linked to the $state, but for get() usage this is sufficient.
-			return () => {};
-		}
-	};
-}
-
-<<<<<<< HEAD
-export const widgets = createCompatibleStore(() => _widgetState.widgets);
-export const widgetFunctions = createCompatibleStore(() => _widgetState.widgetFunctions);
-export const activeWidgets = createCompatibleStore(() => _widgetState.activeWidgets);
-export const coreWidgets = createCompatibleStore(() => _widgetState.coreWidgets);
-export const customWidgets = createCompatibleStore(() => _widgetState.customWidgets);
-export const marketplaceWidgets = createCompatibleStore(() => _widgetState.marketplaceWidgets);
-export const dependencyMap = createCompatibleStore(() => _widgetState.dependencyMap);
-export const isLoaded = createCompatibleStore(() => _widgetState.isLoaded);
-export const isLoading = createCompatibleStore(() => _widgetState.isLoading);
-export const widgetHealthStatus = createCompatibleStore(() => _widgetState.healthStatus);
-
-// Helper to expose the raw state for legacy subscribers (if any)
-// For full Svelte 5 adoption, components should import `widgetState` (getter)
-export function getWidgetState() {
-	return _widgetState;
-}
-
-// --- PERFORMANCE ENHANCEMENT: Synchronous Helper Functions ---
-// Direct access to rune state
-
-export function getWidget(name: string): Widget | undefined {
-	return _widgetState.widgets[name];
-}
-
-export function getWidgetFunction(name: string): WidgetFunction | undefined {
-	return _widgetState.widgetFunctions[name];
-}
-
-export function isWidgetActive(name: string): boolean {
-	return _widgetState.activeWidgets.includes(name);
-}
-
-export function isWidgetCore(name: string): boolean {
-	return _widgetState.coreWidgets.includes(name);
-}
-
-export function isWidgetCustom(name: string): boolean {
-	return _widgetState.customWidgets.includes(name);
-}
-
-// Check if widget is from marketplace
-export function isWidgetMarketplace(name: string): boolean {
-	return _widgetState.marketplaceWidgets.includes(name);
-}
-
-export function getWidgetDependencies(name: string): string[] {
-	return _widgetState.dependencyMap[name] || [];
-=======
+const widgetStore = writable<WidgetStoreState>(initialState);
+
 // Derived stores for easy Svelte component access
 export const widgets = derived(widgetStore, ($store) => $store.widgets);
 export const widgetFunctions = derived(widgetStore, ($store) => $store.widgetFunctions);
@@ -221,7 +104,6 @@
 
 export function getWidgetDependencies(name: string): string[] {
 	return get(widgetStore).dependencyMap[name] || [];
->>>>>>> 869b1d9e
 }
 
 export function canDisableWidget(name: string): boolean {
@@ -229,11 +111,7 @@
 	if (isWidgetCore(name)) return false;
 
 	// Check if any other widgets depend on this one
-<<<<<<< HEAD
-	const deps = _widgetState.dependencyMap;
-=======
 	const deps = get(widgetStore).dependencyMap;
->>>>>>> 869b1d9e
 	const dependents = Object.entries(deps)
 		.filter(([, depList]) => depList.includes(name))
 		.map(([widgetName]) => widgetName);
@@ -253,8 +131,7 @@
 	// Allows server-side initialization without API calls when dbAdapter is provided
 	// Prevents the "Widgets Not Ready" race condition
 	async initializeWidgets(tenantId?: string, dbAdapter?: DatabaseAdapter | null): Promise<void> {
-		_widgetState.isLoading = true;
-		_widgetState.tenantId = tenantId;
+		widgetStore.update((state) => ({ ...state, isLoading: true, tenantId }));
 
 		try {
 			logger.trace('Initializing widgets from file system...', { tenantId, serverSide: !!dbAdapter });
@@ -388,97 +265,12 @@
 				});
 			}
 
-			//  Load marketplace widgets (runtime discovery)
-			const newMarketplaceWidgets: string[] = [];
-			if (typeof window === 'undefined') {
-				// Server-side only: Use Node.js fs API to discover runtime-installed widgets
-				const fs = await (await import('node:fs/promises')).default;
-				const path = await (await import('node:path')).default;
-				const marketplaceDir = path.resolve(process.cwd(), 'src/widgets/marketplace');
-				try {
-					const widgetFolders = await fs.readdir(marketplaceDir, { withFileTypes: true });
-					logger.debug(`[widgetStore] Scanning marketplace directory: ${marketplaceDir}`);
-
-					for (const folder of widgetFolders) {
-						if (folder.isDirectory()) {
-							const indexPath = path.join(marketplaceDir, folder.name, 'index.ts');
-							try {
-								// Dynamically import the runtime-discovered widget
-								// @vite-ignore tells Vite to skip this dynamic import at build time
-								const module = (await import(/* @vite-ignore */ indexPath)) as WidgetModule;
-								const processedWidget = this.processWidgetModule(indexPath, module, 'marketplace');
-
-								if (processedWidget) {
-									const { name, widgetFn, dependencies } = processedWidget;
-									newWidgetFunctions[name] = widgetFn;
-									newMarketplaceWidgets.push(name);
-									if (dependencies.length > 0) {
-										newDependencyMap[name] = dependencies;
-									}
-									logger.info(`✅ Loaded marketplace widget: ${name}`);
-								}
-							} catch (err) {
-								logger.warn(`Failed to load marketplace widget ${folder.name}:`, err);
-							}
-						}
-					}
-
-					if (newMarketplaceWidgets.length > 0) {
-						logger.info(`📦 Discovered ${newMarketplaceWidgets.length} marketplace widgets: ${newMarketplaceWidgets.join(', ')}`);
-					}
-				} catch (e) {
-					if ((e as NodeJS.ErrnoException).code === 'ENOENT') {
-						logger.debug('[widgetStore] Marketplace directory does not exist yet (this is normal)');
-					} else {
-						logger.warn('[widgetStore] Error scanning marketplace directory:', e);
-					}
-				}
-			}
-
 			// Create widget instances
 			const newWidgets: Record<string, Widget> = {};
 			for (const [name, widgetFn] of Object.entries(newWidgetFunctions)) {
 				newWidgets[name] = widgetFn({});
 			}
 
-<<<<<<< HEAD
-			// Health validation skipped in widgetStore - done server-side via API
-			// This prevents importing server-only modules (ContentManager, dbAdapter) into client code
-			const healthStatus: 'healthy' | 'unhealthy' | 'initializing' = 'initializing';
-
-			// Health validation skipped in widgetStore - done server-side via API
-			// This prevents importing server-only modules (ContentManager, dbAdapter) into client code
-			// const healthStatus: 'healthy' | 'unhealthy' | 'initializing' = 'initializing'; // Removed duplicate
-
-			// Batch update state
-			_widgetState.widgets = newWidgets;
-			_widgetState.widgetFunctions = newWidgetFunctions;
-			_widgetState.activeWidgets = uniqueActiveWidgets;
-			_widgetState.coreWidgets = newCoreWidgets;
-			_widgetState.customWidgets = newCustomWidgets;
-			_widgetState.marketplaceWidgets = newMarketplaceWidgets;
-			_widgetState.dependencyMap = newDependencyMap;
-			_widgetState.isLoaded = true;
-			_widgetState.isLoading = false;
-			_widgetState.tenantId = tenantId;
-			_widgetState.lastHealthCheck = Date.now();
-			_widgetState.healthStatus = healthStatus;
-
-			//  Report widget health to system state
-			if (typeof window === 'undefined') {
-				// Server-side only
-				updateServiceHealth('widgets', 'healthy', 'All required widgets available');
-				logger.info('✅ Widget health check passed');
-			}
-
-			logger.info(`${Object.keys(newWidgetFunctions).length} widgets initialized successfully`, {
-				// tenantId,
-				// core: newCoreWidgets.length,
-				// custom: newCustomWidgets.length,
-				// marketplace: newMarketplaceWidgets.length,
-				// active: uniqueActiveWidgets.length,
-				// health: healthStatus
-=======
 			// ✅ ENTERPRISE ENHANCEMENT: Validate widget health
 			const { validateCollections } = await import('./collectionWidgetAnalyzer.svelte');
 			let allSchemas: Schema[] = [];
@@ -530,11 +322,10 @@
 				marketplace: newMarketplaceWidgets.length, // ✅ Added
 				active: uniqueActiveWidgets.length,
 				health: healthStatus // ✅ Added
->>>>>>> 869b1d9e
 			});
 		} catch (error) {
 			logger.error('Failed to initialize widgets:', error);
-			_widgetState.isLoading = false;
+			widgetStore.update((state) => ({ ...state, isLoading: false }));
 			throw error;
 		}
 	},
@@ -625,41 +416,22 @@
 			await updateWidgetStatusInDatabase(widgetName, status === 'active', tenantId);
 
 			// Update store
-			const newActiveWidgets = [..._widgetState.activeWidgets];
-			const isCurrentlyActive = newActiveWidgets.includes(widgetName);
-
-			if (status === 'active' && !isCurrentlyActive) {
-				newActiveWidgets.push(widgetName);
-			} else if (status === 'inactive' && isCurrentlyActive) {
-				const index = newActiveWidgets.indexOf(widgetName);
-				newActiveWidgets.splice(index, 1);
-			}
-
-			_widgetState.activeWidgets = newActiveWidgets;
-
-			// Cache invalidation
-			// Widget state changed, so ALL collection-related caches are now invalid
-			// Only perform direct cache invalidation on server side
-			if (typeof window === 'undefined') {
-				logger.info(`[WidgetState] Widget '${widgetName}' status changed to '${status}', clearing collection caches.`);
-
-				try {
-					// Clear collection-related caches
-					// Use variable to bypass static analysis by vite-plugin-sveltekit-guard
-					const cacheServicePath = '@src/databases/CacheService';
-					const { cacheService } = await import(/* @vite-ignore */ cacheServicePath);
-					await cacheService.clearByPattern('query:collections:*');
-					await cacheService.clearByPattern('static:page:*'); // Page layouts depend on collections
-					await cacheService.clearByPattern('api:widgets:*'); // Active/required widgets API cache
-					await cacheService.clearByPattern('api:*:/api/admin/users*'); // Admin UI may show widget data
-					logger.debug('[WidgetState] Cache invalidation complete');
-				} catch (cacheError) {
-					logger.warn('[WidgetState] Cache clearing failed (non-critical):', cacheError);
-				}
-			}
-
-			// Health validation skipped - done server-side via API to avoid importing server-only modules
-			// Widget status change is saved to database, health check happens on next API call
+			widgetStore.update((state) => {
+				const newActiveWidgets = [...state.activeWidgets];
+				const isCurrentlyActive = newActiveWidgets.includes(widgetName);
+
+				if (status === 'active' && !isCurrentlyActive) {
+					newActiveWidgets.push(widgetName);
+				} else if (status === 'inactive' && isCurrentlyActive) {
+					const index = newActiveWidgets.indexOf(widgetName);
+					newActiveWidgets.splice(index, 1);
+				}
+
+				return {
+					...state,
+					activeWidgets: newActiveWidgets
+				};
+			});
 
 			// ✅ ENTERPRISE ENHANCEMENT: Cache invalidation
 			// Widget state changed, so ALL collection-related caches are now invalid
@@ -742,19 +514,22 @@
 			}
 		);
 
-		_widgetState.widgetFunctions = {
-			..._widgetState.widgetFunctions,
-			[widgetName]: updatedWidget
-		};
-		_widgetState.widgets = {
-			..._widgetState.widgets,
-			[widgetName]: updatedWidget({})
-		};
+		widgetStore.update((state) => ({
+			...state,
+			widgetFunctions: {
+				...state.widgetFunctions,
+				[widgetName]: updatedWidget
+			},
+			widgets: {
+				...state.widgets,
+				[widgetName]: updatedWidget({})
+			}
+		}));
 	},
 
 	// Reload widgets (for HMR)
 	async reloadWidgets(tenantId?: string): Promise<void> {
-		Object.assign(_widgetState, initialState);
+		widgetStore.set(initialState);
 		await this.initializeWidgets(tenantId);
 	},
 
@@ -835,7 +610,11 @@
 			// Check if we're on the client side
 			if (typeof window !== 'undefined') {
 				// Get current active widgets
-				let currentActiveWidgets = _widgetState.activeWidgets;
+				let currentActiveWidgets: string[] = [];
+				const unsubscribe = activeWidgets.subscribe(($activeWidgets) => {
+					currentActiveWidgets = $activeWidgets;
+				});
+				unsubscribe();
 
 				// Client-side: use API call with active widgets as query param
 				const activeWidgetsParam = currentActiveWidgets.join(',');
@@ -898,7 +677,11 @@
 		if (typeof window !== 'undefined') {
 			// Client-side: use API call with cache bypass on first load to ensure fresh data after normalization updates
 			// Check if this is first load by seeing if store is empty
-			let needsRefresh = Object.keys(_widgetState.widgetFunctions).length === 0;
+			let needsRefresh = false;
+			const unsubscribe = widgetStore.subscribe(($store) => {
+				needsRefresh = Object.keys($store.widgetFunctions).length === 0;
+			});
+			unsubscribe();
 
 			const url = `/api/widgets/active${needsRefresh ? '?refresh=true' : ''}`;
 			logger.debug(`[widgetStore] Client-side: Fetching from ${url}`, { tenantId, needsRefresh });
@@ -972,27 +755,25 @@
 	}
 }
 
-// Initialize widgets on module load - only for authenticated routes
+// Initialize widgets on module load
 if (typeof window !== 'undefined') {
-	// Only auto-initialize in browser environment AND on authenticated routes
-	// Skip for login, setup, and other public pages
-	const publicPaths = ['/login', '/setup', '/logout'];
-	const isPublicPage = publicPaths.some((path) => window.location.pathname.startsWith(path));
-
-	if (!isPublicPage) {
-		// Use setTimeout to avoid blocking initial render
-		setTimeout(() => {
-			widgetStoreActions.initializeWidgets().catch((error) => {
-				logger.error('Failed to initialize widgets on module load:', error);
-			});
-		}, 0);
-	}
+	// Only auto-initialize in browser environment
+	// Use setTimeout to avoid blocking initial render
+	setTimeout(() => {
+		widgetStoreActions.initializeWidgets().catch((error) => {
+			logger.error('Failed to initialize widgets on module load:', error);
+		});
+	}, 0);
 }
 
 // HMR setup
 if (import.meta.hot) {
 	import.meta.hot.accept(() => {
-		let currentTenantId = _widgetState.tenantId;
+		let currentTenantId: string | undefined;
+		const unsubscribe = widgetStore.subscribe(($store) => {
+			currentTenantId = $store.tenantId;
+		});
+		unsubscribe(); // Immediately unsubscribe after getting the value
 
 		widgetStoreActions.reloadWidgets(currentTenantId);
 		logger.info('Widgets reloaded due to file changes.');
