--- conflicted
+++ resolved
@@ -106,11 +106,7 @@
 	}>;
 }
 
-<<<<<<< HEAD
-// Added 'widgets' as a monitored service
-=======
 // ✅ ENTERPRISE ENHANCEMENT: Added 'widgets' as a monitored service
->>>>>>> 869b1d9e
 // This allows the system health monitor to track widget availability and dependencies
 export const SERVICE_NAMES = ['database', 'auth', 'cache', 'contentManager', 'themeManager', 'widgets'] as const;
 export type ServiceName = (typeof SERVICE_NAMES)[number];
