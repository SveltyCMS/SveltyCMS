--- conflicted
+++ resolved
@@ -22,7 +22,6 @@
 import { logger } from '@utils/logger.svelte';
 
 // Password utilities
-import { hashPassword, verifyPassword } from '@utils/password';
 
 // Import global settings service for DB-based configuration
 import { getGlobalSetting } from '@src/stores/globalSettings';
@@ -56,11 +55,8 @@
 
 export type { Permission, PermissionAction, PermissionType, Role, RolePermissions, Session, SessionStore, Token, User } from './types';
 
-<<<<<<< HEAD
-const DEFAULT_SESSION_EXPIRATION_SECONDS = 3600; // 1 hour
-=======
 // Export safe constants
-export { SESSION_COOKIE_NAME, generateRandomToken, generateTokenWithExpiry } from './constants';
+export { generateRandomToken, generateTokenWithExpiry, SESSION_COOKIE_NAME } from './constants';
 
 // Import for internal use
 import { SESSION_COOKIE_NAME } from './constants';
@@ -80,7 +76,6 @@
 	time: 3,
 	parallelism: 4
 };
->>>>>>> 4f34c52c
 
 // Main Auth class
 export class Auth {
@@ -173,22 +168,15 @@
 				throw error(400, 'Email and password are required');
 			}
 
-			if (privateEnv.MULTI_TENANT && !tenantId) {
+			if (getGlobalSetting('MULTI_TENANT') && !tenantId) {
 				throw error(400, 'Tenant ID is required in multi-tenant mode');
 			}
 
-<<<<<<< HEAD
-			// Hash the password using centralized utility
-			let hashedPassword: string | undefined;
-			if (!oauth && password !== undefined) {
-				hashedPassword = await hashPassword(password);
-=======
 			const normalizedEmail = email.toLowerCase();
 			let hashedPassword: string | undefined;
 			if (!oauth && password) {
 				if (!argon2) throw error(500, 'Argon2 is not available');
 				hashedPassword = await argon2.hash(password, { ...argon2Attributes, type: argon2.argon2id });
->>>>>>> 4f34c52c
 			}
 
 			const user = await this.db.createUser({ ...userData, email: normalizedEmail, password: hashedPassword });
@@ -226,46 +214,9 @@
 		return await this.db.getUserCount(filter);
 	}
 
-<<<<<<< HEAD
-	// Create a session, valid for 1 hour by default
-	async createSession({
-		user_id,
-		expires = new Date(Date.now() + (getGlobalSetting<number>('SESSION_EXPIRATION_SECONDS') ?? DEFAULT_SESSION_EXPIRATION_SECONDS) * 1000),
-		isExtended = false
-	}: {
-		user_id: string;
-		expires?: Date;
-		isExtended?: boolean;
-	}): Promise<Session> {
-		if (!user_id) {
-			logger.error('user_id is required to create a session');
-			throw error(400, 'user_id is required to create a session');
-		}
-
-		logger.debug(`Creating session for user ID: \x1b[34m${user_id}\x1b[0m`);
-
-		// Ensure expires is a Date object
-		if (!(expires instanceof Date)) {
-			expires = new Date(expires);
-		}
-
-		// Adjust expiration time if the session is extended
-		if (isExtended) {
-			expires.setTime(expires.getTime() * 2);
-		}
-		logger.info(`Creating new session for user ID: \x1b[34m${user_id}\x1b[0m with expiry: \x1b[34m${expires.toISOString()}\x1b[0m`);
-
-		const session = await this.db.createSession({
-			user_id,
-			expires
-		});
-
-		const user = await this.db.getUserById(user_id);
-=======
 	async createSession(sessionData: { user_id: string; expires: Date; tenantId?: string }): Promise<Session> {
 		const session = await this.db.createSession(sessionData);
 		const user = await this.db.getUserById(sessionData.user_id, sessionData.tenantId);
->>>>>>> 4f34c52c
 		if (user) {
 			await this.sessionStore.set(session._id, user, sessionData.expires);
 		} else {
@@ -334,19 +285,9 @@
 			const user = await this.getUserByEmail({ email, tenantId });
 			if (!user || !user.password) return null;
 
-<<<<<<< HEAD
-			// Verify password using centralized utility
-			const isValid = await verifyPassword(user.password, password);
-
-			if (!isValid) {
-				logger.warn(`Password verification failed for user: ${email}`);
-				return null;
-			}
-=======
 			const argon2 = await import('argon2');
 			const isValid = await argon2.verify(user.password, password);
 			if (!isValid) return null;
->>>>>>> 4f34c52c
 
 			const expiresAt = new Date(Date.now() + 24 * 60 * 60 * 1000); // 24 hours
 			const session = await this.createSession({ user_id: user._id, expires: expiresAt, tenantId });
@@ -373,25 +314,6 @@
 		return null;
 	}
 
-<<<<<<< HEAD
-	// Update user attributes
-	async updateUserAttributes(user_id: string, attributes: Partial<User>): Promise<User> {
-		try {
-			if (attributes.password && typeof window === 'undefined') {
-				// Hash the password using centralized utility
-				attributes.password = await hashPassword(attributes.password);
-			}
-			if (attributes.email === null) {
-				attributes.email = undefined;
-			}
-			const updatedUser = await this.db.updateUserAttributes(user_id, attributes);
-			logger.info(`User attributes updated for user ID: \x1b[34m${user_id}\x1b[0m`);
-			return updatedUser;
-		} catch (err) {
-			const errMsg = err instanceof Error ? err.message : String(err);
-			logger.error(`Failed to update user attributes: ${errMsg}`);
-			throw error(500, `Failed to update user attributes: ${errMsg}`);
-=======
 	async updateUserAttributes(user_id: string, attributes: Partial<User>, tenantId?: string): Promise<User> {
 		if (attributes.password && typeof window === 'undefined') {
 			if (!argon2) throw error(500, 'Argon2 is not available');
@@ -399,7 +321,6 @@
 		}
 		if (attributes.email === null) {
 			attributes.email = undefined;
->>>>>>> 4f34c52c
 		}
 		return await this.db.updateUserAttributes(user_id, attributes, tenantId);
 	}
@@ -441,16 +362,7 @@
 			if (result && result.success) {
 				return { success: true, data: result.data };
 			}
-<<<<<<< HEAD
-
-			// Hash password using centralized utility
-			const hashedPassword = await hashPassword(password);
-
-			await this.updateUser(user._id, { password: hashedPassword });
-			return { status: true };
-=======
 			return { success: false, data: [], message: 'Failed to retrieve all active sessions' };
->>>>>>> 4f34c52c
 		} catch (err) {
 			logger.error(`Error getting all active sessions: ${err instanceof Error ? err.message : String(err)}`);
 			return { success: false, data: [], message: err instanceof Error ? err.message : 'Unknown error' };
@@ -479,27 +391,6 @@
 	return user.role.toLowerCase() === roleName.toLowerCase();
 }
 
-<<<<<<< HEAD
-// Helper functions for backwards compatibility
-export function generateRandomToken(length: number = 32): string {
-	const chars = 'ABCDEFGHIJKLMNOPQRSTUVWXYZabcdefghijklmnopqrstuvwxyz0123456789';
-	let result = '';
-	for (let i = 0; i < length; i++) {
-		result += chars.charAt(Math.floor(Math.random() * chars.length));
-	}
-	return result;
-}
-
-export function generateTokenWithExpiry(expirationMinutes: number = 60): { token: string; expires: Date } {
-	return {
-		token: generateRandomToken(),
-		expires: new Date(Date.now() + expirationMinutes * 60 * 1000)
-	};
-}
-
-// Export session cookie name
-export const SESSION_COOKIE_NAME = 'auth_sessions';
-=======
 export async function hashPassword(password: string): Promise<string> {
 	if (typeof window !== 'undefined') throw new Error('Password hashing is only available on the server');
 	const argon2Module = await import('argon2');
@@ -510,5 +401,4 @@
 	if (typeof window !== 'undefined') throw new Error('Password verification is only available on the server');
 	const argon2Module = await import('argon2');
 	return argon2Module.verify(hash, password);
-}
->>>>>>> 4f34c52c
+}