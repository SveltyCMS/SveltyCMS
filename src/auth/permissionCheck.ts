--- conflicted
+++ resolved
@@ -8,24 +8,6 @@
 import { PermissionAction, PermissionType } from '@src/auth/permissionTypes';
 import { roles as configRoles } from '@root/config/roles';
 import { getAllPermissions } from './permissionManager';
-<<<<<<< HEAD
-import { logger } from '@utils/logger.svelte';
-
-export interface PermissionConfig {
-	contextId: string;
-	name: string;
-	action: PermissionAction;
-	contextType: ContextType | string;
-}
-
-// Use a Map instead of plain object for better lookup performance
-const rolePermissionCache = new Map<string, Permission[]>();
-
-// Clears the cache (can be called when roles update)
-export function clearRolePermissionCache() {
-	rolePermissionCache.clear();
-}
-=======
 import type { PermissionConfig } from './permissionTypes';
 
 // System Logger
@@ -33,7 +15,11 @@
 
 // Cache to store roles and permissions temporarily
 const rolePermissionCache: Record<string, Permission[]> = {};
->>>>>>> 5ffff68e
+
+// Clears the cache (can be called when roles update)
+export function clearRolePermissionCache() {
+	rolePermissionCache.clear();
+}
 
 /**
  * Checks if the user has the necessary permissions.
