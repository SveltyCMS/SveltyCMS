--- conflicted
+++ resolved
@@ -7,11 +7,7 @@
 
 import { error } from '@sveltejs/kit';
 import type { User, ContextType, Permission } from './types';
-<<<<<<< HEAD
-import { PermissionAction, PermissionType } from "@root/config/permissionTypes";
-=======
 import { PermissionAction, PermissionType } from '@src/auth/permissionTypes';
->>>>>>> 892b0010
 import { roles as configRoles } from '@root/config/roles';
 import { getAllPermissions } from './permissionManager';
 
