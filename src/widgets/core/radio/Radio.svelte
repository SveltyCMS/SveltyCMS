<!--
@file src/widgets/core/radio/Radio.svelte
@component
**Radio widget component that allows users to select a single option from a list of options.**

@example
<Radio label="Radio" db_fieldName="radio" required={true} />

### Props
- `field`: FieldType
- `value`: any

### Features
- Translatable
-->

<script lang="ts">
	import type { FieldType } from '.';
<<<<<<< HEAD
	import { getPublicSetting } from '@src/stores/globalSettings';
	import { updateTranslationProgress, getFieldName } from '@utils/utils';
=======
	import { publicEnv } from '@root/config/public';
	import { getFieldName } from '@utils/utils';
>>>>>>> 4f34c52c
	import { onMount, onDestroy } from 'svelte';

	// Stores
	import { contentLanguage, validationStore } from '@stores/store.svelte';
	import { mode, collectionValue } from '@root/src/stores/collectionStore.svelte';

	// Valibot validation
	import { string, pipe, parse, type ValiError, nonEmpty } from 'valibot';

	interface Props {
		field: FieldType;
		value?: any;
	}

	let { field, value = {} }: Props = $props();

	const fieldName = getFieldName(field);
	value = value || collectionValue.value[fieldName] || {};

	let _data = $state(mode.value === 'create' ? {} : value);
	let validationError = $state<string | null>(null);
	let debounceTimeout: number | undefined;
	let inputElement = $state<HTMLInputElement | null>(null);

	// Computed values
	let _defaultLanguage = $state('');
	let _language = $derived(field?.translated ? $contentLanguage : _defaultLanguage);

	// Load default language
	$effect(async () => {
		if (!field?.translated) {
			_defaultLanguage = (await getPublicSetting('DEFAULT_CONTENT_LANGUAGE')) as string;
		}
	});

	// Translation progress is now handled by the Fields.svelte component
	// No need for individual widget components to update it

	// Create validation schema for radio
	const radioSchema = pipe(string(), nonEmpty('Selection is required'));

	// Validation function
	function validateInput() {
		try {
			if (debounceTimeout) clearTimeout(debounceTimeout);
			debounceTimeout = window.setTimeout(() => {
				try {
					const value = _data[_language];

					// First validate if required
					if (field?.required && (!value || value.trim() === '')) {
						validationError = 'This field is required';
						validationStore.setError(fieldName, validationError);
						return;
					}

					// Then validate value if exists
					if (value && value.trim() !== '') {
						parse(radioSchema, value);
					}

					validationError = null;
					validationStore.clearError(fieldName);
				} catch (error) {
					if ((error as ValiError<typeof radioSchema>).issues) {
						const valiError = error as ValiError<typeof radioSchema>;
						validationError = valiError.issues[0]?.message || 'Invalid input';
						validationStore.setError(fieldName, validationError);
					}
				}
			}, 300);
		} catch (error) {
			console.error('Validation error:', error);
			validationError = 'An unexpected error occurred during validation';
			validationStore.setError(fieldName, 'Validation error');
		}
	}

	// Focus management and cleanup
	onMount(() => {
		if (field?.required && !_data[_language]) {
			inputElement?.focus();
		}
	});

	onDestroy(() => {
		if (debounceTimeout) clearTimeout(debounceTimeout);
	});

	export const WidgetData = async () => _data;
</script>

<div class="input-container relative mb-4">
	<div class="flex w-full items-center gap-2">
		<!-- Radio -->
		<input
			bind:this={inputElement}
			id={fieldName}
			type="radio"
			bind:value={_data.value}
			onblur={validateInput}
			color={field.color}
			required={field?.required}
			class="input float-left mr-4 mt-1 h-4 w-4 cursor-pointer appearance-none rounded-full border border-surface-300 bg-white bg-contain bg-center bg-no-repeat align-top text-black transition duration-200 checked:border-tertiary-600 checked:bg-tertiary-600 focus:outline-none dark:text-white"
			aria-describedby={validationError ? `${fieldName}-error` : undefined}
			data-testid="radio-input"
		/>

		<!-- Label -->
		<input
			type="text"
			id={`label-${fieldName}`}
			onblur={validateInput}
			placeholder="Define Label"
			bind:value={_data[_language]}
			required={field?.required}
			class="input w-full text-black dark:text-primary-500"
			class:error={!!validationError}
			aria-labelledby={`label-${fieldName}`}
			aria-required={field?.required}
		/>
	</div>

	<!-- Error Message -->
	{#if validationError}
		<p id={`${field.db_fieldName}-error`} class="absolute bottom-[-1rem] left-0 w-full text-center text-xs text-error-500" role="alert">
			{validationError}
		</p>
	{/if}
</div>

<style lang="postcss">
	.input-container {
		min-height: 2.5rem;
	}

	.error {
		border-color: rgb(239 68 68);
	}
</style><|MERGE_RESOLUTION|>--- conflicted
+++ resolved
@@ -16,13 +16,9 @@
 
 <script lang="ts">
 	import type { FieldType } from '.';
-<<<<<<< HEAD
 	import { getPublicSetting } from '@src/stores/globalSettings';
-	import { updateTranslationProgress, getFieldName } from '@utils/utils';
-=======
-	import { publicEnv } from '@root/config/public';
+	const DEFAULT_CONTENT_LANGUAGE = getPublicSetting('DEFAULT_CONTENT_LANGUAGE') ?? 'en';
 	import { getFieldName } from '@utils/utils';
->>>>>>> 4f34c52c
 	import { onMount, onDestroy } from 'svelte';
 
 	// Stores
