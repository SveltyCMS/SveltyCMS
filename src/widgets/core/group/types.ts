--- conflicted
+++ resolved
@@ -18,7 +18,6 @@
  * Defines Group widget Parameters
  */
 export type Params = {
-<<<<<<< HEAD
   // default required parameters
   label: string;
   display?: DISPLAY;
@@ -29,24 +28,9 @@
   helper?: string;
   width?: number;
 
-  // Widget Specific parameters
-  fields: Field[];
-  mode: 'tab' | 'group';
-=======
-	// default required parameters
-	label: string;
-	display?: DISPLAY;
-	db_fieldName?: string;
-	widget?: WidgetFunction;
-	required?: boolean;
-	icon?: string;
-	helper?: string;
-	width?: number;
-
 	// Widget Specific parameters
 	fields: Field[];
 	mode: 'tab' | 'group';
->>>>>>> 5ffff68e
 };
 
 /**
