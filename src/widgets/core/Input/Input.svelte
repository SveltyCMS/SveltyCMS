--- conflicted
+++ resolved
@@ -36,18 +36,8 @@
 	import { publicEnv } from '@src/stores/globalSettings.svelte';
 	import { contentLanguage } from '@src/stores/store.svelte';
 
-<<<<<<< HEAD
-	// Token system
-	import TokenPicker from '@components/TokenPicker.svelte';
-	import { getAvailableTokens } from '@src/services/token/TokenRegistry';
-	import type { TokenDefinition } from '@src/services/token/types';
-	import { collection } from '@src/stores/collectionStore.svelte';
-	import { collectionValue } from '@src/stores/collectionStore.svelte';
-	import { page } from '$app/state';
-=======
 	import { collection } from '@src/stores/collectionStore.svelte';
 	import { activeInputStore } from '@src/stores/activeInputStore.svelte';
->>>>>>> 27eeccf9
 
 	// Props
 	interface Props {
@@ -71,29 +61,6 @@
 
 	// SECURITY: Maximum input length to prevent ReDoS attacks
 	const MAX_INPUT_LENGTH = 100000; // 100KB
-
-	// Token picker state
-	let showTokenPicker = $state(false);
-	let availableTokens = $state<TokenDefinition[]>([]);
-	const user = $derived(page.data?.user);
-	const roles = $derived(page.data?.roles || []);
-	const currentCollection = $derived(collection.value);
-	const currentEntry = $derived(collectionValue.value as Record<string, unknown> | undefined);
-
-	// Load available tokens when token picker is enabled
-	$effect(() => {
-		if (field?.token && currentCollection) {
-			availableTokens = getAvailableTokens(
-				currentCollection,
-				user,
-				{},
-				currentEntry,
-				publicEnv as Record<string, unknown>,
-				roles,
-				field
-			);
-		}
-	});
 
 	// Use current content language for translated fields, default for non-translated
 	const _language = $derived(field.translated ? contentLanguage.value : ((publicEnv.DEFAULT_CONTENT_LANGUAGE as string) || 'en').toLowerCase());
@@ -232,27 +199,6 @@
 		value = { ...(value || {}), [_language]: newValue };
 	}
 
-	// Input element reference
-	let inputRef = $state<HTMLInputElement | null>(null);
-
-	// Handle token insertion
-	function handleTokenSelect(tokenString: string) {
-		const currentValue = safeValue || '';
-		const cursorPos = inputRef?.selectionStart || currentValue.length;
-		const newValue = currentValue.slice(0, cursorPos) + tokenString + currentValue.slice(cursorPos);
-		updateValue(newValue);
-		showTokenPicker = false;
-		
-		// Focus back on input and set cursor position
-		setTimeout(() => {
-			if (inputRef) {
-				inputRef.focus();
-				const newCursorPos = cursorPos + tokenString.length;
-				inputRef.setSelectionRange(newCursorPos, newCursorPos);
-			}
-		}, 0);
-	}
-
 	// Cleanup function
 	$effect(() => {
 		return () => {
@@ -296,7 +242,6 @@
 		{/if}
 
 		<input
-			bind:this={inputRef}
 			type="text"
 			value={safeValue}
 			oninput={(e) => {
@@ -325,21 +270,6 @@
 			data-testid="text-input"
 		/>
 
-		<!-- Token Picker Button -->
-		{#if field?.token}
-			<button
-				type="button"
-				onclick={() => {
-					showTokenPicker = true;
-				}}
-				class="btn-icon btn-sm"
-				aria-label="Insert token"
-				title="Insert token"
-			>
-				<iconify-icon icon="mdi:code-tags" width="18"></iconify-icon>
-			</button>
-		{/if}
-
 		<!-- suffix and count -->
 		{#if field?.suffix || field?.count || field?.minLength || field?.maxLength}
 			<div class="flex items-center" role="status" aria-live="polite">
@@ -382,16 +312,4 @@
 			{validationError}
 		</p>
 	{/if}
-</div>
-
-<!-- Token Picker -->
-{#if field?.token}
-	<TokenPicker
-		tokens={availableTokens}
-		onSelect={handleTokenSelect}
-		bind:open={showTokenPicker}
-		onClose={() => {
-			showTokenPicker = false;
-		}}
-	/>
-{/if}+</div>