<!--
@file src/widgets/custom/Seo/Input.svelte
@component
**SEO Widget Input Component**

Provides comprehensive SEO management with real-time analysis, tabbed interface, and social media optimization.
Part of the Three Pillars Architecture for wSidget system.

@example
<SeoInput bind:value={seoData} field={{ features: ["social", "advanced"] }} />
<!-- Tabbed interface with Basic/Social/Advanced SEO settings and real-time analysis

### Props
- `field: FieldType` - Widget field definition with enabled features configuration
- `value: SeoData | null | undefined` - SEO metadata object (bindable)
- `error?: string | null` - Validation error message for display

### Features
- **Tabbed Interface**: Skeleton Labs TabGroup for organized SEO settings
- **Real-time Analysis**: SeoAnalyzer integration with debounced performance scoring
- **Modular Components**: Dedicated child components for title, description, and heatmap
- **Feature Flags**: Configurable social and advanced features via field settings
- **Multilingual Support**: Language-aware SEO content management
- **Social Media Meta**: Open Graph and Twitter Card optimization
- **Performance Scoring**: Overall SEO score calculation and display
- **Debounced Updates**: Performance-optimized analysis with 500ms delay
- **Error Handling**: Accessible error display with role="alert"
-->

<script lang="ts">
	import { Tabs } from '@skeletonlabs/skeleton-svelte';
	import { logger } from '@utils/logger';
	import { contentLanguage } from '@stores/store.svelte';
	import { debounce } from '@utils/utils';
	import type { FieldType } from './';
	import { SeoAnalyzer } from './seoAnalyzer';
	import { tokenTarget } from '@src/services/token/tokenTarget';
	import type { SeoAnalysisResult } from './seoTypes';
	import type { SeoFeature } from './types';

	// Components
	// Child component

	let { field, value, error }: { field: FieldType; value: Record<string, any> | null | undefined; error?: string | null } = $props();
	// Determine the current language.
	const lang = $derived(field.translated ? contentLanguage.value : 'default');

	// Initialize the data object with all required fields if it's empty.
	$effect(() => {
		if (!value) {
			value = {};
		}
		if (!value[lang]) {
			value[lang] = {
				title: '',
				description: '',
				focusKeyword: '',
				robotsMeta: 'index, follow',
				canonicalUrl: '',
				ogTitle: '',
				ogDescription: '',
				ogImage: '',
				twitterCard: 'summary_large_image',
				twitterTitle: '',
				twitterDescription: '',
				twitterImage: '',
				schemaMarkup: ''
			};
		}
	});

	// UI State
<<<<<<< HEAD
	let activeTab = $state('basic');
	let analysisResult = $state<any>(null); // Replace 'any' with your SeoAnalysisResult type
=======
	let activeTab = $state(0);
	let analysisResult = $state<SeoAnalysisResult | null>(null); // Replace 'any' with your SeoAnalysisResult type
>>>>>>> e23b39fb

	// Debounced analysis function.
	const runAnalysis = debounce.create(async () => {
		if (!value || !value[lang]) return;
		try {
			const config = {
				focusKeyword: value[lang].focusKeyword || '',
				locale: lang,
				contentLanguage: lang,
				targetAudience: 'general' as const,
				contentType: 'article' as const,
				enableRealTimeAnalysis: true,
				analysisDepth: 'standard' as const,
				enabledFeatures: {
					basic: true,
					advanced: true,
					social: true,
					schema: true,
					ai: false,
					readability: true,
					keywords: true,
					preview: true
				}
			};
			const analyzer = new SeoAnalyzer(config);
			const data = value[lang];
			analysisResult = await analyzer.analyze(
				data.title || '',
				data.description || '',
				'', // content - could be extracted from other fields
				data.canonicalUrl
			);
		} catch (error) {
			logger.error('SEO Analysis failed:', error);
		}
	}, 500);

	// When the data changes, re-run the analysis.
	$effect(() => {
		if (value && value[lang] && (value[lang].title || value[lang].description || value[lang].focusKeyword)) {
			runAnalysis();
		}
	});

	// Helper to check if a feature is enabled.
	const hasFeature = (feature: SeoFeature) => {
		const features = (field as any)?.features || [];
		return Array.isArray(features) && features.includes(feature);
	};
</script>

<div class="seo-container">
	<header>
		<h2>SEO Analysis</h2>
		{#if analysisResult}
			<div>Overall Score: {analysisResult.score.overall}</div>
		{/if}
	</header>

	<Tabs value={activeTab} onValueChange={(details) => activeTab = details.value}>
		<Tabs.List>
			<Tabs.Trigger value="basic">Basic</Tabs.Trigger>
			{#if hasFeature('social')}
				<Tabs.Trigger value="social">Social</Tabs.Trigger>
			{/if}
			{#if hasFeature('advanced')}
				<Tabs.Trigger value="advanced">Advanced</Tabs.Trigger>
			{/if}
		</Tabs.List>

		<Tabs.Content value="basic">
			<div class="panel">
				{#if value && value[lang]}
					<label for="seo-title">Title</label>
					<div class="relative">
						<input
							id="seo-title"
							type="text"
							class="input"
							bind:value={value[lang].title}
							use:tokenTarget={{
								name: field.db_fieldName,
								label: field.label,
								collection: (field as any).collection
							}}
						/>
						<iconify-icon icon="mdi:code-braces" class="pointer-events-none absolute right-2 top-1/2 -translate-y-1/2 text-surface-400" width="16"
						></iconify-icon>
					</div>

					<label for="seo-description">Description</label>
					<div class="relative">
						<textarea
							id="seo-description"
							class="textarea"
							bind:value={value[lang].description}
							use:tokenTarget={{
								name: field.db_fieldName,
								label: field.label,
								collection: (field as any).collection
							}}
						></textarea>
						<iconify-icon icon="mdi:code-braces" class="pointer-events-none absolute right-2 top-4 text-surface-400" width="16"></iconify-icon>
					</div>

					<label for="seo-keyword">Focus Keyword</label>
					<input id="seo-keyword" type="text" class="input" bind:value={value[lang].focusKeyword} />
				{/if}
			</div>
		</Tabs.Content>

		{#if hasFeature('social')}
			<Tabs.Content value="social">
				<div class="panel">
					<h3>Open Graph (Facebook)</h3>
					{#if value && value[lang]}
						<label for="seo-og-title">OG Title</label>
						<input id="seo-og-title" type="text" class="input" bind:value={value[lang].ogTitle} />
					{/if}
				</div>
			</Tabs.Content>
		{/if}
	</Tabs>

	{#if error}
		<p class="error-message" role="alert">{error}</p>
	{/if}
</div><|MERGE_RESOLUTION|>--- conflicted
+++ resolved
@@ -28,7 +28,7 @@
 -->
 
 <script lang="ts">
-	import { Tabs } from '@skeletonlabs/skeleton-svelte';
+	import { Tab, TabGroup } from '@skeletonlabs/skeleton';
 	import { logger } from '@utils/logger';
 	import { contentLanguage } from '@stores/store.svelte';
 	import { debounce } from '@utils/utils';
@@ -70,13 +70,8 @@
 	});
 
 	// UI State
-<<<<<<< HEAD
-	let activeTab = $state('basic');
-	let analysisResult = $state<any>(null); // Replace 'any' with your SeoAnalysisResult type
-=======
 	let activeTab = $state(0);
 	let analysisResult = $state<SeoAnalysisResult | null>(null); // Replace 'any' with your SeoAnalysisResult type
->>>>>>> e23b39fb
 
 	// Debounced analysis function.
 	const runAnalysis = debounce.create(async () => {
@@ -136,60 +131,55 @@
 		{/if}
 	</header>
 
-	<Tabs value={activeTab} onValueChange={(details) => activeTab = details.value}>
-		<Tabs.List>
-			<Tabs.Trigger value="basic">Basic</Tabs.Trigger>
-			{#if hasFeature('social')}
-				<Tabs.Trigger value="social">Social</Tabs.Trigger>
-			{/if}
-			{#if hasFeature('advanced')}
-				<Tabs.Trigger value="advanced">Advanced</Tabs.Trigger>
-			{/if}
-		</Tabs.List>
+	<TabGroup>
+		<Tab bind:group={activeTab} name="basic" value={0}>Basic</Tab>
+		{#if hasFeature('social')}
+			<Tab bind:group={activeTab} name="social" value={1}>Social</Tab>
+		{/if}
+		{#if hasFeature('advanced')}
+			<Tab bind:group={activeTab} name="advanced" value={2}>Advanced</Tab>
+		{/if}
+		<svelte:fragment slot="panel">
+			{#if activeTab === 0}
+				<div class="panel">
+					{#if value && value[lang]}
+						<label for="seo-title">Title</label>
+						<div class="relative">
+							<input
+								id="seo-title"
+								type="text"
+								class="input"
+								bind:value={value[lang].title}
+								use:tokenTarget={{
+									name: field.db_fieldName,
+									label: field.label,
+									collection: (field as any).collection
+								}}
+							/>
+							<iconify-icon icon="mdi:code-braces" class="pointer-events-none absolute right-2 top-1/2 -translate-y-1/2 text-surface-400" width="16"
+							></iconify-icon>
+						</div>
 
-		<Tabs.Content value="basic">
-			<div class="panel">
-				{#if value && value[lang]}
-					<label for="seo-title">Title</label>
-					<div class="relative">
-						<input
-							id="seo-title"
-							type="text"
-							class="input"
-							bind:value={value[lang].title}
-							use:tokenTarget={{
-								name: field.db_fieldName,
-								label: field.label,
-								collection: (field as any).collection
-							}}
-						/>
-						<iconify-icon icon="mdi:code-braces" class="pointer-events-none absolute right-2 top-1/2 -translate-y-1/2 text-surface-400" width="16"
-						></iconify-icon>
-					</div>
+						<label for="seo-description">Description</label>
+						<div class="relative">
+							<textarea
+								id="seo-description"
+								class="textarea"
+								bind:value={value[lang].description}
+								use:tokenTarget={{
+									name: field.db_fieldName,
+									label: field.label,
+									collection: (field as any).collection
+								}}
+							></textarea>
+							<iconify-icon icon="mdi:code-braces" class="pointer-events-none absolute right-2 top-4 text-surface-400" width="16"></iconify-icon>
+						</div>
 
-					<label for="seo-description">Description</label>
-					<div class="relative">
-						<textarea
-							id="seo-description"
-							class="textarea"
-							bind:value={value[lang].description}
-							use:tokenTarget={{
-								name: field.db_fieldName,
-								label: field.label,
-								collection: (field as any).collection
-							}}
-						></textarea>
-						<iconify-icon icon="mdi:code-braces" class="pointer-events-none absolute right-2 top-4 text-surface-400" width="16"></iconify-icon>
-					</div>
-
-					<label for="seo-keyword">Focus Keyword</label>
-					<input id="seo-keyword" type="text" class="input" bind:value={value[lang].focusKeyword} />
-				{/if}
-			</div>
-		</Tabs.Content>
-
-		{#if hasFeature('social')}
-			<Tabs.Content value="social">
+						<label for="seo-keyword">Focus Keyword</label>
+						<input id="seo-keyword" type="text" class="input" bind:value={value[lang].focusKeyword} />
+					{/if}
+				</div>
+			{:else if activeTab === 1 && hasFeature('social')}
 				<div class="panel">
 					<h3>Open Graph (Facebook)</h3>
 					{#if value && value[lang]}
@@ -197,9 +187,9 @@
 						<input id="seo-og-title" type="text" class="input" bind:value={value[lang].ogTitle} />
 					{/if}
 				</div>
-			</Tabs.Content>
-		{/if}
-	</Tabs>
+			{/if}
+		</svelte:fragment>
+	</TabGroup>
 
 	{#if error}
 		<p class="error-message" role="alert">{error}</p>
