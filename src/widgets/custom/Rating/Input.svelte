--- conflicted
+++ resolved
@@ -28,53 +28,43 @@
 -->
 
 <script lang="ts">
-	import { RatingGroup } from '@skeletonlabs/skeleton-svelte';
+	import { Ratings } from '@skeletonlabs/skeleton';
 	import type { FieldType } from './';
 
 	let { field, value = $bindable(), error }: { field: FieldType; value?: number | null | undefined; error?: string | null } = $props();
 
 	// Local value to handle null conversion
-<<<<<<< HEAD
-	let localValue = $state<number>(value ?? 0);
-=======
 	let localValue = $state(value ?? undefined);
->>>>>>> e23b39fb
 
 	// Sync local value with prop
 	$effect(() => {
-		localValue = value ?? 0;
+		localValue = value ?? undefined;
 	});
 
 	// Sync prop with local value
 	$effect(() => {
-		value = localValue;
+		if (localValue !== undefined) {
+			value = localValue;
+		}
 	});
-
-	// Handle value change from RatingGroup
-	function handleValueChange(details: { value: number }) {
-		localValue = details.value;
-	}
 </script>
 
 <div class="rating-container" class:invalid={error}>
-	<RatingGroup
-		count={Number(field.max) || 5}
-		value={localValue}
-		onValueChange={handleValueChange}
+	<Ratings
+		max={Number(field.max) || undefined}
+		step="1"
+		interactive
+		bind:value={localValue}
+		aria-label={field.label}
+		aria-describedby={error ? `${field.db_fieldName}-error` : undefined}
 	>
-		<RatingGroup.Control class="flex gap-1">
-			{#each { length: Number(field.max) || 5 } as _, i}
-				<RatingGroup.Item index={i + 1}>
-					{#snippet empty()}
-						<iconify-icon icon={field.iconEmpty || 'material-symbols:star-outline'} width="24" class="text-gray-400"></iconify-icon>
-					{/snippet}
-					{#snippet full()}
-						<iconify-icon icon={field.iconFull || 'material-symbols:star'} width="24" class="text-warning-500"></iconify-icon>
-					{/snippet}
-				</RatingGroup.Item>
-			{/each}
-		</RatingGroup.Control>
-	</RatingGroup>
+		{#snippet empty()}
+			<iconify-icon icon={field.iconEmpty || 'material-symbols:star-outline'} width="24" class="text-gray-400"></iconify-icon>
+		{/snippet}
+		{#snippet full()}
+			<iconify-icon icon={field.iconFull || 'material-symbols:star'} width="24" class="text-warning-500"></iconify-icon>
+		{/snippet}
+	</Ratings>
 
 	{#if error}
 		<p class="error-message" role="alert">{error}</p>
