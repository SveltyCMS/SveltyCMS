/**
 * @file src/widgets/types.ts
 * @description Widget types for the widget system
 */

import type { User, WidgetId } from '@src/auth/types';
import type { Schema, Field } from '../content/types';
import type { SvelteComponent } from 'svelte';

export type WidgetStatus = 'active' | 'inactive';

<<<<<<< HEAD

=======
>>>>>>> 5ffff68e
export type ModifyRequestParams = {
  collection: Schema;
  id?: WidgetId;
  field: Field;
  data: { get: () => unknown; update: (newData: unknown) => void };
  user: User;
  type: 'GET' | 'POST' | 'DELETE' | 'PATCH';
  meta_data?: Record<string, unknown>;
};

export interface Widget {
  __widgetId: string;
  Name: string;
  dependencies?: string[];
  component?: typeof SvelteComponent;
  config?: Record<string, unknown>;
  modifyRequest?: (args: ModifyRequestParams) => Promise<Record<string, unknown>>;
  GuiFields?: unknown;
  Icon?: string;
  Description?: string;
  aggregations?: unknown;
}

export interface WidgetFunction {
  (config: Record<string, unknown>): WidgetPlaceholder;
}

export interface WidgetModule {
  default: WidgetFunction; // Default export of a widget module
}

export interface WidgetModule {
	default: WidgetFunction; // Default export of a widget module
}

export interface WidgetPermissions {
<<<<<<< HEAD
  permissions: Record<string, Record<string, boolean>>;
  [key: string]: Record<string, Record<string, boolean>> | unknown;
}


export interface WidgetPlaceholder {
  __widgetId: string;
  __widgetName: string;
  __widgetConfig: Record<string, unknown>;
}

=======
	permissions: Record<string, Record<string, boolean>>;
	[key: string]: Record<string, Record<string, boolean>> | unknown;
}

export interface WidgetPlaceholder {
	__widgetId: string;
	__widgetName: string;
	__widgetConfig: Record<string, unknown>;
}
>>>>>>> 5ffff68e
<|MERGE_RESOLUTION|>--- conflicted
+++ resolved
@@ -9,10 +9,6 @@
 
 export type WidgetStatus = 'active' | 'inactive';
 
-<<<<<<< HEAD
-
-=======
->>>>>>> 5ffff68e
 export type ModifyRequestParams = {
   collection: Schema;
   id?: WidgetId;
@@ -49,26 +45,12 @@
 }
 
 export interface WidgetPermissions {
-<<<<<<< HEAD
   permissions: Record<string, Record<string, boolean>>;
   [key: string]: Record<string, Record<string, boolean>> | unknown;
-}
-
-
-export interface WidgetPlaceholder {
-  __widgetId: string;
-  __widgetName: string;
-  __widgetConfig: Record<string, unknown>;
-}
-
-=======
-	permissions: Record<string, Record<string, boolean>>;
-	[key: string]: Record<string, Record<string, boolean>> | unknown;
 }
 
 export interface WidgetPlaceholder {
 	__widgetId: string;
 	__widgetName: string;
 	__widgetConfig: Record<string, unknown>;
-}
->>>>>>> 5ffff68e
+}