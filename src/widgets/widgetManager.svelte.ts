/**
 * @file src/widgets/widgetManager.svelte.ts
 * @description Widget Manager for handling widget loading, activation, and configuration
 */
<<<<<<< HEAD


=======
import { mount } from "svelte";
>>>>>>> 5ffff68e
import type { User, WidgetId } from '@src/auth/types';
import type { Schema } from '@src/content/types';

// System Logger
import { logger } from '@utils/logger.svelte';
import type { Widget, WidgetModule } from './types';
import MissingWidget from './MissingWidget.svelte';
<<<<<<< HEAD
=======


>>>>>>> 5ffff68e
export type WidgetStatus = 'active' | 'inactive'; // Define widget status types

export type ModifyRequestParams<T extends (...args: unknown[]) => unknown> = {
  collection: Schema; // Collection schema
  id?: WidgetId; // Optional widget ID
  field: ReturnType<T>; // Field type
  data: { get: () => unknown; update: (newData: unknown) => void }; // Data getter and setter
  user: User; // User information
  type: 'GET' | 'POST' | 'DELETE' | 'PATCH'; // HTTP request type
  meta_data?: Record<string, unknown>; // Optional metadata
};

const widgets = new Map<string, Widget>();
export default widgets;

export type WidgetFunction = ((config: Record<string, unknown>) => Widget) & {
  __widgetId?: string; // UUID for the widget function
  Name: string; // Widget name
  GuiSchema?: unknown; // GUI schema
  GraphqlSchema?: unknown; // GraphQL schema
  Icon?: string; // Icon for the widget
  Description?: string; // Description of the widget
  aggregations?: unknown; // Aggregation settings
};

let widgetFunctions = new Map<string, WidgetFunction>(); // Store for widget functions
let activeWidgetList = new Set<string>(); // Store for active widgets

// Function to resolve a widget placeholder
export async function resolveWidgetPlaceholder(placeholder: {
  __widgetId: string;
  __widgetName: string;
  __widgetConfig: Record<string, unknown>;
}): Promise<Widget> {
<<<<<<< HEAD
  await initializeWidgets(); // Ensure widgets are initialized

  // Check if the widget is active
  const isActive = activeWidgetList.has(placeholder.__widgetName);
  if (!isActive) {
    console.warn(`Widget "${placeholder.__widgetName}" is inactive. Rendering placeholder.`); // Log warning if widget is inactive
    return {
      __widgetId: placeholder.__widgetId,
      Name: placeholder.__widgetName,
      component: new MissingWidget({ props: { 'config': placeholder } }), // Use the placeholder widget
      config: placeholder.__widgetConfig
    };
  }

  // Find the widget by UUID
  const widgetFn = Array.from(widgetFunctions.values()).find((widget) => widget.__widgetId === placeholder.__widgetId);

  if (!widgetFn) {
    throw new Error(`Widget with ID ${placeholder.__widgetId} not found`); // Throw error if widget not found
  }

  return widgetFn(placeholder.__widgetConfig); // Return the resolved widget
=======
	await initializeWidgets(); // Ensure widgets are initialized

	// Check if the widget is active
	const isActive = activeWidgetList.has(placeholder.__widgetName);
	if (!isActive) {
		console.warn(`Widget "${placeholder.__widgetName}" is inactive. Rendering placeholder.`); // Log warning if widget is inactive
		return {
			__widgetId: placeholder.__widgetId,
			Name: placeholder.__widgetName,
			component: mount(MissingWidget, { props: { config: placeholder } }), // Use the placeholder widget
			config: placeholder.__widgetConfig
		};
	}

	// Find the widget by UUID
	const widgetFn = Array.from(widgetFunctions.values()).find((widget) => widget.__widgetId === placeholder.__widgetId);

	if (!widgetFn) {
		throw new Error(`Widget with ID ${placeholder.__widgetId} not found`); // Throw error if widget not found
	}

	return widgetFn(placeholder.__widgetConfig); // Return the resolved widget
>>>>>>> 5ffff68e
}

// Function to check if a widget is available
export function isWidgetAvailable(widgetName: string): boolean {
  const widgetFn = widgetFunctions.get(widgetName); // Get widget function
  const isActive = activeWidgetList.has(widgetName); // Check if widget is active
  return !!widgetFn && isActive; // Return true if widget is available and active
}

// Function to get all widget functions
export function getWidgets() {
  return widgetFunctions; // Return widget functions
}

// Function to get active widgets
export function getActiveWidgets() {
  return activeWidgetList; // Return active widgets
}

// Function to update widget status
export async function updateWidgetStatus(widgetName: string, status: WidgetStatus): Promise<void> {
  try {
    // Update the database
    await updateWidgetStatusInDatabase(widgetName, status === 'active');

    // Update the active widget list
    if (status === 'active') {
      activeWidgetList = new Set(activeWidgetList).add(widgetName); // Add widget to active list
    } else if (status === 'inactive') {
      activeWidgetList = new Set(activeWidgetList);
      activeWidgetList.delete(widgetName); // Remove widget from active list
    }

    logger.info(`Widget ${widgetName} ${status} status updated successfully`); // Log success message
  } catch (error) {
    logger.error(`Error updating widget status:`, error); // Log error
    throw error; // Re-throw error
  }
}

// Function to get widget configuration
export function getWidgetConfig(widgetName: string) {
  const widget = widgetFunctions.get(widgetName); // Get widget function
  return widget ? widget({}).config : undefined; // Return widget configuration
}

// Function to update widget configuration
export async function updateWidgetConfig(widgetName: string, config: Record<string, unknown>): Promise<void> {
<<<<<<< HEAD
  const widget = widgetFunctions.get(widgetName); // Get widget function
  if (!widget) return;

  const updatedWidget: WidgetFunction = (cfg: Record<string, unknown>) => ({
    ...widget(cfg),
    config: { ...widget(cfg).config, ...config } // Update widget configuration
  });
  widgetFunctions = new Map(widgetFunctions).set(widgetName, updatedWidget); // Update widget in the map
=======
	const widget = widgetFunctions.get(widgetName); // Get widget function
	if (!widget) return;

	const updatedWidget: WidgetFunction = (cfg: Record<string, unknown>) => ({
		...widget(cfg),
		config: { ...widget(cfg).config, ...config } // Update widget configuration
	});
	widgetFunctions = new Map(widgetFunctions).set(widgetName, updatedWidget); // Update widget in the map
>>>>>>> 5ffff68e
}

// Function to load all widgets
export async function loadWidgets(): Promise<Map<string, Widget>> {
  initializeWidgets(); // Ensure widgets are initialized
  const widgets = new Map<string, Widget>(); // Map to store widgets
  for (const [name, widgetFn] of widgetFunctions.entries()) {
    widgets.set(name, widgetFn({})); // Add widget to map
  }
  return widgets; // Return widgets
}

<<<<<<< HEAD
// Database initialization
let dbInitialized = false;

async function initializeDatabase(): Promise<void> {
  if (dbInitialized) return;

  try {
    // Initialize database connection
    //await import('@src/databases/db').then(({ default: db }) => {
    //  if (!db) {
    //    throw new Error('Database connection failed');
    //  }
    //  dbInitialized = true;
    //});
  } catch (error) {
    logger.error('Failed to initialize database:', error);
    throw error;
  }
}

async function updateWidgetStatusInDatabase(widgetName: string, isActive: boolean): Promise<void> {
  try {
    //await initializeDatabase();
    //const { default: db } = await import('@src/databases/db');
    //await db.updateWidgetStatus(widgetName, isActive);
  } catch (error) {
    logger.error(`Failed to update widget status in database: ${widgetName}`, error);
    throw error;
  }
}

// Function to initialize widgets
async function initializeWidgets(): Promise<void> {
  logger.debug('Initializing widgets from manager...');
  if (widgetFunctions.size > 0) return;

  try {
    // Initialize database connection first
    //await initializeDatabase();

    // Search both core and custom widget directories
    const modules = import.meta.glob<WidgetModule>(['./core/*/index.ts', './custom/*/index.ts'], { eager: true });

    const widgetModules = Object.entries(modules).map(([path, module]) => {
      try {
        // Extract widget name from path (e.g., './core/mediaUpload/index.ts' -> 'mediaUpload')
        const name = path.split('/').at(-2);
        if (!name) {
          logger.warn(`Skipping widget module: ${path} - Unable to extract widget name`);
          return null;
        }

        if (typeof module.default !== 'function') {
          logger.warn(`Skipping widget module: ${path} - No valid widget function found`);
          return null;
        }

        return { name, module };
      } catch (error) {
        logger.error(`Failed to process widget module ${path}:`, error);
        return null;
      }
    });

    const validModules = widgetModules.filter((m): m is NonNullable<typeof m> => m !== null);

    if (validModules.length === 0) {
      throw new Error('No valid widgets found');
    }

    const newWidgetFunctions: Map<string, WidgetFunction> = new Map();

    for (const { name, module } of validModules) {
      const widgetFn = module.default;
      widgetFn.name = widgetFn.name || name;
      const capitalizedName = name.charAt(0).toUpperCase() + name.slice(1);
      newWidgetFunctions.set(capitalizedName, widgetFn);
    }

    widgetFunctions = newWidgetFunctions;
    logger.info(`${newWidgetFunctions.size} Widgets initialized successfully`);
  } catch (error) {
    logger.error('Failed to initialize widgets:', error);
    throw error;
  }
=======
// Function to initialize widgets
async function initializeWidgets(): Promise<void> {
	logger.debug('Initializing widgets from manager...');
	if (widgetFunctions.size > 0) return;

	try {
		// Search both core and custom widget directories
		const modules = import.meta.glob<WidgetModule>(['./core/*/index.ts', './custom/*/index.ts'], { eager: true });

		const widgetModules = Object.entries(modules).map(([path, module]) => {
			try {
				// Extract widget name from path (e.g., './core/mediaUpload/index.ts' -> 'mediaUpload')
				const name = path.split('/').at(-2);
				if (!name) {
					logger.warn(`Skipping widget module: ${path} - Unable to extract widget name`);
					return null;
				}

				if (typeof module.default !== 'function') {
					logger.warn(`Skipping widget module: ${path} - No valid widget function found`);
					return null;
				}

				return { name, module };
			} catch (error) {
				logger.error(`Failed to process widget module ${path}:`, error);
				return null;
			}
		});

		const validModules = widgetModules.filter((m): m is NonNullable<typeof m> => m !== null);

		if (validModules.length === 0) {
			throw new Error('No valid widgets found');
		}

		const newWidgetFunctions: Map<string, WidgetFunction> = new Map();

		for (const { name, module } of validModules) {
			const widgetFn = module.default;
			widgetFn.name = widgetFn.name || name;
			const capitalizedName = name.charAt(0).toUpperCase() + name.slice(1);
			newWidgetFunctions.set(capitalizedName, widgetFn);
		}

		widgetFunctions = newWidgetFunctions;
		logger.info(`${newWidgetFunctions.size} Widgets initialized successfully`);
	} catch (error) {
		logger.error('Failed to initialize widgets:', error);
		throw error;
	}
>>>>>>> 5ffff68e
}

// HMR setup
if (import.meta.hot) {
<<<<<<< HEAD
  import.meta.hot.accept('./{core,custom}/*/index.ts', () => {
    initializeWidgets();
    logger.info('Widgets reloaded due to file changes.');
  });
=======
	import.meta.hot.accept(() => {
		initializeWidgets();
		logger.info('Widgets reloaded due to file changes.');
	});
>>>>>>> 5ffff68e
}<|MERGE_RESOLUTION|>--- conflicted
+++ resolved
@@ -2,12 +2,7 @@
  * @file src/widgets/widgetManager.svelte.ts
  * @description Widget Manager for handling widget loading, activation, and configuration
  */
-<<<<<<< HEAD
-
-
-=======
 import { mount } from "svelte";
->>>>>>> 5ffff68e
 import type { User, WidgetId } from '@src/auth/types';
 import type { Schema } from '@src/content/types';
 
@@ -15,11 +10,8 @@
 import { logger } from '@utils/logger.svelte';
 import type { Widget, WidgetModule } from './types';
 import MissingWidget from './MissingWidget.svelte';
-<<<<<<< HEAD
-=======
 
 
->>>>>>> 5ffff68e
 export type WidgetStatus = 'active' | 'inactive'; // Define widget status types
 
 export type ModifyRequestParams<T extends (...args: unknown[]) => unknown> = {
@@ -54,31 +46,7 @@
   __widgetName: string;
   __widgetConfig: Record<string, unknown>;
 }): Promise<Widget> {
-<<<<<<< HEAD
   await initializeWidgets(); // Ensure widgets are initialized
-
-  // Check if the widget is active
-  const isActive = activeWidgetList.has(placeholder.__widgetName);
-  if (!isActive) {
-    console.warn(`Widget "${placeholder.__widgetName}" is inactive. Rendering placeholder.`); // Log warning if widget is inactive
-    return {
-      __widgetId: placeholder.__widgetId,
-      Name: placeholder.__widgetName,
-      component: new MissingWidget({ props: { 'config': placeholder } }), // Use the placeholder widget
-      config: placeholder.__widgetConfig
-    };
-  }
-
-  // Find the widget by UUID
-  const widgetFn = Array.from(widgetFunctions.values()).find((widget) => widget.__widgetId === placeholder.__widgetId);
-
-  if (!widgetFn) {
-    throw new Error(`Widget with ID ${placeholder.__widgetId} not found`); // Throw error if widget not found
-  }
-
-  return widgetFn(placeholder.__widgetConfig); // Return the resolved widget
-=======
-	await initializeWidgets(); // Ensure widgets are initialized
 
 	// Check if the widget is active
 	const isActive = activeWidgetList.has(placeholder.__widgetName);
@@ -92,15 +60,14 @@
 		};
 	}
 
-	// Find the widget by UUID
-	const widgetFn = Array.from(widgetFunctions.values()).find((widget) => widget.__widgetId === placeholder.__widgetId);
+  // Find the widget by UUID
+  const widgetFn = Array.from(widgetFunctions.values()).find((widget) => widget.__widgetId === placeholder.__widgetId);
 
-	if (!widgetFn) {
-		throw new Error(`Widget with ID ${placeholder.__widgetId} not found`); // Throw error if widget not found
-	}
+  if (!widgetFn) {
+    throw new Error(`Widget with ID ${placeholder.__widgetId} not found`); // Throw error if widget not found
+  }
 
-	return widgetFn(placeholder.__widgetConfig); // Return the resolved widget
->>>>>>> 5ffff68e
+  return widgetFn(placeholder.__widgetConfig); // Return the resolved widget
 }
 
 // Function to check if a widget is available
@@ -149,16 +116,6 @@
 
 // Function to update widget configuration
 export async function updateWidgetConfig(widgetName: string, config: Record<string, unknown>): Promise<void> {
-<<<<<<< HEAD
-  const widget = widgetFunctions.get(widgetName); // Get widget function
-  if (!widget) return;
-
-  const updatedWidget: WidgetFunction = (cfg: Record<string, unknown>) => ({
-    ...widget(cfg),
-    config: { ...widget(cfg).config, ...config } // Update widget configuration
-  });
-  widgetFunctions = new Map(widgetFunctions).set(widgetName, updatedWidget); // Update widget in the map
-=======
 	const widget = widgetFunctions.get(widgetName); // Get widget function
 	if (!widget) return;
 
@@ -167,7 +124,6 @@
 		config: { ...widget(cfg).config, ...config } // Update widget configuration
 	});
 	widgetFunctions = new Map(widgetFunctions).set(widgetName, updatedWidget); // Update widget in the map
->>>>>>> 5ffff68e
 }
 
 // Function to load all widgets
@@ -180,49 +136,14 @@
   return widgets; // Return widgets
 }
 
-<<<<<<< HEAD
-// Database initialization
-let dbInitialized = false;
-
-async function initializeDatabase(): Promise<void> {
-  if (dbInitialized) return;
-
-  try {
-    // Initialize database connection
-    //await import('@src/databases/db').then(({ default: db }) => {
-    //  if (!db) {
-    //    throw new Error('Database connection failed');
-    //  }
-    //  dbInitialized = true;
-    //});
-  } catch (error) {
-    logger.error('Failed to initialize database:', error);
-    throw error;
-  }
-}
-
-async function updateWidgetStatusInDatabase(widgetName: string, isActive: boolean): Promise<void> {
-  try {
-    //await initializeDatabase();
-    //const { default: db } = await import('@src/databases/db');
-    //await db.updateWidgetStatus(widgetName, isActive);
-  } catch (error) {
-    logger.error(`Failed to update widget status in database: ${widgetName}`, error);
-    throw error;
-  }
-}
-
 // Function to initialize widgets
 async function initializeWidgets(): Promise<void> {
-  logger.debug('Initializing widgets from manager...');
-  if (widgetFunctions.size > 0) return;
+	logger.debug('Initializing widgets from manager...');
+	if (widgetFunctions.size > 0) return;
 
-  try {
-    // Initialize database connection first
-    //await initializeDatabase();
-
-    // Search both core and custom widget directories
-    const modules = import.meta.glob<WidgetModule>(['./core/*/index.ts', './custom/*/index.ts'], { eager: true });
+	try {
+		// Search both core and custom widget directories
+		const modules = import.meta.glob<WidgetModule>(['./core/*/index.ts', './custom/*/index.ts'], { eager: true });
 
     const widgetModules = Object.entries(modules).map(([path, module]) => {
       try {
@@ -253,12 +174,12 @@
 
     const newWidgetFunctions: Map<string, WidgetFunction> = new Map();
 
-    for (const { name, module } of validModules) {
-      const widgetFn = module.default;
-      widgetFn.name = widgetFn.name || name;
-      const capitalizedName = name.charAt(0).toUpperCase() + name.slice(1);
-      newWidgetFunctions.set(capitalizedName, widgetFn);
-    }
+		for (const { name, module } of validModules) {
+			const widgetFn = module.default;
+			widgetFn.name = widgetFn.name || name;
+			const capitalizedName = name.charAt(0).toUpperCase() + name.slice(1);
+			newWidgetFunctions.set(capitalizedName, widgetFn);
+		}
 
     widgetFunctions = newWidgetFunctions;
     logger.info(`${newWidgetFunctions.size} Widgets initialized successfully`);
@@ -266,72 +187,12 @@
     logger.error('Failed to initialize widgets:', error);
     throw error;
   }
-=======
-// Function to initialize widgets
-async function initializeWidgets(): Promise<void> {
-	logger.debug('Initializing widgets from manager...');
-	if (widgetFunctions.size > 0) return;
-
-	try {
-		// Search both core and custom widget directories
-		const modules = import.meta.glob<WidgetModule>(['./core/*/index.ts', './custom/*/index.ts'], { eager: true });
-
-		const widgetModules = Object.entries(modules).map(([path, module]) => {
-			try {
-				// Extract widget name from path (e.g., './core/mediaUpload/index.ts' -> 'mediaUpload')
-				const name = path.split('/').at(-2);
-				if (!name) {
-					logger.warn(`Skipping widget module: ${path} - Unable to extract widget name`);
-					return null;
-				}
-
-				if (typeof module.default !== 'function') {
-					logger.warn(`Skipping widget module: ${path} - No valid widget function found`);
-					return null;
-				}
-
-				return { name, module };
-			} catch (error) {
-				logger.error(`Failed to process widget module ${path}:`, error);
-				return null;
-			}
-		});
-
-		const validModules = widgetModules.filter((m): m is NonNullable<typeof m> => m !== null);
-
-		if (validModules.length === 0) {
-			throw new Error('No valid widgets found');
-		}
-
-		const newWidgetFunctions: Map<string, WidgetFunction> = new Map();
-
-		for (const { name, module } of validModules) {
-			const widgetFn = module.default;
-			widgetFn.name = widgetFn.name || name;
-			const capitalizedName = name.charAt(0).toUpperCase() + name.slice(1);
-			newWidgetFunctions.set(capitalizedName, widgetFn);
-		}
-
-		widgetFunctions = newWidgetFunctions;
-		logger.info(`${newWidgetFunctions.size} Widgets initialized successfully`);
-	} catch (error) {
-		logger.error('Failed to initialize widgets:', error);
-		throw error;
-	}
->>>>>>> 5ffff68e
 }
 
 // HMR setup
 if (import.meta.hot) {
-<<<<<<< HEAD
-  import.meta.hot.accept('./{core,custom}/*/index.ts', () => {
-    initializeWidgets();
-    logger.info('Widgets reloaded due to file changes.');
-  });
-=======
 	import.meta.hot.accept(() => {
 		initializeWidgets();
 		logger.info('Widgets reloaded due to file changes.');
 	});
->>>>>>> 5ffff68e
 }