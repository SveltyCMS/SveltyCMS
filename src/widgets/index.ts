/**
 * @file src/widgets/index.ts
 * @description Widget Index - Main entry point for widget system
 */
import type { WidgetFunction, WidgetModule } from './types';
import type { GuiSchema } from './core/group/types';
import { v4 as uuidv4 } from 'uuid'; // Import UUID generator for unique widget IDs

// Reactive stores
import { store } from '@utils/reactivity.svelte'; // Import reactive store utility

// System Logger
import { logger } from '@utils/logger.svelte';

// Function to check widget dependencies
function checkDependencies(widget: WidgetFunction): boolean {
  if (!widget.dependencies) {
    return true; // No dependencies, so it's valid
  }
  for (const dep of widget.dependencies) {
    if (!widgetFunctions.get().has(dep)) {
      logger.info(`Checking dependencies for widget: ${widget.Name} - missing dependency: ${dep}`);
      return false; // Dependency is missing
    }
  }
  logger.info('Checking dependencies for widget:', widget.Name);
  return true; // All dependencies are met
}

const widgets: Record<string, WidgetFunction> = {};

export default widgets;

<<<<<<< HEAD

=======
>>>>>>> 5ffff68e
// State management with reactive stores
const widgetFunctions = store<Map<string, WidgetFunction>>(new Map()); // Store for widget functions
const activeWidgetList = store<Set<string>>(new Set()); // Store for active widgets

// init state
let initialized = false; // Initialization status
let dbInitPromise: Promise<void> | null = null; // Database initialization promise

export function getGuiFields(params: Record<string, unknown>, schema: GuiSchema) {
  return schema.properties;
}

// Function to create a widget function from a module
function createWidgetFunction(widgetModule: WidgetModule, name: string): WidgetFunction {
  const widget = widgetModule.default; // Get the default widget function
  widget.Name = widget.Name || name; // Set the widget name
  widget.__widgetId = uuidv4(); // Add a UUID to the widget function
  return widget; // Return the widget function
}

// Function to initialize widgets
export async function initializeWidgets(): Promise<void> {
<<<<<<< HEAD
  if (initialized) return dbInitPromise;
  if (dbInitPromise) return dbInitPromise;

  dbInitPromise = (async () => {
    try {
      logger.debug("Initializing widgets from index...");
      // Load core and custom widgets
      const coreWidgetModules = await import.meta.glob<WidgetModule>('./core/**/index.ts', { eager: true });
      const customWidgetModules = await import.meta.glob<WidgetModule>('./custom/**/index.ts', { eager: true });
      const widgetModules = { ...coreWidgetModules, ...customWidgetModules };

      const validModules = Object.entries(widgetModules)
        .map(([path, module]) => {
          const match = path.match(/\.\/(core|custom)\/([^/]+)\//);
          if (!match) {
            logger.warn(`Skipping widget module: ${path} - Unable to extract widget name`);
            return null;
          }
          const [_, folderType, name] = match;

          // Capitalize the first letter of the widget name
          const capitalized_name = name.charAt(0).toUpperCase() + name.slice(1);

          // Construct the full component path
          const componentPath = path.replace(/index\.ts$/, `${capitalized_name}.svelte`).replace(/^\.\//, `/src/widgets/`);

          if (!name) {
            logger.warn(`Skipping widget module: ${path} - Unable to extract widget name`);
            return null;
          }
          if (typeof module.default !== 'function') {
            logger.warn(`Skipping widget module: ${path} - No valid widget function found`);
            return null;
          }

          logger.debug(`componentPath: ${componentPath}`);
          return { name, module, isCore: folderType === 'core', componentPath };
        })
        .filter((m): m is NonNullable<typeof m> => m !== null);

      if (validModules.length === 0) {
        throw new Error('No valid widgets found');
      }

      const newWidgetFunctions = new Map<string, WidgetFunction>();
      const loadedWidgetNames = new Set<string>();

      for (const { name, module, isCore, componentPath } of validModules) {
        try {
          const widgetFn = createWidgetFunction(module, name);

          if (!widgetFn) {
            logger.warn(`Skipping widget ${name} - No widget function found`);
            continue;
          }
          if (!checkDependencies(widgetFn({}))) {
            logger.warn(`Skipping widget ${name} - Missing dependencies`);
            continue;
          }
          const capitalizedName = name.charAt(0).toUpperCase() + name.slice(1);

          widgetFn.__isCore = isCore;
          widgetFn.componentPath = componentPath;
          newWidgetFunctions.set(capitalizedName, widgetFn);
          widgets[capitalizedName] = widgetFn;
          loadedWidgetNames.add(capitalizedName);

        } catch (error) {
          logger.warn(`Skipping widget ${name}: ${error instanceof Error ? error.message : 'Unknown error'}`);
          continue;
        }
      }

      // Fetch activation status from the database with fallback
      let activeWidgets: string[] = [];
      try {
        //const { fetchWidgets } = await import('../databases/dbInterface');
        //const dbWidgets = await fetchWidgets();
        //activeWidgets = dbWidgets.filter((widget) => widget.is_active).map((widget) => widget.name);
      } catch (error: unknown) {
        // If any error occurs, activate all widgets
        activeWidgets = Array.from(newWidgetFunctions.keys());
        logger.warn(`Failed to fetch widget status: ${error instanceof Error ? error.message : 'Unknown error'}, activating all widgets`);
      }

      // Update widget functions store
      widgetFunctions.set(newWidgetFunctions);
      // Set active widgets based on database status
      activeWidgetList.set(new Set(activeWidgets));

      // Log Initialization Summary
      const coreWidgets = Array.from(newWidgetFunctions.values()).filter((w) => w.__isCore);
      const customWidgets = Array.from(newWidgetFunctions.values()).filter((w) => !w.__isCore);

      logger.info(`\x1b[34m${coreWidgets.length} core widgets\x1b[0m initialized: \x1b[34m${coreWidgets.map((w) => w.Name).join(', ')}\x1b[0m`);
      logger.info(`\x1b[32m${customWidgets.length} custom widgets\x1b[0m initialized: \x1b[33m${customWidgets.map((w) => w.Name).join(', ')}\x1b[0m`);

      initialized = true;

    } catch (error) {
      logger.error('Failed to initialize widgets');
      console.error(error);
      dbInitPromise = null;
      initialized = false;
      throw error;
    }
  })();

  return dbInitPromise;
}



// Widget initialization state
let widgetsInitialized = false;


export async function ensureWidgetsInitialized() {
  if (!widgetsInitialized) {
    try {
      logger.debug("Ensuring widgets initialized...");
      await initializeWidgets();
      // Make widgets available globally for eval context
      globalThis.widgets = widgets;
      widgetsInitialized = true;
      logger.debug('Widgets initialized successfully');
    } catch (error) {
      logger.error('Failed to initialize widgets:', error);
      throw error;
    }
  }
=======
	if (initialized) return dbInitPromise;
	if (dbInitPromise) return dbInitPromise;

	dbInitPromise = (async () => {
		try {
			logger.debug('Initializing widgets from index...');
			// Load core and custom widgets
			const coreWidgetModules = await import.meta.glob<WidgetModule>('./core/**/index.ts', { eager: true });
			const customWidgetModules = await import.meta.glob<WidgetModule>('./custom/**/index.ts', { eager: true });
			const widgetModules = { ...coreWidgetModules, ...customWidgetModules };

			const validModules = Object.entries(widgetModules)
				.map(([path, module]) => {
					const match = path.match(/\.\/(core|custom)\/([^/]+)\//);
					if (!match) {
						logger.warn(`Skipping widget module: ${path} - Unable to extract widget name`);
						return null;
					}
					// eslint-disable-next-line @typescript-eslint/no-unused-vars
					const [_fullMatch, folderType, name] = match;

					// Capitalize the first letter of the widget name
					const capitalized_name = name.charAt(0).toUpperCase() + name.slice(1);

					// Construct the full component path
					const componentPath = path.replace(/index\.ts$/, `${capitalized_name}.svelte`).replace(/^\.\//, `/src/widgets/`);

					if (!name) {
						logger.warn(`Skipping widget module: ${path} - Unable to extract widget name`);
						return null;
					}
					if (typeof module.default !== 'function') {
						logger.warn(`Skipping widget module: ${path} - No valid widget function found`);
						return null;
					}

					return { name, module, isCore: folderType === 'core', componentPath };
				})
				.filter((m): m is NonNullable<typeof m> => m !== null);

			if (validModules.length === 0) {
				throw new Error('No valid widgets found');
			}

			const newWidgetFunctions = new Map<string, WidgetFunction>();
			const loadedWidgetNames = new Set<string>();

			for (const { name, module, isCore, componentPath } of validModules) {
				try {
					const widgetFn = createWidgetFunction(module, name);

					if (!widgetFn) {
						logger.warn(`Skipping widget ${name} - No widget function found`);
						continue;
					}
					if (!checkDependencies(widgetFn({}))) {
						logger.warn(`Skipping widget ${name} - Missing dependencies`);
						continue;
					}
					const capitalizedName = name.charAt(0).toUpperCase() + name.slice(1);

					widgetFn.__isCore = isCore;
					widgetFn.componentPath = componentPath;
					newWidgetFunctions.set(capitalizedName, widgetFn);
					widgets[capitalizedName] = widgetFn;
					loadedWidgetNames.add(capitalizedName);
					const { updateWidget } = await import('../databases/dbInterface');
					await updateWidget(capitalizedName, { isActive: true });
				} catch (error) {
					logger.warn(`Skipping widget ${name}: ${error instanceof Error ? error.message : 'Unknown error'}`);
					continue;
				}
			}

			// Fetch activation status from the database with fallback
			let activeWidgets: string[] = [];
			try {
				const { getAllWidgets } = await import('../databases/dbInterface');
				const dbWidgets = await getAllWidgets();
				activeWidgets = dbWidgets.filter((widget) => widget.isActive).map((widget) => widget.name);
			} catch (error: unknown) {
				// If any error occurs, activate all widgets
				activeWidgets = Array.from(newWidgetFunctions.keys());
				logger.warn(`Failed to fetch widget status: ${error instanceof Error ? error.message : 'Unknown error'}, activating all widgets`);
			}

			// Update widget functions store
			widgetFunctions.set(newWidgetFunctions);
			// Set active widgets based on database status
			activeWidgetList.set(new Set(activeWidgets));

			// Log Initialization Summary
			const coreWidgets = Array.from(newWidgetFunctions.values()).filter((w) => w.__isCore);
			const customWidgets = Array.from(newWidgetFunctions.values()).filter((w) => !w.__isCore);

			logger.info(`\x1b[34m${coreWidgets.length} core widgets\x1b[0m initialized: \x1b[34m${coreWidgets.map((w) => w.Name).join(', ')}\x1b[0m`);
			logger.info(`\x1b[32m${customWidgets.length} custom widgets\x1b[0m initialized: \x1b[33m${customWidgets.map((w) => w.Name).join(', ')}\x1b[0m`);

			initialized = true;
		} catch (error) {
			logger.error('Failed to initialize widgets');
			console.error(error);
			dbInitPromise = null;
			initialized = false;
			throw error;
		}
	})();

	return dbInitPromise;
}

// Widget initialization state
let widgetsInitialized = false;

export async function ensureWidgetsInitialized() {
	if (!widgetsInitialized) {
		try {
			logger.debug('Ensuring widgets initialized...');
			await initializeWidgets();
			// Make widgets available globally for eval context
			globalThis.widgets = widgets;
			widgetsInitialized = true;
			logger.debug('Widgets initialized successfully');
		} catch (error) {
			logger.error('Failed to initialize widgets:', error);
			throw error;
		}
	}
>>>>>>> 5ffff68e
}

// Re-export everything from widgetManager for direct access
export * from './widgetManager.svelte.ts';<|MERGE_RESOLUTION|>--- conflicted
+++ resolved
@@ -31,10 +31,6 @@
 
 export default widgets;
 
-<<<<<<< HEAD
-
-=======
->>>>>>> 5ffff68e
 // State management with reactive stores
 const widgetFunctions = store<Map<string, WidgetFunction>>(new Map()); // Store for widget functions
 const activeWidgetList = store<Set<string>>(new Set()); // Store for active widgets
@@ -57,141 +53,8 @@
 
 // Function to initialize widgets
 export async function initializeWidgets(): Promise<void> {
-<<<<<<< HEAD
   if (initialized) return dbInitPromise;
   if (dbInitPromise) return dbInitPromise;
-
-  dbInitPromise = (async () => {
-    try {
-      logger.debug("Initializing widgets from index...");
-      // Load core and custom widgets
-      const coreWidgetModules = await import.meta.glob<WidgetModule>('./core/**/index.ts', { eager: true });
-      const customWidgetModules = await import.meta.glob<WidgetModule>('./custom/**/index.ts', { eager: true });
-      const widgetModules = { ...coreWidgetModules, ...customWidgetModules };
-
-      const validModules = Object.entries(widgetModules)
-        .map(([path, module]) => {
-          const match = path.match(/\.\/(core|custom)\/([^/]+)\//);
-          if (!match) {
-            logger.warn(`Skipping widget module: ${path} - Unable to extract widget name`);
-            return null;
-          }
-          const [_, folderType, name] = match;
-
-          // Capitalize the first letter of the widget name
-          const capitalized_name = name.charAt(0).toUpperCase() + name.slice(1);
-
-          // Construct the full component path
-          const componentPath = path.replace(/index\.ts$/, `${capitalized_name}.svelte`).replace(/^\.\//, `/src/widgets/`);
-
-          if (!name) {
-            logger.warn(`Skipping widget module: ${path} - Unable to extract widget name`);
-            return null;
-          }
-          if (typeof module.default !== 'function') {
-            logger.warn(`Skipping widget module: ${path} - No valid widget function found`);
-            return null;
-          }
-
-          logger.debug(`componentPath: ${componentPath}`);
-          return { name, module, isCore: folderType === 'core', componentPath };
-        })
-        .filter((m): m is NonNullable<typeof m> => m !== null);
-
-      if (validModules.length === 0) {
-        throw new Error('No valid widgets found');
-      }
-
-      const newWidgetFunctions = new Map<string, WidgetFunction>();
-      const loadedWidgetNames = new Set<string>();
-
-      for (const { name, module, isCore, componentPath } of validModules) {
-        try {
-          const widgetFn = createWidgetFunction(module, name);
-
-          if (!widgetFn) {
-            logger.warn(`Skipping widget ${name} - No widget function found`);
-            continue;
-          }
-          if (!checkDependencies(widgetFn({}))) {
-            logger.warn(`Skipping widget ${name} - Missing dependencies`);
-            continue;
-          }
-          const capitalizedName = name.charAt(0).toUpperCase() + name.slice(1);
-
-          widgetFn.__isCore = isCore;
-          widgetFn.componentPath = componentPath;
-          newWidgetFunctions.set(capitalizedName, widgetFn);
-          widgets[capitalizedName] = widgetFn;
-          loadedWidgetNames.add(capitalizedName);
-
-        } catch (error) {
-          logger.warn(`Skipping widget ${name}: ${error instanceof Error ? error.message : 'Unknown error'}`);
-          continue;
-        }
-      }
-
-      // Fetch activation status from the database with fallback
-      let activeWidgets: string[] = [];
-      try {
-        //const { fetchWidgets } = await import('../databases/dbInterface');
-        //const dbWidgets = await fetchWidgets();
-        //activeWidgets = dbWidgets.filter((widget) => widget.is_active).map((widget) => widget.name);
-      } catch (error: unknown) {
-        // If any error occurs, activate all widgets
-        activeWidgets = Array.from(newWidgetFunctions.keys());
-        logger.warn(`Failed to fetch widget status: ${error instanceof Error ? error.message : 'Unknown error'}, activating all widgets`);
-      }
-
-      // Update widget functions store
-      widgetFunctions.set(newWidgetFunctions);
-      // Set active widgets based on database status
-      activeWidgetList.set(new Set(activeWidgets));
-
-      // Log Initialization Summary
-      const coreWidgets = Array.from(newWidgetFunctions.values()).filter((w) => w.__isCore);
-      const customWidgets = Array.from(newWidgetFunctions.values()).filter((w) => !w.__isCore);
-
-      logger.info(`\x1b[34m${coreWidgets.length} core widgets\x1b[0m initialized: \x1b[34m${coreWidgets.map((w) => w.Name).join(', ')}\x1b[0m`);
-      logger.info(`\x1b[32m${customWidgets.length} custom widgets\x1b[0m initialized: \x1b[33m${customWidgets.map((w) => w.Name).join(', ')}\x1b[0m`);
-
-      initialized = true;
-
-    } catch (error) {
-      logger.error('Failed to initialize widgets');
-      console.error(error);
-      dbInitPromise = null;
-      initialized = false;
-      throw error;
-    }
-  })();
-
-  return dbInitPromise;
-}
-
-
-
-// Widget initialization state
-let widgetsInitialized = false;
-
-
-export async function ensureWidgetsInitialized() {
-  if (!widgetsInitialized) {
-    try {
-      logger.debug("Ensuring widgets initialized...");
-      await initializeWidgets();
-      // Make widgets available globally for eval context
-      globalThis.widgets = widgets;
-      widgetsInitialized = true;
-      logger.debug('Widgets initialized successfully');
-    } catch (error) {
-      logger.error('Failed to initialize widgets:', error);
-      throw error;
-    }
-  }
-=======
-	if (initialized) return dbInitPromise;
-	if (dbInitPromise) return dbInitPromise;
 
 	dbInitPromise = (async () => {
 		try {
@@ -230,12 +93,19 @@
 				})
 				.filter((m): m is NonNullable<typeof m> => m !== null);
 
-			if (validModules.length === 0) {
-				throw new Error('No valid widgets found');
-			}
-
-			const newWidgetFunctions = new Map<string, WidgetFunction>();
-			const loadedWidgetNames = new Set<string>();
+          if (!name) {
+            logger.warn(`Skipping widget module: ${path} - Unable to extract widget name`);
+            return null;
+          }
+          if (typeof module.default !== 'function') {
+            logger.warn(`Skipping widget module: ${path} - No valid widget function found`);
+            return null;
+          }
+
+          logger.debug(`componentPath: ${componentPath}`);
+          return { name, module, isCore: folderType === 'core', componentPath };
+        })
+        .filter((m): m is NonNullable<typeof m> => m !== null);
 
 			for (const { name, module, isCore, componentPath } of validModules) {
 				try {
@@ -276,29 +146,68 @@
 				logger.warn(`Failed to fetch widget status: ${error instanceof Error ? error.message : 'Unknown error'}, activating all widgets`);
 			}
 
-			// Update widget functions store
-			widgetFunctions.set(newWidgetFunctions);
-			// Set active widgets based on database status
-			activeWidgetList.set(new Set(activeWidgets));
-
-			// Log Initialization Summary
-			const coreWidgets = Array.from(newWidgetFunctions.values()).filter((w) => w.__isCore);
-			const customWidgets = Array.from(newWidgetFunctions.values()).filter((w) => !w.__isCore);
-
-			logger.info(`\x1b[34m${coreWidgets.length} core widgets\x1b[0m initialized: \x1b[34m${coreWidgets.map((w) => w.Name).join(', ')}\x1b[0m`);
-			logger.info(`\x1b[32m${customWidgets.length} custom widgets\x1b[0m initialized: \x1b[33m${customWidgets.map((w) => w.Name).join(', ')}\x1b[0m`);
-
-			initialized = true;
-		} catch (error) {
-			logger.error('Failed to initialize widgets');
-			console.error(error);
-			dbInitPromise = null;
-			initialized = false;
-			throw error;
-		}
-	})();
-
-	return dbInitPromise;
+      for (const { name, module, isCore, componentPath } of validModules) {
+        try {
+          const widgetFn = createWidgetFunction(module, name);
+
+          if (!widgetFn) {
+            logger.warn(`Skipping widget ${name} - No widget function found`);
+            continue;
+          }
+          if (!checkDependencies(widgetFn({}))) {
+            logger.warn(`Skipping widget ${name} - Missing dependencies`);
+            continue;
+          }
+          const capitalizedName = name.charAt(0).toUpperCase() + name.slice(1);
+
+          widgetFn.__isCore = isCore;
+          widgetFn.componentPath = componentPath;
+          newWidgetFunctions.set(capitalizedName, widgetFn);
+          widgets[capitalizedName] = widgetFn;
+          loadedWidgetNames.add(capitalizedName);
+
+        } catch (error) {
+          logger.warn(`Skipping widget ${name}: ${error instanceof Error ? error.message : 'Unknown error'}`);
+          continue;
+        }
+      }
+
+      // Fetch activation status from the database with fallback
+      let activeWidgets: string[] = [];
+      try {
+        //const { fetchWidgets } = await import('../databases/dbInterface');
+        //const dbWidgets = await fetchWidgets();
+        //activeWidgets = dbWidgets.filter((widget) => widget.is_active).map((widget) => widget.name);
+      } catch (error: unknown) {
+        // If any error occurs, activate all widgets
+        activeWidgets = Array.from(newWidgetFunctions.keys());
+        logger.warn(`Failed to fetch widget status: ${error instanceof Error ? error.message : 'Unknown error'}, activating all widgets`);
+      }
+
+      // Update widget functions store
+      widgetFunctions.set(newWidgetFunctions);
+      // Set active widgets based on database status
+      activeWidgetList.set(new Set(activeWidgets));
+
+      // Log Initialization Summary
+      const coreWidgets = Array.from(newWidgetFunctions.values()).filter((w) => w.__isCore);
+      const customWidgets = Array.from(newWidgetFunctions.values()).filter((w) => !w.__isCore);
+
+      logger.info(`\x1b[34m${coreWidgets.length} core widgets\x1b[0m initialized: \x1b[34m${coreWidgets.map((w) => w.Name).join(', ')}\x1b[0m`);
+      logger.info(`\x1b[32m${customWidgets.length} custom widgets\x1b[0m initialized: \x1b[33m${customWidgets.map((w) => w.Name).join(', ')}\x1b[0m`);
+
+      initialized = true;
+
+    } catch (error) {
+      logger.error('Failed to initialize widgets');
+      console.error(error);
+      dbInitPromise = null;
+      initialized = false;
+      throw error;
+    }
+  })();
+
+  return dbInitPromise;
 }
 
 // Widget initialization state
@@ -318,7 +227,6 @@
 			throw error;
 		}
 	}
->>>>>>> 5ffff68e
 }
 
 // Re-export everything from widgetManager for direct access
