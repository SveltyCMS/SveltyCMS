--- conflicted
+++ resolved
@@ -205,12 +205,13 @@
 	const $collectionValue = get(collectionValue);
 
 	// Debugging: Log the incoming data
-	logger.debug('Incoming data:', data);
+	logger.info('Incoming data:', data);
+	console.log($collectionValue);
 
 	// Convert the collection data to FormData if not already an instance of FormData
 	const formData = data instanceof FormData ? data : await col2formData(data);
 
-	if (_mode === 'edit' && !$entryData._id) {
+	if (_mode === 'edit' && !$collectionValue._id) {
 		logger.error('ID is required for edit mode.');
 		throw new Error('ID is required for edit mode.');
 	}
@@ -241,35 +242,6 @@
 
 			case 'edit':
 				logger.debug('Saving data in edit mode.');
-<<<<<<< HEAD
-				formData.append('_id', id || $entryData._id);
-				formData.append('updatedAt', Date.now());
-
-				// if ($collection.revision) {
-				// 	logger.debug('Creating new revision.');
-				// 	const newRevision = {
-				// 		...$entryData,
-				// 		_id: await createRandomID(),
-				// 		__v: [
-				// 			...($entryData.__v || []),
-				// 			{
-				// 				revisionNumber: $entryData.__v ? $entryData.__v.length : 0,
-				// 				editedAt: Date.now(),
-				// 				editedBy: { username },
-				// 				changes: {}
-				// 			}
-				// 		]
-				// 	};
-
-				// 	const revisionFormData = new FormData();
-				// 	revisionFormData.append('data', JSON.stringify(newRevision));
-				// 	revisionFormData.append('collectionName', $collection.name as any);
-
-				// 	await handleRequest(revisionFormData, 'POST');
-				// }
-
-				console.log(formData);
-=======
 				formData.append('_id', id || $collectionValue._id);
 				formData.append('updatedAt', Math.floor(Date.now() / 1000).toString());
 
@@ -289,15 +261,16 @@
 						]
 					};
 
-					const revisionFormData = new FormData();
-					revisionFormData.append('data', JSON.stringify(newRevision));
-					revisionFormData.append('collectionName', $collection.name as any);
-
-					await handleRequest(revisionFormData, 'POST');
+					// 	const revisionFormData = new FormData();
+					// 	revisionFormData.append('data', JSON.stringify(newRevision));
+					// 	revisionFormData.append('collectionName', $collection.name as any);
+
+					// 	await handleRequest(revisionFormData, 'POST');
+					// }
+
+					console.log(formData);
+					return await updateData({ data: formData, collectionName: $collection.name as any });
 				}
-
->>>>>>> 39df4c7e
-				return await updateData({ data: formData, collectionName: $collection.name as any });
 
 			default:
 				logger.error(`Unhandled mode: ${$mode}`);
