/**
 * @file src/utils/utils.ts
 * @description A comprehensive utility module for the SvelteKit CMS project.
 *
 * This file contains a wide range of utility functions and helpers used throughout the application, including:
 * - Form data handling and conversion (obj2formData, col2formData)
 * - File and media operations (sanitize, formatBytes, deleteOldTrashFiles)
 * - Date and time formatting (convertTimestampToDateString, formatUptime, ReadableExpireIn)
 * - Data manipulation and validation (extractData, deepCopy, validateValibot)
 * - Internationalization helpers (getTextDirection)
 * - UI-related utilities (getGuiFields, motion)
 * - String manipulation (pascalToCamelCase, getEditDistance)
 * - And various other helper functions
 *
 * The module also defines important constants and types used across the application.
 *
 * @requires various - Including fs, axios, valibot, and custom types/interfaces
 * @requires @stores/store - For accessing Svelte stores
 * @requires @root/config/public - For accessing public environment variables
 *
 * @exports numerous utility functions and constants
 */

import { getPublicSetting } from '@src/stores/globalSettings';

import type { BaseIssue, BaseSchema } from 'valibot';
import type { Field } from '@src/content/types';

// Stores
import { get } from 'svelte/store';
import { contentLanguage } from '@stores/store.svelte';

// System Logger
import { logger, type LoggableValue } from '@utils/logger.svelte';

// Validation
import * as v from 'valibot';

export const config = {
	headers: {
		'Content-Type': 'multipart/form-data'
	}
};

// Interface for GUI field configuration
export interface GuiFieldConfig {
	widget: unknown;
	required: boolean;
}

export function uniqueItems(items: Record<string, unknown>[], key: string): object[] {
	const uniqueItems = Array.from(new Map(items.map((item) => [item[key], item])).values());

	return uniqueItems;
}

// This function generates GUI fields based on field parameters and a GUI schema.
export const getGuiFields = (fieldParams: Record<string, unknown>, GuiSchema: Record<string, GuiFieldConfig>): Record<string, unknown> => {
	const guiFields: Record<string, unknown> = {};
	for (const key in GuiSchema) {
		if (Object.prototype.hasOwnProperty.call(fieldParams, key) && Array.isArray(fieldParams[key])) {
			guiFields[key] = deepCopy(fieldParams[key] as unknown[]);
		} else if (Object.prototype.hasOwnProperty.call(fieldParams, key)) {
			guiFields[key] = fieldParams[key];
		}
	}
	return guiFields;
};

// Function to convert an object to form data
export const obj2formData = (obj: Record<string, unknown>) => {
	const formData = new FormData();

	const transformValue = (value: unknown): string | Blob => {
		if (value instanceof Blob) {
			return value;
		} else if (typeof value === 'object' && value !== null) {
			return JSON.stringify(value);
		} else if (typeof value === 'boolean' || typeof value === 'number') {
			return value.toString();
		} else if (value === null || value === undefined) {
			return '';
		}
		return String(value);
	};

	for (const key in obj) {
		const value = obj[key];
		if (value !== undefined) {
			formData.append(key, transformValue(key, value));
		}
	}

	return formData;
};

// Converts data to FormData object with optimized file handling and type safety
export const col2formData = async (getData: Record<string, () => Promise<unknown> | unknown>): Promise<FormData> => {
	const formData = new FormData();

	const processValue = async (value: unknown): Promise<string | Blob> => {
		if (value instanceof Blob) return value;
		if (value instanceof Promise) {
			const resolvedValue = await value;
			return processValue(resolvedValue);
		}
		if (value instanceof Object) {
			return JSON.stringify(value);
		}
		return String(value);
	};

	const appendToForm = async () => {
		for (const [key, getter] of Object.entries(getData)) {
			const value = getter();
			const processedValue = await processValue(value);
			formData.append(key, processedValue);
		}
	};

	await appendToForm();
	return formData;
};

// Helper function to sanitize file names
export function sanitize(str: string) {
	return str.replace(/\s+/g, '_').replace(/[^a-zA-Z0-9_]/g, '');
}

// Get the environment variables for image sizes
const env_sizes = getPublicSetting('IMAGE_SIZES') || {};
export const SIZES = { ...env_sizes, original: 0, thumbnail: 200 } as const;

// Takes an object and recursively parses any values that can be converted to JSON
export function parse<T>(obj: unknown): T {
	if (typeof obj !== 'object' || obj === null) {
		return obj as T;
	}

	if (Array.isArray(obj)) {
		return obj.map((item) => parse(item)) as unknown as T;
	}

	const result = {} as { [key: string]: unknown };
	for (const [key, value] of Object.entries(obj as object)) {
		if (typeof value === 'string') {
			try {
				result[key] = JSON.parse(value);
			} catch {
				result[key] = value;
			}
		} else {
			result[key] = parse(value);
		}
	}
	return result as T;
}

// Convert an object to form data
export const toFormData = (obj: Record<string, string | number | boolean>): FormData => {
	const formData = new FormData();
	for (const [key, value] of Object.entries(obj)) {
		formData.append(key, String(value));
	}
	return formData;
};

// Converts fields to schema object
interface SchemaField {
	type: string;
	widget?: unknown;
	[key: string]: unknown;
}

export const fieldsToSchema = (fields: SchemaField[]): Record<string, unknown> => {
	const schema: Record<string, unknown> = {};

	for (const field of fields) {
		const { type, ...rest } = field;
		schema[type] = rest;
	}

	return schema;
};

// Returns field's database field name or label
export function getFieldName(field: Field, rawName = false): string {
	if (!field) return '';

	// Special field name mappings
	const specialMappings: Record<string, string> = {
		'First Name': 'first_name',
		'Last Name': 'last_name'
	};

	const name = field.label || field.type;

	// Return raw UI name if requested
	if (rawName) return name;

	// Check special mappings first
	if (specialMappings[name]) {
		return specialMappings[name];
	}

	// Default sanitization:
	// 1. Convert to lowercase
	// 2. Replace spaces with underscores
	// 3. Remove special characters
	return name
		.toLowerCase()
		.replace(/\s+/g, '_')
		.replace(/[^a-z0-9_]/g, '');
}

// Sanitizes field names for use in GraphQL type names
// GraphQL type names must be valid identifiers: [A-Za-z_][A-Za-z0-9_]*
export function sanitizeGraphQLTypeName(name: string): string {
	if (!name) return '';

	// 1. Replace spaces with underscores
	// 2. Remove special characters except underscores
	// 3. Ensure it starts with a letter or underscore
	let sanitized = name.replace(/\s+/g, '_').replace(/[^A-Za-z0-9_]/g, '');

	// Ensure the name starts with a letter or underscore (GraphQL requirement)
	if (sanitized && !/^[A-Za-z_]/.test(sanitized)) {
		sanitized = `_${sanitized}`;
	}

	return sanitized || '_invalid_name';
}

// Extract data from fields
export async function extractData(fieldsData: Record<string, Field>): Promise<Record<string, unknown>> {
	const result: Record<string, unknown> = {};
	for (const [key, field] of Object.entries(fieldsData)) {
		if (field.callback) {
			result[key] = await field.callback({ data: field });
		} else {
			result[key] = field;
		}
	}
	return result;
}

function deepCopy<T>(obj: T): T {
	if (obj === null || typeof obj !== 'object') {
		return obj;
	}

	if (Array.isArray(obj)) {
		return obj.map((item) => deepCopy(item)) as unknown as T;
	}

	const copy = {} as T;
	for (const key in obj) {
		if (Object.prototype.hasOwnProperty.call(obj, key)) {
			copy[key] = deepCopy(obj[key]);
		}
	}
	return copy;
}

// Remove file extension
export function removeExtension(fileName: string): string {
	return fileName.replace(/\.[^/.]+$/, '');
}

/**
 * Formats a file size in bytes to the appropriate unit (bytes, kilobytes, megabytes, or gigabytes).
 * @param sizeInBytes - The size of the file in bytes.
 * @returns The formatted file size as a string.
 */
export function formatBytes(bytes: number): string {
	if (bytes === 0 || isNaN(bytes)) {
		return '0 bytes';
	}

	if (bytes < 0) {
		throw Error('Input size cannot be negative');
	}

	const units = ['bytes', 'KB', 'MB', 'GB', 'TB', 'PB', 'EB'];
	let power = 0;

	while (bytes >= 1024 && power < units.length - 1) {
		bytes /= 1024;
		power++;
	}

	return `${bytes.toFixed(2)} ${units[power]}`;
}

// Function to convert Unix timestamp to readable date string
export function convertTimestampToDateString(timestamp: number) {
	if (timestamp === null || timestamp === undefined) {
		return '-';
	}

	const options: Intl.DateTimeFormatOptions = {
		day: '2-digit',
		month: '2-digit',
		year: 'numeric',
		hour: '2-digit',
		minute: '2-digit',
		hour12: false
	};
	const locale = get(contentLanguage);
	const date = new Date(timestamp * 1000);
	return date.toLocaleDateString(locale, options);
}

export function formatUptime(uptime: number) {
	const units = [
		{ label: ['year', 'years'], value: 365 * 24 * 60 * 60 },
		{ label: ['month', 'months'], value: 30 * 24 * 60 * 60 },
		{ label: ['week', 'weeks'], value: 7 * 24 * 60 * 60 },
		{ label: ['day', 'days'], value: 24 * 60 * 60 },
		{ label: ['hour', 'hours'], value: 60 * 60 },
		{ label: ['minute', 'minutes'], value: 60 },
		{ label: ['second', 'seconds'], value: 1 }
	];

	const result: string[] = [];
	for (const unit of units) {
		const quotient = Math.floor(uptime / unit.value);
		if (quotient > 0) {
			result.push(`${quotient} ${unit.label[quotient > 1 ? 1 : 0]}`);
			uptime %= unit.value;
		}
	}

	return result.join(' ');
}

// Export function for ReadableExpireIn
export function ReadableExpireIn(expiresIn: string) {
	const expiresInNumber = parseInt(expiresIn, 10);
	const expirationTime = expiresInNumber ? new Date(Date.now() + expiresInNumber * 1000) : new Date();

	const daysDiff = Math.floor((expirationTime.getTime() - Date.now()) / (1000 * 60 * 60 * 24));
	const hoursDiff = Math.floor((expirationTime.getTime() - Date.now()) / (1000 * 60 * 60)) % 24;
	const minutesDiff = Math.floor((expirationTime.getTime() - Date.now()) / (1000 * 60)) % 60;

	const daysText = daysDiff > 0 ? `${daysDiff} day${daysDiff > 1 ? 's' : ''}` : '';
	const hoursText = hoursDiff > 0 ? `${hoursDiff} hour${hoursDiff > 1 ? 's' : ''}` : '';
	const minutesText = minutesDiff > 0 ? `${minutesDiff} minute${minutesDiff > 1 ? 's' : ''}` : '';

	return `${daysText} ${hoursText} ${minutesText}`.trim();
}

<<<<<<< HEAD
export function updateTranslationProgress(data: unknown, field: unknown) {
	const languages = getPublicSetting('AVAILABLE_CONTENT_LANGUAGES') || ['en'];
	const fieldName = getFieldName(field); // Get the unique field name

	if (!fieldName || !field?.translated) {
		return; // Exit if field name is invalid or field is not translatable
	}
	const current = translationProgress.value;
	// Ensure 'show' property exists or initialize it
	if (typeof current.show === 'undefined') {
		current.show = false; // Or true, depending on desired initial state
	}

	for (const lang of languages) {
		// Language entry is guaranteed to exist due to store initialization
		// Determine if the field is considered "translated" for this language
		const value = data?.[lang];
		const isTranslated = value !== null && value !== undefined && value !== ''; // Basic check for non-empty

		// Add or remove from the translated set based on the value
		if (isTranslated) {
			current[lang].translated.add(fieldName);
		} else {
			current[lang].translated.delete(fieldName);
		}

		// Ensure the 'total' set is managed elsewhere (e.g., in Fields.svelte)
		// We no longer add to 'total' here.
	}
	// Make sure the progress is shown if there are translatable fields
	current.show = Object.values(current).some((langData) => typeof langData === 'object' && langData.total instanceof Set && langData.total.size > 0);
	updateTranslationStore(current);
}

=======
>>>>>>> 4f34c52c
// Get elements by ID
interface ElementStore {
	[key: string]: {
		id: string;
		callback: (data: unknown) => void;
	}[];
}

export const get_elements_by_id = {
	store: {} as ElementStore,
	add(collection: string, id: string, callback: (data: unknown) => void) {
		if (!this.store[collection]) {
			this.store[collection] = [];
		}
		this.store[collection].push({ id, callback });
	},
	async getAll(dbAdapter: { get: (id: string) => Promise<unknown> }) {
		for (const collection in this.store) {
			for (const item of this.store[collection]) {
				const data = await dbAdapter.get(item.id);
				item.callback(data);
			}
		}
	}
};

// Meta data types
interface MetaData {
	media_images_remove?: string[];
	[key: string]: unknown;
}

export const meta_data = {
	meta_data: {} as MetaData,
	add(key: keyof MetaData, data: unknown) {
		this.meta_data[key] = data;
	},
	get(): MetaData {
		return this.meta_data;
	},
	clear() {
		this.meta_data = {};
	},
	is_empty(): boolean {
		return Object.keys(this.meta_data).length === 0;
	}
};

// Convert data to string
interface StringHelperParams {
	field?: Field;
	data: unknown[];
	path?: (lang: string) => string;
}

export function toStringHelper({ data }: StringHelperParams): string {
	if (!Array.isArray(data)) return '';
	return data.map((item) => item.toString()).join(', ');
}

// Get random hex string
export function getRandomHex(size: number): string {
	const bytes = new Uint8Array(size);
	for (let i = 0; i < size; i++) {
		bytes[i] = Math.floor(Math.random() * 256);
	}
	return Array.from(bytes)
		.map((byte) => byte.toString(16).padStart(2, '0'))
		.join('');
}

// Escape regex metacharacters
export function escapeRegex(string: string): string {
	return string.replace(/[.*+?^${}()|[\]\\]/g, '\\$&');
}

// Get current date in YYYY-MM-DD format
export function getCurrentDate(): string {
	const d = new Date();
	return d.getFullYear() + '-' + String(d.getMonth() + 1).padStart(2, '0') + '-' + String(d.getDate()).padStart(2, '0');
}

// Convert hex to array buffer
export function hex2arrayBuffer(hex: string): ArrayBuffer {
	const bytes = new Uint8Array(hex.length / 2);
	for (let i = 0; i < hex.length; i += 2) {
		bytes[i / 2] = parseInt(hex.substring(i, i + 2), 16);
	}
	return bytes.buffer;
}

// Convert array buffer to hex
export function arrayBuffer2hex(buffer: ArrayBuffer): string {
	return Array.from(new Uint8Array(buffer))
		.map((byte) => byte.toString(16).padStart(2, '0'))
		.join('');
}

// SHA-256 hash function
export async function sha256(buffer: ArrayBuffer): Promise<string> {
	const hashBuffer = await crypto.subtle.digest('SHA-256', buffer);
	return arrayBuffer2hex(hashBuffer);
}

export function debounce(delay?: number) {
	let timer: NodeJS.Timeout | undefined;
	let first = true;
	return (fn: () => void) => {
		if (first) {
			fn();
			first = false;
			return;
		}
		clearTimeout(timer);
		timer = setTimeout(() => {
			fn();
		}, delay);
	};
}

// Validates data against a Valibot schema, returning errors or null if valid
export function validateValibot<T>(schema: BaseSchema<T, T, BaseIssue<unknown>>, value?: T): null | { [P in keyof T]?: string[] } {
	try {
		// Use v.safeParse to handle parsing
		const result = v.safeParse(schema, value);

		if (result.success) {
			return null; // No errors
		}

		const fieldErrors = {} as { [P in keyof T]?: string[] };

		// Iterate over issues and populate field errors
		for (const issue of result.issues) {
			const path = issue.path?.[0]?.key as keyof T;
			if (path) {
				fieldErrors[path] = fieldErrors[path] || [];
				fieldErrors[path]!.push(issue.message);
			}
		}

		return fieldErrors;
	} catch (error) {
		logger.error('Validation error:', error as LoggableValue);
		return null;
	}
}

export function getTextDirection(lang: string): string {
	const rtlLanguages = ['ar', 'he', 'fa', 'ur', 'dv', 'ha', 'khw', 'ks', 'ku', 'ps', 'syr', 'ug', 'yi'];
	return rtlLanguages.includes(lang) ? 'rtl' : 'ltr';
}

export async function motion(start: number[], end: number[], duration: number, cb: (current: number[]) => void) {
	const current = [...start];
	let elapsed = 0;
	let time = Date.now();
	let has_passed = false;
	setTimeout(() => {
		has_passed = true;
	}, duration);
	return new Promise<void>((resolve) => {
		function animation(current: number[]) {
			elapsed = Date.now() - time;
			const ds = start.map((s, i) => (s - end[i]) / (duration / elapsed));

			time = Date.now();
			for (const index in ds) {
				current[index] -= ds[index];
			}

			if (has_passed) {
				cb(end);
				resolve();
				return;
			} else {
				cb(current);
				requestAnimationFrame(() => animation(current));
			}
		}

		requestAnimationFrame(() => animation(current));
	});
}

export function getEditDistance(a: string, b: string): number | undefined {
	if (a.length === 0) return b.length;
	if (b.length === 0) return a.length;

	const insertionCost = 1;
	const deletionCost = 1;
	const substitutionCost = 1;

	const matrix: number[][] = [];

	for (let i = 0; i <= b.length; i++) {
		matrix[i] = [i];
	}
	for (let j = 0; j <= a.length; j++) {
		matrix[0][j] = j;
	}

	for (let i = 1; i <= b.length; i++) {
		for (let j = 1; j <= a.length; j++) {
			if (b.charAt(i - 1) === a.charAt(j - 1)) {
				matrix[i][j] = matrix[i - 1][j - 1];
			} else {
				matrix[i][j] = Math.min(matrix[i - 1][j - 1] + substitutionCost, Math.min(matrix[i][j - 1] + insertionCost, matrix[i - 1][j] + deletionCost));
			}
		}
	}

	const maxDistance = Math.max(a.length, b.length);
	const normalizedDistance = matrix[b.length][a.length] / maxDistance;

	return normalizedDistance;
}

// PascalCase to camelCase conversion
export const pascalToCamelCase = (str: string): string => {
	if (!str) return str;
	return str.charAt(0).toLowerCase() + str.slice(1);
};

// Type assertion helper - used for widget type assertions
export function asAny<T>(value: unknown): T {
	return value as T;
}<|MERGE_RESOLUTION|>--- conflicted
+++ resolved
@@ -350,43 +350,6 @@
 	return `${daysText} ${hoursText} ${minutesText}`.trim();
 }
 
-<<<<<<< HEAD
-export function updateTranslationProgress(data: unknown, field: unknown) {
-	const languages = getPublicSetting('AVAILABLE_CONTENT_LANGUAGES') || ['en'];
-	const fieldName = getFieldName(field); // Get the unique field name
-
-	if (!fieldName || !field?.translated) {
-		return; // Exit if field name is invalid or field is not translatable
-	}
-	const current = translationProgress.value;
-	// Ensure 'show' property exists or initialize it
-	if (typeof current.show === 'undefined') {
-		current.show = false; // Or true, depending on desired initial state
-	}
-
-	for (const lang of languages) {
-		// Language entry is guaranteed to exist due to store initialization
-		// Determine if the field is considered "translated" for this language
-		const value = data?.[lang];
-		const isTranslated = value !== null && value !== undefined && value !== ''; // Basic check for non-empty
-
-		// Add or remove from the translated set based on the value
-		if (isTranslated) {
-			current[lang].translated.add(fieldName);
-		} else {
-			current[lang].translated.delete(fieldName);
-		}
-
-		// Ensure the 'total' set is managed elsewhere (e.g., in Fields.svelte)
-		// We no longer add to 'total' here.
-	}
-	// Make sure the progress is shown if there are translatable fields
-	current.show = Object.values(current).some((langData) => typeof langData === 'object' && langData.total instanceof Set && langData.total.size > 0);
-	updateTranslationStore(current);
-}
-
-=======
->>>>>>> 4f34c52c
 // Get elements by ID
 interface ElementStore {
 	[key: string]: {
