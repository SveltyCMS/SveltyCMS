// Create a Global Search Index

import { writable } from 'svelte/store';

// System Logs
<<<<<<< HEAD
import {logger} from '@src/utils/logger';
=======
import { logger } from '@src/utils/logger';
>>>>>>> 4f547780

// GlobalSearchIndex
let modalEditAvatar: any;
let modalUserForm: any;
let showUserList: any;
let toggleUserList: any;
let showUsertoken: any;
let toggleUserToken: any;

export const isSearchVisible = writable(false);
export const triggerActionStore = writable<(() => void | Promise<void>)[]>([]);

// Create a writable store for the global search index
interface SearchData {
	title: string;
	description: string;
	keywords: string[];
	triggers: {
		[title: string]: {
			path: string;
			action: (() => void | Promise<void>)[]; // Can be undefined
		};
	};
}

// Initialize the global search index with predefined data
export const globalSearchIndex = writable<SearchData[]>([
	{
		title: 'Home',
		description: 'The home page of the blog.',
		keywords: ['blog', 'home'],
		triggers: { 'Go to Home Page': { path: '/', action: [() => {}] } }
	},
	{
		title: 'Marketplace',
		description: 'SveltCMS Widget Marketplace.',
		keywords: ['widget', 'marketplace'],
		triggers: { 'Go to Marketplace': { path: 'https://www.sveltycms.com', action: [() => {}] } }
	},
	{
		title: 'GraphQL Yoga',
		description: 'GraphQL Explorer',
		keywords: ['graphQL', 'Explorer', 'Yoga'],
		triggers: { 'Go to GraphQL Explorer': { path: '/api/graphql', action: [() => {}] } }
	},
	{
		title: 'User Profile',
		description: 'View and edit your user profile.',
		keywords: ['user', 'avatar', 'profile', 'settings', 'account', 'password', 'delete'],
		triggers: {
			'Show User Profile': { path: '/user', action: [() => {}] },
			'Edit Avatar Image': { path: '/user', action: [() => modalEditAvatar] },
			'Change Username & Password': { path: '/user', action: [() => modalUserForm] }
		}
	},
	{
		title: 'User Admin Area',
		description: 'View and edit users in the user admin area.',
		keywords: ['user', 'role', 'profile', 'settings', 'account', 'password', 'token'],
		triggers: {
			'Show User List': {
				path: '/user',
				action: [
					() => {
						if (!showUserList) {
							toggleUserList();
						}
					}
				]
			},
			'Show User Token': {
				path: '/user',
				action: [
					() => {
						if (!showUsertoken) {
							toggleUserToken();
						}
					}
				]
			}
		}
	},
	{
		title: 'Media Gallery',
		description: 'View and edit your media gallery.',
		keywords: ['media', 'gallery', 'images', 'videos', 'documents'],
		triggers: {
			'Go to Media Gallery': { path: '/mediagallery', action: [() => {}] }
		}
	},
	{
		title: 'Add Media',
		description: 'Add new media to gallery.',
		keywords: ['add', 'media', 'gallery', 'images', 'videos', 'documents'],
		triggers: {
			'Go to Add Media ': { path: '/mediagallery/uploadMedia', action: [() => {}] }
		}
	},
	{
		title: 'Image Editor',
		description: 'Edit and manage images with the image editor.',
		keywords: ['image', 'editor', 'edit', 'photos', 'media'],
		triggers: {
			'Go to Image Editor': { path: '/imageEditor', action: [() => {}] }
		}
	},
	{
		title: 'System Dashboard',
		description: 'View and manage your dashboard.',
		keywords: ['dashboard', 'profile', 'settings', 'load', 'system'],
		triggers: { 'Go to Dashboard': { path: '/dashboard', action: [() => {}] } }
	},
	{
		title: 'Configuration',
		description: 'Configure the system settings.',
		keywords: ['configuration', 'settings', 'system'],
		triggers: { 'Go to Configuration': { path: '/config', action: [() => {}] } }
	},
	{
		title: 'System Builder',
		description: 'Build and customize your collections.',
		keywords: ['builder', 'collection', 'configuration', 'settings', 'system', 'permissions'],
		triggers: { 'Go to System Builder': { path: '/collection', action: [() => {}] } }
	}
]);

logger.info('Global search index initialized');<|MERGE_RESOLUTION|>--- conflicted
+++ resolved
@@ -3,11 +3,7 @@
 import { writable } from 'svelte/store';
 
 // System Logs
-<<<<<<< HEAD
-import {logger} from '@src/utils/logger';
-=======
 import { logger } from '@src/utils/logger';
->>>>>>> 4f547780
 
 // GlobalSearchIndex
 let modalEditAvatar: any;
