--- conflicted
+++ resolved
@@ -4,13 +4,9 @@
  * This module handles all file system operations and media processing.
  */
 
-<<<<<<< HEAD
-import { setCache } from '@root/src/databases/redis';
-=======
-import { publicEnv } from '@root/config/public';
 import { cacheService } from '@src/databases/CacheService';
->>>>>>> 4f34c52c
 import { dbAdapter } from '@src/databases/db';
+import { getPublicSetting } from '@src/stores/globalSettings';
 import { error } from '@sveltejs/kit';
 import { sanitize } from '@utils/utils';
 import crypto from 'crypto';
@@ -32,7 +28,7 @@
 };
 
 const SIZES: ImageSizesType = {
-	...(publicEnv.IMAGE_SIZES || defaultImageSizes),
+	...(getPublicSetting('IMAGE_SIZES') || defaultImageSizes),
 	original: 0,
 	thumbnail: 200
 } as const;
@@ -61,7 +57,7 @@
 export async function saveFileToDisk(buffer: Buffer, url: string): Promise<void> {
 	try {
 		const fs = await getFs();
-		const fullPath = Path.join(publicEnv.MEDIA_FOLDER, url);
+		const fullPath = Path.join(getPublicSetting('MEDIA_FOLDER') || 'mediaFiles', url);
 		const dir = Path.dirname(fullPath);
 
 		logger.debug('Creating directory for file', {
@@ -124,15 +120,16 @@
 			let resizedBuffer = await resizeImage(buffer, width);
 
 			// Apply format conversion if configured
-			if (publicEnv.MEDIA_OUTPUT_FORMAT_QUALITY.format !== 'original') {
-				resizedBuffer = resizedBuffer.toFormat(publicEnv.MEDIA_OUTPUT_FORMAT_QUALITY.format as 'avif' | 'webp', {
-					quality: publicEnv.MEDIA_OUTPUT_FORMAT_QUALITY.quality,
+			const formatQuality = getPublicSetting('MEDIA_OUTPUT_FORMAT_QUALITY');
+			if (formatQuality && formatQuality.format !== 'original') {
+				resizedBuffer = resizedBuffer.toFormat(formatQuality.format as 'avif' | 'webp', {
+					quality: formatQuality.quality,
 					lossless: false
 				});
 			}
 
 			// Use correct extension based on output format
-			const outputExt = publicEnv.MEDIA_OUTPUT_FORMAT_QUALITY.format === 'original' ? ext : `.${publicEnv.MEDIA_OUTPUT_FORMAT_QUALITY.format}`;
+			const outputExt = formatQuality && formatQuality.format === 'original' ? ext : `.${formatQuality?.format ?? ''}`;
 
 			const resizedUrl = Path.posix.join(basePath, size, `${fileName}-${hash}.${outputExt}`);
 
@@ -193,7 +190,7 @@
 
 	try {
 		const fs = await getFs();
-		const filePath = Path.join(publicEnv.MEDIA_FOLDER, url);
+		const filePath = Path.join(getPublicSetting('MEDIA_FOLDER') || 'mediaFiles', url);
 
 		logger.debug('Deleting file', {
 			url,
@@ -222,7 +219,7 @@
 // Retrieves a file from storage
 export async function getFile(url: string): Promise<Buffer> {
 	const fs = await getFs();
-	const filePath = Path.join(publicEnv.MEDIA_FOLDER, url);
+	const filePath = Path.join(getPublicSetting('MEDIA_FOLDER') || 'mediaFiles', url);
 	const buffer = await fs.promises.readFile(filePath);
 	logger.info('File retrieved from disk', { url });
 	return buffer;
@@ -233,7 +230,7 @@
  */
 export async function fileExists(url: string): Promise<boolean> {
 	const fs = await getFs();
-	const filePath = Path.join(publicEnv.MEDIA_FOLDER, url);
+	const filePath = Path.join(getPublicSetting('MEDIA_FOLDER') || 'mediaFiles', url);
 	try {
 		await fs.promises.access(filePath);
 		return true;
@@ -245,7 +242,7 @@
 // Moves a file to trash
 export async function moveMediaToTrash(url: string): Promise<void> {
 	const fs = await getFs();
-	const mediaFolder = publicEnv.MEDIA_FOLDER || 'mediaFiles';
+	const mediaFolder = getPublicSetting('MEDIA_FOLDER') || 'mediaFiles';
 
 	// Normalize various possible forms:
 	// - /files/avatars/...
@@ -406,7 +403,7 @@
 
 		const fs = await getFs();
 		// Create avatars directory under the media folder
-		const avatarsPath = Path.join(process.cwd(), publicEnv.MEDIA_FOLDER, 'avatars');
+		const avatarsPath = Path.join(process.cwd(), getPublicSetting('MEDIA_FOLDER') || 'mediaFiles', 'avatars');
 		if (!fs.existsSync(avatarsPath)) {
 			await fs.promises.mkdir(avatarsPath, { recursive: true });
 		}
@@ -423,10 +420,11 @@
 		if (existingFile && existingFile.success && existingFile.data) {
 			const mediaData = existingFile.data as { url?: string };
 			let fileUrl = mediaData.url || '';
-			if (publicEnv.MEDIASERVER_URL) {
-				fileUrl = `${publicEnv.MEDIASERVER_URL}/${fileUrl}`;
+			const mediaServerUrl = getPublicSetting('MEDIASERVER_URL');
+			if (mediaServerUrl) {
+				fileUrl = `${mediaServerUrl}/${fileUrl}`;
 			} else {
-				fileUrl = `${publicEnv.MEDIA_FOLDER}/${fileUrl}`;
+				fileUrl = `${getPublicSetting('MEDIA_FOLDER') || 'mediaFiles'}/${fileUrl}`;
 			}
 			return fileUrl;
 		}
@@ -543,7 +541,7 @@
 		}
 
 		// Return the URL for serving to the client - this will be saved to user.avatar field
-		const fileUrl = `/${publicEnv.MEDIA_FOLDER}/${avatarUrl}`;
+		const fileUrl = `/${getPublicSetting('MEDIA_FOLDER') || 'mediaFiles'}/${avatarUrl}`;
 
 		logger.info('Avatar saved successfully to disk', {
 			userId: userId?.includes('@') ? userId.replace(/(.{2}).*@(.*)/, '$1****@$2') : userId,
