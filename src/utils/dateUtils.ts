/**
 * @file src/utils/dateUtils.ts
 * @description Date utility functions for SveltyCMS
 *
 * Provides:
 * - Type-safe conversion between Date objects and ISODateString
 * - Date validation utilities
 * - Consistent date handling across the application
 * - Database-agnostic date conversion helpers
 */

import { logger } from '@utils/logger';
import { format } from 'date-fns';
import type { ISODateString } from '../content/types';

// Type guard for ISODateString
export function isISODateString(value: unknown): value is ISODateString {
	if (typeof value !== 'string') return false;
	const date = new Date(value);
	return !isNaN(date.getTime()) && date.toISOString() === value;
}

// Convert Date to ISODateString with validation
export function dateToISODateString(date: Date): ISODateString {
	const isoString = date.toISOString();
	if (!isISODateString(isoString)) {
		throw new Error('Invalid date conversion');
	}
	return isoString;
}

// Convert string to ISODateString with validation
export function stringToISODateString(dateString: string): ISODateString {
	const date = new Date(dateString);
	if (isNaN(date.getTime())) {
		throw new Error('Invalid date string');
	}
	return dateToISODateString(date);
}

/**
 * Safe conversion of unknown value to ISODateString
 * Database-agnostic utility that handles various date representations from any database adapter
 * (Mongoose Date objects, PostgreSQL timestamps, SQLite strings, etc.)
 *
 * @param value - Unknown value from database query (Date object, ISO string, timestamp, etc.)
 * @returns ISODateString representation
 *
 * @example
 * const doc = await db.collection.findById(id);
 * const entity = {
 *   createdAt: toISOString(doc.createdAt),
 *   updatedAt: toISOString(doc.updatedAt)
 * };
 */
export function toISOString(value: unknown): ISODateString {
	// Handle Date objects (common from ORMs and document databases)
	if (value && typeof value === 'object' && 'toISOString' in value) {
		return (value as Date).toISOString() as ISODateString;
	}
	// Handle already converted ISO strings (idempotent operation)
	if (typeof value === 'string' && isISODateString(value)) {
		return value;
	}
	// Handle timestamps or date strings
	if (value) {
		try {
			return new Date(value as string | number).toISOString() as ISODateString;
		} catch {
			logger.warn('Failed to convert value to ISODateString, using current date', { value });
		}
	}
	// Ultimate fallback: current date
	return new Date().toISOString() as ISODateString;
}

/**
 * Validate and normalize date input
 * Accepts Date, ISODateString, number (timestamp in seconds or ms), or string
 */
export function normalizeDateInput(dateInput: Date | ISODateString | number | string): ISODateString {
	if (!dateInput) return dateToISODateString(new Date());
	if (dateInput instanceof Date) {
		return dateToISODateString(dateInput);
	}
	if (typeof dateInput === 'number') {
		// If it's a 10-digit number, treat as seconds, else milliseconds
		return dateToISODateString(new Date(dateInput < 1e12 ? dateInput * 1000 : dateInput));
	}
	if (typeof dateInput === 'string') {
		// Try to parse as ISO string or number
		const num = Number(dateInput);
		if (!isNaN(num)) {
			return dateToISODateString(new Date(num < 1e12 ? num * 1000 : num));
		}
		return dateToISODateString(new Date(dateInput));
	}
	return dateToISODateString(new Date());
}

// Current date as ISODateString
export function nowISODateString(): ISODateString {
	return dateToISODateString(new Date());
}

/**
 * Convert ISODateString back to Date object
 * @param isoDate The ISODateString to convert
 * @returns A Date object
 */
export function isoDateStringToDate(isoDate: ISODateString): Date {
	return new Date(isoDate);
}

/**
 * Format date for display with proper locale and timezone handling
 * @param dateInput - Date, timestamp or ISO string
 * @param locale - Locale to format for (default: system language)
 * @param options - Intl.DateTimeFormat options
 */
export function formatDisplayDate(
	dateInput: Date | number | string,
	locale: string = 'en',
	options: Intl.DateTimeFormatOptions = {
		year: 'numeric',
		month: 'short',
		day: 'numeric',
		hour: '2-digit',
		minute: '2-digit'
	}
): string {
	try {
		let date: Date;

		if (typeof dateInput === 'number') {
			// Handle MongoDB timestamp (seconds vs milliseconds)
			date = new Date(dateInput > 1e12 ? dateInput : dateInput * 1000);
		} else if (typeof dateInput === 'string') {
			date = new Date(dateInput);
		} else {
			date = dateInput;
		}

		if (isNaN(date.getTime())) {
			return 'Invalid Date';
		}

		return new Intl.DateTimeFormat(locale, options).format(date);
	} catch (error) {
		logger.error('Error formatting date:', error);
		return 'Invalid Date';
	}
}

/**
 * Format date for display in a relative way (e.g. "2 hours ago")
 * @param dateInput - Date, timestamp or ISO string
 * @param locale - Locale to format for
 */
export function formatRelativeDate(dateInput: Date | number | string, locale: string = 'en'): string {
	try {
		let date: Date;

		if (typeof dateInput === 'number') {
			// Handle MongoDB timestamp (seconds vs milliseconds)
			date = new Date(dateInput > 1e12 ? dateInput : dateInput * 1000);
		} else if (typeof dateInput === 'string') {
			date = new Date(dateInput);
		} else {
			date = dateInput;
		}

		if (isNaN(date.getTime())) {
			return 'Invalid Date';
		}

		const formatter = new Intl.RelativeTimeFormat(locale, { numeric: 'auto' });
		const seconds = Math.floor((Date.now() - date.getTime()) / 1000);

		if (seconds < 60) return formatter.format(-seconds, 'second');
		if (seconds < 3600) return formatter.format(-Math.floor(seconds / 60), 'minute');
		if (seconds < 86400) return formatter.format(-Math.floor(seconds / 3600), 'hour');
		if (seconds < 2592000) return formatter.format(-Math.floor(seconds / 86400), 'day');
		if (seconds < 31536000) return formatter.format(-Math.floor(seconds / 2592000), 'month');

		return formatter.format(-Math.floor(seconds / 31536000), 'year');
	} catch (error) {
		logger.error('Error formatting relative date:', error);
		return 'Invalid Date';
	}
}

/**
<<<<<<< HEAD
 * Format date using date-fns format string syntax
 * Provides a centralized wrapper for date-fns format function
 * 
 * @param dateInput - Date, timestamp or ISO string
 * @param formatString - date-fns format string (e.g., 'yyyy-MM-dd', 'MMM dd, yyyy')
 * @param fallback - Fallback value if formatting fails (default: ISO string)
 * @returns Formatted date string
 * 
 * @example
 * formatDateString(new Date(), 'yyyy-MM-dd') // '2024-01-15'
 * formatDateString('2024-01-15T10:30:00Z', 'MMM dd, yyyy') // 'Jan 15, 2024'
 */
export function formatDateString(
	dateInput: Date | number | string,
	formatString: string = 'yyyy-MM-dd',
	fallback?: string
): string {
	try {
		let date: Date;

		if (typeof dateInput === 'number') {
			// Handle MongoDB timestamp (seconds vs milliseconds)
			date = new Date(dateInput > 1e12 ? dateInput : dateInput * 1000);
		} else if (typeof dateInput === 'string') {
			date = new Date(dateInput);
		} else {
			date = dateInput;
		}

		if (isNaN(date.getTime())) {
			return fallback ?? 'Invalid Date';
		}

		return format(date, formatString);
	} catch (error) {
		logger.warn('Error formatting date with date-fns:', error);
		// Return fallback or ISO string
		if (fallback) return fallback;
		try {
			const date = typeof dateInput === 'object' && dateInput instanceof Date 
				? dateInput 
				: new Date(dateInput as string | number);
			return date.toISOString();
		} catch {
			return 'Invalid Date';
		}
	}
=======
 * Utility to parse ISO 8601 duration (e.g., "PT3M20S") into a human-readable format (e.g., "3:20").
 * This function can be used in the Display component if the duration is stored in ISO format.
 */
export function formatIsoDuration(isoDuration: string | undefined): string | undefined {
	if (!isoDuration) return undefined;

	const regex = /PT(?:(\d+)H)?(?:(\d+)M)?(?:(\d+)S)?/;
	const matches = isoDuration.match(regex);

	if (!matches) return undefined;

	const hours = parseInt(matches[1] || '0', 10);
	const minutes = parseInt(matches[2] || '0', 10);
	const seconds = parseInt(matches[3] || '0', 10);

	const parts = [];
	if (hours > 0) parts.push(String(hours).padStart(2, '0'));
	parts.push(String(minutes).padStart(2, '0'));
	parts.push(String(seconds).padStart(2, '0'));

	return parts.join(':');
>>>>>>> 6fcab6ba
}<|MERGE_RESOLUTION|>--- conflicted
+++ resolved
@@ -191,7 +191,6 @@
 }
 
 /**
-<<<<<<< HEAD
  * Format date using date-fns format string syntax
  * Provides a centralized wrapper for date-fns format function
  * 
@@ -239,8 +238,8 @@
 			return 'Invalid Date';
 		}
 	}
-=======
- * Utility to parse ISO 8601 duration (e.g., "PT3M20S") into a human-readable format (e.g., "3:20").
+}
+ /* Utility to parse ISO 8601 duration (e.g., "PT3M20S") into a human-readable format (e.g., "3:20").
  * This function can be used in the Display component if the duration is stored in ISO format.
  */
 export function formatIsoDuration(isoDuration: string | undefined): string | undefined {
@@ -261,5 +260,4 @@
 	parts.push(String(seconds).padStart(2, '0'));
 
 	return parts.join(':');
->>>>>>> 6fcab6ba
 }