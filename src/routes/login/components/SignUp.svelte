<!-- 
@file src/routes/login/components/SignUp.svelte
@component
**SignUp component with optional OAuth support**

Features:
 - Dynamic language selection with a debounced input field or dropdown for multiple languages
 - Demo mode support with auto-reset timer displayed when active
 - Initial form display adapts based on environment variables (`SEASON`, `DEMO`, and `firstUserExists`)
 - Reset state functionality for easy return to initial screen
 - Accessibility features for language selection and form navigation
-->

<script lang="ts">
	import { privateEnv } from '@root/config/private';
	import { browser } from '$app/environment';

	import type { PageData } from '../$types';

	// Stores
	import { page } from '$app/state';

	// Superforms
	// import SuperDebug from 'sveltekit-superforms/client/SuperDebug.svelte';
	import { superForm } from 'sveltekit-superforms/client';
	import type { SignUpFormSchema } from '@utils/formSchemas';
	import type { SuperValidated } from 'sveltekit-superforms';

	// Components
	import SignupIcon from './icons/SignupIcon.svelte';
	import SiteName from '@components/SiteName.svelte';
	import FloatingInput from '@components/system/inputs/floatingInput.svelte';
	import SveltyCMSLogo from '@components/system/icons/SveltyCMS_Logo.svelte';
	import SveltyCMSLogoFull from '@components/system/icons/SveltyCMS_LogoFull.svelte';
	import PasswordStrength from '@components/PasswordStrength.svelte';
<<<<<<< HEAD
	import BackgroundPattern from '@root/src/components/system/BackgroundPattern.svelte';
=======
	import FloatingPaths from '@root/src/components/system/FloatingPaths.svelte';
>>>>>>> 5ffff68e

	// ParaglideJS
	import * as m from '@src/paraglide/messages';

	// Props
	const {
		active = $bindable(undefined),
		FormSchemaSignUp,
		onClick = () => {},
		onPointerEnter = () => {},
		onBack = () => {}
	} = $props<{
		active?: undefined | 0 | 1;
		FormSchemaSignUp: SuperValidated<SignUpFormSchema>;
		onClick?: () => void;
		onPointerEnter?: () => void;
		onBack?: () => void;
	}>();

	const pageData = page.data as PageData;
	const firstUserExists = pageData.firstUserExists;

	// State management
	let tabIndex = $state(1);
	let response = $state<any>(undefined);
	let formElement = $state<HTMLFormElement | null>(null);
	let showPassword = $state(false);

	// Pre-calculate tab indices
	const usernameTabIndex = 1;
	const emailTabIndex = 2;
	const passwordTabIndex = 3;
	const confirmPasswordTabIndex = 4;
	const tokenTabIndex = 5;

	// Form setup with Svelte 5 optimizations
	const { form, constraints, allErrors, errors, enhance, delayed } = superForm(FormSchemaSignUp, {
		id: 'signup',
		// Clear form on success.
		resetForm: true,
		// Prevent page invalidation, which would clear the other form when the load function executes again.
		invalidateAll: false,
		// other options
		applyAction: true,
		taintedMessage: '', // prevent multiple submits
		multipleSubmits: 'prevent', // prevent multiple submits

		onSubmit: ({ cancel }) => {
			if ($allErrors.length > 0) {
				cancel();
			}
		},

		onResult: ({ result, cancel }) => {
			if (result.type == 'redirect') {
				return;
			}
			cancel();

			// add wiggle animation to form element
			formElement?.classList.add('wiggle');
			setTimeout(() => {
				formElement?.classList.remove('wiggle');
			}, 300);

			if (result.type == 'success') {
				response = result.data?.message;
			}
		}
	});

	// Derived form values
	const formValues = $derived({
		username: $form.username || '',
		email: $form.email || '',
		password: $form.password || '',
		confirm_password: $form.confirm_password || '',
		token: $form.token || ''
	});

	// URL parameter handling
	const params = browser ? new URL(window.location.href).searchParams : new URLSearchParams('');

	$effect(() => {
		if (browser && params.has('regToken')) {
			$form.token = params.get('regToken')!;
		}
	});

	// Event handlers
	function handleOAuth() {
		const form = document.createElement('form');
		form.method = 'post';
		form.action = '?/OAuth';
		document.body.appendChild(form);
		form.submit();
		document.body.removeChild(form);
		setTimeout(() => {}, 300);
	}

	function handleBack(event: Event) {
		event.stopPropagation();
		onBack();
	}

	function handlePointerEnter() {
		onPointerEnter();
	}

	function handleFormClick(event: Event) {
		event.stopPropagation();
		onClick();
	}

	// Class computations
	const isActive = $derived(active === 1);
	const isInactive = $derived(active !== undefined && active !== 1);
	const isHover = $derived(active === undefined || active === 0);

	const baseClasses = 'hover relative flex items-center overflow-y-auto';
</script>

<section
	onclick={handleFormClick}
	onkeydown={(e) => e.key === 'Enter' && onClick?.()}
	onpointerenter={handlePointerEnter}
	role="button"
	tabindex={tabIndex}
	class={baseClasses}
	class:active={isActive}
	class:inactive={isInactive}
	class:hover={isHover}
>
	{#if active === 1}
<<<<<<< HEAD
		<!-- CSS Logo -->
		<div class="absolute left-1/2 top-1/4 hidden -translate-x-1/2 -translate-y-1/2 transform xl:block"><SveltyCMSLogoFull /></div>

		<BackgroundPattern startDirection="MiddleRight" endDirection="BottomLeft" background="#242728" />

		<div class="z-0 mx-auto mb-[5%] mt-[15%] w-full rounded-md bg-[#242728] p-4 lg:w-4/5" class:hide={active !== 1}>
			<div class="mb-4 flex flex-row gap-2">
				<SveltyCMSLogo className="w-14" fill="red" />

				<h1 class="text-3xl font-bold text-white lg:text-4xl">
					<div class="text-xs text-surface-300"><SiteName /></div>
					<div class="break-words lg:-mt-1">
						{m.form_signup()}
						{#if !firstUserExists}
							<span class="text-2xl text-primary-500 sm:text-3xl">: Admin</span>
						{:else}
							<span class="text-2xl capitalize text-primary-500 sm:text-3xl">: New User</span>
						{/if}
					</div>
				</h1>
=======
		<div class="relative flex min-h-screen w-full items-center justify-center overflow-hidden">
			<div class="absolute inset-0">
				<FloatingPaths position={1} background="dark" mirrorAnimation />
				<FloatingPaths position={-1} background="dark" mirrorAnimation />
>>>>>>> 5ffff68e
			</div>
			<!-- CSS Logo -->
			<div class="absolute left-1/2 top-[20%] hidden -translate-x-1/2 -translate-y-1/2 transform xl:block"><SveltyCMSLogoFull /></div>
			<div class="relative z-10 mx-auto mb-[5%] mt-[15%] w-full rounded-md bg-[#242728] p-4 lg:w-4/5" class:hide={active !== 1}>
				<div class="mb-4 flex flex-row gap-2">
					<SveltyCMSLogo className="w-14" fill="red" />

					<h1 class="text-3xl font-bold text-white lg:text-4xl">
						<div class="text-xs text-surface-300"><SiteName /></div>
						<div class="break-words lg:-mt-1">
							{m.form_signup()}
							{#if !firstUserExists}
								<span class="text-2xl text-primary-500 sm:text-3xl">: Admin</span>
							{:else}
								<span class="text-2xl capitalize text-primary-500 sm:text-3xl">: New User</span>
							{/if}
						</div>
					</h1>
				</div>

				<!-- Required with Back button -->
				<div class="-mt-2 flex items-center justify-end gap-2 text-right text-xs text-error-500">
					{m.form_required()}

					<button onclick={handleBack} aria-label="Back" class="variant-outline-secondary btn-icon">
						<iconify-icon icon="ri:arrow-left-line" width="20" class="text-white"></iconify-icon>
					</button>
				</div>

				<!-- <SuperDebug data={$form} display={dev} /> -->
				<form method="post" action="?/signUp" use:enhance bind:this={formElement} class="items flex flex-col gap-3" class:hide={active !== 1}>
					<!-- Username field -->
					<FloatingInput
						id="usernamesignUp"
						name="username"
						type="text"
						tabindex={usernameTabIndex}
						required
						value={formValues.username}
						label={m.form_username()}
						{...$constraints.username}
						icon="mdi:user-circle"
						iconColor="white"
						textColor="white"
						inputClass="text-white"
						autocomplete="on"
						onInput={(value) => ($form.username = value)}
					/>
					{#if $errors.username}<span class="text-xs text-error-500">{$errors.username}</span>{/if}

					<!-- Email field -->
					<FloatingInput
						id="emailsignUp"
						name="email"
						type="email"
						tabindex={emailTabIndex}
						required
						value={formValues.email}
						label={m.form_emailaddress()}
						{...$constraints.email}
						icon="mdi:email"
						iconColor="white"
						textColor="white"
						inputClass="text-white"
						autocomplete="on"
						onInput={(value) => ($form.email = value)}
					/>
					{#if $errors.email}<span class="text-xs text-error-500">{$errors.email}</span>{/if}

					<!-- Password field -->
					<FloatingInput
						id="passwordsignUp"
						name="password"
						type="password"
						tabindex={passwordTabIndex}
						required
						value={formValues.password}
						{showPassword}
						label={m.form_password()}
						{...$constraints.password}
						icon="mdi:password"
						iconColor="white"
						textColor="white"
						showPasswordBackgroundColor="dark"
						inputClass="text-white"
						autocomplete="on"
						onInput={(value) => ($form.password = value)}
					/>
					{#if $errors.password}
						<span class="text-xs text-error-500">{$errors.password}</span>
					{/if}

					<!-- Password Confirm -->
					<FloatingInput
						id="confirm_passwordsignUp"
						name="confirm_password"
						type="password"
						tabindex={confirmPasswordTabIndex}
						required
						value={formValues.confirm_password}
						{showPassword}
						label={m.form_confirmpassword()}
						{...$constraints.confirm_password}
						icon="mdi:password"
						iconColor="white"
						textColor="white"
						showPasswordBackgroundColor="dark"
						inputClass="text-white"
						autocomplete="on"
						onInput={(value) => ($form.confirm_password = value)}
					/>
					{#if $errors.confirm_password}
						<span class="text-xs text-error-500">{$errors.confirm_password}</span>
					{/if}

					<!-- Password Strength Indicator -->
					<PasswordStrength password={formValues.password} confirmPassword={formValues.confirm_password} />

					{#if firstUserExists == true}
						<!-- Registration Token -->
						<FloatingInput
							id="tokensignUp"
							name="token"
							type="password"
							tabindex={tokenTabIndex}
							required
							value={formValues.token}
							label={m.signup_registrationtoken()}
							{...$constraints.token}
							icon="mdi:key-chain"
							iconColor="white"
							textColor="white"
							showPasswordBackgroundColor="dark"
							inputClass="text-white"
							autocomplete="off"
							onInput={(value) => ($form.token = value)}
						/>
						{#if $errors.token}
							<span class="text-xs text-error-500">{$errors.token}</span>
						{/if}
					{/if}

					{#if response}
						<span class="text-xs text-error-500">{response}</span>
					{/if}

					{#if !privateEnv.USE_GOOGLE_OAUTH}
						<!-- Email SignIn only -->
						<button type="submit" class="variant-filled btn mt-4 uppercase" aria-label={m.form_signup()}>
							{m.form_signup()}
							{#if $delayed}<img src="/Spinner.svg" alt="Loading.." class="ml-4 h-6" />{/if}
						</button>

						<!-- Email + OAuth signin  -->
					{:else}
						<div class="btn-group mt-4 border border-secondary-500 text-white [&>*+*]:border-secondary-500">
							<button type="submit" class="btn w-3/4 rounded-none bg-surface-200 text-black hover:text-white" aria-label={m.form_signup()}>
								<span class="w-full text-black hover:text-white">{m.form_signup()}</span>
								<!-- Loading indicators -->
								{#if $delayed}<img src="/Spinner.svg" alt="Loading.." class="ml-4 h-6" />{/if}
							</button>

							<button type="button" onclick={handleOAuth} aria-label="OAuth" class="btn flex w-1/4 items-center justify-center">
								<iconify-icon icon="flat-color-icons:google" color="white" width="20" class="mr-0.5 sm:mr-2"></iconify-icon>
								<span class="">OAuth</span>
							</button>
						</div>
					{/if}
				</form>
			</div>
		</div>
	{/if}

	<SignupIcon show={active === 0 || active === undefined} onClick={handleFormClick} />
</section>

<style lang="postcss">
	.hide {
		transition: 0s;
		opacity: 0;
	}
	section {
		--width: 0%;
		background: #242728;
		flex-grow: 1;
		width: var(--width);
		transition: 0.4s;
	}
	.active {
		--width: 90%;
	}
	.inactive {
		--width: 10%;
	}
	.hover:hover {
		border-top-left-radius: 5% 50%;
		border-bottom-left-radius: 5% 50%;
		width: calc(var(--width) + 10%);
	}

	:global(.wiggle) {
		animation: wiggle 0.3s forwards;
	}
	@keyframes wiggle {
		from {
			transform: translateX(0);
		}
		25% {
			transform: translateX(150px);
		}
		50% {
			transform: translateX(-75px);
		}
		75% {
			transform: translateX(200px);
		}
		100% {
			transform: translateX(0px);
		}
	}
</style><|MERGE_RESOLUTION|>--- conflicted
+++ resolved
@@ -33,11 +33,7 @@
 	import SveltyCMSLogo from '@components/system/icons/SveltyCMS_Logo.svelte';
 	import SveltyCMSLogoFull from '@components/system/icons/SveltyCMS_LogoFull.svelte';
 	import PasswordStrength from '@components/PasswordStrength.svelte';
-<<<<<<< HEAD
-	import BackgroundPattern from '@root/src/components/system/BackgroundPattern.svelte';
-=======
 	import FloatingPaths from '@root/src/components/system/FloatingPaths.svelte';
->>>>>>> 5ffff68e
 
 	// ParaglideJS
 	import * as m from '@src/paraglide/messages';
@@ -172,33 +168,10 @@
 	class:hover={isHover}
 >
 	{#if active === 1}
-<<<<<<< HEAD
-		<!-- CSS Logo -->
-		<div class="absolute left-1/2 top-1/4 hidden -translate-x-1/2 -translate-y-1/2 transform xl:block"><SveltyCMSLogoFull /></div>
-
-		<BackgroundPattern startDirection="MiddleRight" endDirection="BottomLeft" background="#242728" />
-
-		<div class="z-0 mx-auto mb-[5%] mt-[15%] w-full rounded-md bg-[#242728] p-4 lg:w-4/5" class:hide={active !== 1}>
-			<div class="mb-4 flex flex-row gap-2">
-				<SveltyCMSLogo className="w-14" fill="red" />
-
-				<h1 class="text-3xl font-bold text-white lg:text-4xl">
-					<div class="text-xs text-surface-300"><SiteName /></div>
-					<div class="break-words lg:-mt-1">
-						{m.form_signup()}
-						{#if !firstUserExists}
-							<span class="text-2xl text-primary-500 sm:text-3xl">: Admin</span>
-						{:else}
-							<span class="text-2xl capitalize text-primary-500 sm:text-3xl">: New User</span>
-						{/if}
-					</div>
-				</h1>
-=======
 		<div class="relative flex min-h-screen w-full items-center justify-center overflow-hidden">
 			<div class="absolute inset-0">
 				<FloatingPaths position={1} background="dark" mirrorAnimation />
 				<FloatingPaths position={-1} background="dark" mirrorAnimation />
->>>>>>> 5ffff68e
 			</div>
 			<!-- CSS Logo -->
 			<div class="absolute left-1/2 top-[20%] hidden -translate-x-1/2 -translate-y-1/2 transform xl:block"><SveltyCMSLogoFull /></div>
