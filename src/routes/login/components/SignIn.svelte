<!-- 
@file src/routes/login/components/SignIn.svelte
@component
**SignIn component with OAuth support**

Features:
 - Dual SignIn and SignUp functionality with dynamic form switching
 - Dynamic language selection with a debounced input field or dropdown for multiple languages
 - Demo mode support with auto-reset timer displayed when active
 - Initial form display adapts based on environment variables (`SEASON`, `DEMO`, and `firstUserExists`)
 - Reset state functionality for easy return to initial screen
 - Accessibility features for language selection and form navigation
-->

<script lang="ts">
	import { browser } from '$app/environment';

	// Stores
	import { page } from '$app/state';
	import type { PageData } from '../$types';

	// Superforms
	import { superForm } from 'sveltekit-superforms/client';
	import type { SuperValidated } from 'sveltekit-superforms';
	import type { LoginFormSchema, ForgotFormSchema, ResetFormSchema } from '@utils/formSchemas';

	// Components
	import SiteName from '@components/SiteName.svelte';
	import SigninIcon from './icons/SigninIcon.svelte';
	import FloatingInput from '@components/system/inputs/floatingInput.svelte';
	import SveltyCMSLogo from '@components/system/icons/SveltyCMS_Logo.svelte';
	import SveltyCMSLogoFull from '@components/system/icons/SveltyCMS_LogoFull.svelte';
	import PasswordStrength from '@components/PasswordStrength.svelte';
	import FloatingPaths from '@root/src/components/system/FloatingPaths.svelte';

	// Skeleton
	import { Toast, getToastStore } from '@skeletonlabs/skeleton';
	const toastStore = getToastStore();

	// ParaglideJS
	import * as m from '@src/paraglide/messages';
	import OauthLogin from './OauthLogin.svelte';
<<<<<<< HEAD
	import BackgroundPattern from '@root/src/components/system/BackgroundPattern.svelte';
	import FloatingPaths from '@root/src/components/system/FloatingPaths.svelte';
=======
>>>>>>> 3b389bb7

	// Props
	const {
		active = $bindable(undefined),
		FormSchemaLogin,
		FormSchemaForgot,
		FormSchemaReset,
		onClick = () => {},
		onPointerEnter = () => {},
		onBack = () => {}
	} = $props<{
		active?: undefined | 0 | 1;
		FormSchemaLogin: SuperValidated<LoginFormSchema>;
		FormSchemaForgot: SuperValidated<ForgotFormSchema>;
		FormSchemaReset: SuperValidated<ResetFormSchema>;
		onClick?: () => void;
		onPointerEnter?: () => void;
		onBack?: () => void;
	}>();

	// State management
	let PWforgot = $state(false);
	let PWreset = $state(false);
	let showPassword = $state(false);
	let formElement = $state<HTMLFormElement | null>(null);
	let tabIndex = $state(1);

	// Pre-calculate tab indices
	const emailTabIndex = 1;
	const passwordTabIndex = 2;
	const confirmPasswordTabIndex = 3;
	const forgotPasswordTabIndex = 4;
	const pageData = page.data as PageData;
	const firstUserExists = pageData.firstUserExists;

	// URL handling
	const current_url = $state(browser ? window.location.href : '');

	// Login form setup
	const { form, constraints, allErrors, errors, enhance, delayed } = superForm(FormSchemaLogin, {
		id: 'login',
		// Clear form on success.
		resetForm: true,
		// Prevent page invalidation, which would clear the other form when the load function executes again.
		invalidateAll: false,
		// other options
		applyAction: true,
		taintedMessage: '',
		multipleSubmits: 'prevent',

		onSubmit: ({ cancel }) => {
			if (typeof $form.email === 'string') {
				$form.email = $form.email.toLowerCase(); // Submit email as lowercase only
			}

			// handle login form submission
			if ($allErrors.length > 0) {
				cancel();

				formElement?.classList.add('wiggle');
				setTimeout(() => formElement?.classList.remove('wiggle'), 300);
			}
		},

		onResult: ({ result, cancel }) => {
			if (result.type === 'redirect') {
				// Trigger the toast
				toastStore.trigger({
					message: m.signin_signinsuccess(),
					// Provide any utility or variant background style:
					background: 'variant-filled-primary',
					timeout: 4000,
					// Add your custom classes here:
					classes: 'border-1 !rounded-md'
				});

				return;
			}
			cancel();

			// add wiggle animation to form element
			formElement?.classList.add('wiggle');
			setTimeout(() => {
				formElement?.classList.remove('wiggle');
			}, 300);
		}
	});

	// Forgot Form setup
	const {
		form: forgotForm,
		constraints: forgotConstraints,
		allErrors: forgotAllErrors,
		errors: forgotErrors,
		enhance: forgotEnhance,
		delayed: forgotDelayed
	} = superForm(FormSchemaForgot, {
		id: 'forgot',
		resetForm: true,
		invalidateAll: false,
		applyAction: true,
		taintedMessage: '',
		multipleSubmits: 'prevent',

		onSubmit: ({ cancel }) => {
			if (typeof $forgotForm.email === 'string') {
				$forgotForm.email = $forgotForm.email.toLowerCase();
			}

			// handle login form submission
			if ($allErrors.length > 0) {
				cancel();

				formElement?.classList.add('wiggle');
				setTimeout(() => formElement?.classList.remove('wiggle'), 300);
			}
		},

		onResult: ({ result, cancel }) => {
			// handle forgot form result
			if (result.type === 'error') {
				// Transform the array of error messages into a single string
				let errorMessages = '';
				forgotAllErrors.subscribe((errors) => {
					errorMessages = errors.map((error) => error.messages.join(', ')).join('; ');
				});

				// Trigger the toast
				toastStore.trigger({
					message: errorMessages,
					// Provide any utility or variant background style:
					background: 'variant-filled-primary',
					timeout: 4000,
					// Add your custom classes here:
					classes: 'border-1 !rounded-md'
				});

				return;
			}

			if (result.type === 'success') {
				if (result.data !== undefined && result.data.status === false) {
					PWreset = false;
					formElement?.classList.add('wiggle');
					setTimeout(() => {
						formElement?.classList.remove('wiggle');
					}, 300);
					return;
				} else {
					PWreset = true;
					toastStore.trigger({
						message: m.signin_forgottontoast(),
						background: 'variant-filled-primary',
						timeout: 4000,
						classes: 'border-1 !rounded-md'
					});

					return;
				}
			}

			cancel();
			formElement?.classList.add('wiggle');
			setTimeout(() => {
				formElement?.classList.remove('wiggle');
			}, 300);
		}
	});

	// Reset Form setup
	const {
		form: resetForm,
		constraints: resetConstraints,
		allErrors: resetAllErrors,
		errors: resetErrors,
		enhance: resetEnhance,
		delayed: resetDelayed
	} = superForm(FormSchemaReset, {
		id: 'reset',
		resetForm: true,
		invalidateAll: false,
		applyAction: true,
		taintedMessage: '',
		multipleSubmits: 'prevent',

		onSubmit: ({ cancel }) => {
			if ($allErrors.length > 0) {
				cancel();
			}
		},

		onResult: ({ result, cancel }) => {
			// update variables to display login page
			PWreset = false;
			PWforgot = false;

			if (result.type === 'success' || result.type === 'redirect') {
				// Trigger the Reset toast
				toastStore.trigger({
					message: m.signin_restpasswordtoast(),
					// Provide any utility or variant background style:
					background: 'variant-filled-primary',
					timeout: result.type === 'redirect' ? 3000 : 4000,
					// Add your custom classes here:
					classes: 'border-1 !rounded-md'
				});

				if (result.type === 'redirect') return;
			}

			cancel();
			formElement?.classList.add('wiggle');
			setTimeout(() => {
				formElement?.classList.remove('wiggle');
			}, 300);
		}
	});

	// Side effect for URL token handling
	$effect(() => {
		if (browser && current_url.includes('/login') && current_url.includes('token')) {
			const urlObj = new URL(current_url);
			const tokenParam = urlObj.searchParams.get('token') || '';
			const emailParam = urlObj.searchParams.get('email') || '';
			if (tokenParam && emailParam) {
				// Directly update the reset form with token and email values
				$resetForm.token = tokenParam;
				$resetForm.email = emailParam;

				// Set flags for reset flow
				PWforgot = true;
				PWreset = true;
			}
		}
	});

	// Function to handle back button click
	function handleBack(event: Event) {
		event.stopPropagation();
		if (PWforgot || PWreset) {
			PWforgot = false;
			PWreset = false;
		} else {
			onBack();
		}
	}

	// Function to handle icon click
	function handleFormClick(event: Event) {
		event.stopPropagation();
		onClick();
	}

	// Function to handle forgot password click
	function handleForgotPassword(event: Event) {
		event.stopPropagation();
		PWforgot = true;
		PWreset = false;
	}

	// Class computations
	const isActive = $derived(active === 0);
	const isInactive = $derived(active !== undefined && active !== 0);
	const isHover = $derived(active === undefined || active === 1);

	const baseClasses = 'hover relative flex items-center';
</script>

<Toast />

<section
	onclick={handleFormClick}
	onkeydown={(e) => e.key === 'Enter' && onClick?.()}
	onpointerenter={onPointerEnter}
	role="button"
	tabindex={tabIndex}
	class={baseClasses}
	class:active={isActive}
	class:inactive={isInactive}
	class:hover={isHover}
>
	{#if active === 0}
		<!-- Background pattern  -->
<<<<<<< HEAD
		<!-- <BackgroundPattern background="white" startDirection="MiddleLeft" endDirection="BottomRight" /> -->

		<div class="relative flex min-h-screen w-full items-center justify-center overflow-hidden bg-white">
			<div class="absolute inset-0">
				<!-- <FloatingPaths position={1} background="white" />
				<FloatingPaths position={-1} background="white" /> -->
				<BackgroundPattern background="white" startDirection="MiddleLeft" endDirection="BottomRight" animationDirection="reverse" />
=======
		<div class="relative flex min-h-screen w-full items-center justify-center overflow-hidden">
			<div class="absolute inset-0">
				<FloatingPaths position={-1} background="white" />

				<FloatingPaths position={1} background="white" />
>>>>>>> 3b389bb7
			</div>

			<div class="absolute left-1/2 top-[20%] hidden -translate-x-1/2 -translate-y-1/2 transform xl:block"><SveltyCMSLogoFull /></div>
			<!-- CSS Logo -->
			<div class="z-0 mx-auto mb-[5%] mt-[15%] w-full overflow-y-auto rounded-md bg-white p-4 lg:w-4/5" class:hide={active !== 0}>
				<div class="mb-1 flex flex-row gap-2">
					<SveltyCMSLogo className="w-14" fill="red" />

					<h1 class="text-3xl font-bold text-black lg:text-4xl">
						<div class="text-xs text-surface-300"><SiteName /></div>
						{#if !PWforgot && !PWreset}
							<div class="lg:-mt-1">{m.form_signin()}</div>
						{:else if PWforgot && !PWreset}
							<div class="text-2xl lg:-mt-1 lg:text-4xl">{m.signin_forgottenpassword()}</div>
						{:else if PWforgot && PWreset}
							<div class="lg:-mt-1">{m.form_resetpassword()}</div>
						{/if}
					</h1>
				</div>

				<!-- Required with Back button -->
				<div class="-mt-2 flex items-center justify-end gap-2 text-right text-xs text-error-500">
					{m.form_required()}

					<button onclick={handleBack} aria-label="Back" class="variant-outline-secondary btn-icon">
						<iconify-icon icon="ri:arrow-right-line" width="20" class="text-black"></iconify-icon>
					</button>
				</div>

				{#if firstUserExists}
					<!-- Sign In -->
					{#if !PWforgot && !PWreset}
						<form
							id="signin-form"
							method="POST"
							action="?/signIn"
							use:enhance
							bind:this={formElement}
							class="flex w-full flex-col gap-3"
							class:hide={active !== 0}
						>
							<!-- Email field -->
							<FloatingInput
								id="emailsignIn"
								name="email"
								type="email"
								tabindex={emailTabIndex}
								bind:value={$form.email}
								label={m.form_emailaddress()}
								{...$constraints.email}
								icon="mdi:email"
								iconColor="black"
								textColor="black"
							/>
							{#if $errors.email}<span class="invalid text-xs text-error-500">{$errors.email}</span>{/if}

							<!-- Password field -->
							<FloatingInput
								id="passwordsignIn"
								name="password"
								type="password"
								autocomplete="on"
								tabindex={passwordTabIndex}
								bind:value={$form.password}
								{...$constraints.password}
								{showPassword}
								label={m.form_password()}
								icon="mdi:lock"
								iconColor="black"
								textColor="black"
							/>
							{#if $errors.password}<span class="invalid text-xs text-error-500">{$errors.password}</span>{/if}
						</form>

						<div class="mt-4 flex flex-col items-center gap-2 sm:flex-row sm:justify-between">
							<!-- Row 1 -->
							<div class="flex w-full justify-between gap-2 sm:w-auto">
								<button type="submit" form="signin-form" class="variant-filled-surface btn w-full sm:w-auto" aria-label={m.form_signin()}>
									{m.form_signin()}
									<!-- Loading indicators -->
									{#if $delayed}<img src="/Spinner.svg" alt="Loading.." class="ml-4 h-6" />{/if}
								</button>
								<!-- OAuth Login -->
								<OauthLogin />
							</div>

							<!-- Row 2 -->
							<div class="mt-4 flex w-full justify-between sm:mt-0 sm:w-auto">
								<button
									type="button"
									class="variant-ringed-surface btn w-full text-black sm:w-auto"
									aria-label={m.signin_forgottenpassword()}
									tabindex={forgotPasswordTabIndex}
									onclick={handleForgotPassword}
								>
									{m.signin_forgottenpassword()}
								</button>
							</div>
						</div>
					{/if}

					<!-- Forgotten Password -->
					{#if PWforgot && !PWreset}
						<form
							method="POST"
							action="?/forgotPW"
							use:forgotEnhance
							bind:this={formElement}
							class="flex w-full flex-col gap-3"
							class:hide={active !== 0}
						>
							<!-- Email field -->
							<FloatingInput
								id="emailforgot"
								name="email"
								type="email"
								tabindex={emailTabIndex}
								bind:value={$forgotForm.email}
								label={m.form_emailaddress()}
								{...$forgotConstraints.email}
								icon="mdi:email"
								iconColor="black"
								textColor="black"
							/>
							{#if $forgotErrors.email}
								<span class="invalid text-xs text-error-500">
									{$forgotErrors.email}
								</span>
							{/if}

							{#if $forgotAllErrors && !$forgotErrors.email}
								<span class="invalid text-xs text-error-500">
									{$forgotAllErrors}
								</span>
							{/if}

							<div class="mt-4 flex items-center justify-between">
								<button type="submit" class="variant-filled-surface btn" aria-label={m.form_resetpassword()}>
									{m.form_resetpassword()}
								</button>

								<!-- Loading indicators -->
								{#if $forgotDelayed}
									<img src="/Spinner.svg" alt="Loading.." class="ml-4 h-6" />
								{/if}

								<!-- Back button  -->
								<button
									type="button"
									class="variant-filled-surface btn-icon"
									aria-label="Back"
									onclick={() => {
										PWforgot = false;
										PWreset = false;
									}}
								>
									<iconify-icon icon="mdi:arrow-left-circle" width="38"></iconify-icon>
								</button>
							</div>
						</form>
					{/if}

					<!-- Reset Password -->
					{#if PWforgot && PWreset}
						<form
							method="POST"
							action="?/resetPW"
							use:resetEnhance
							bind:this={formElement}
							class="flex w-full flex-col gap-3"
							class:hide={active !== 0}
						>
							<!-- Hidden fields -->
							<input type="hidden" name="email" bind:value={$resetForm.email} />
							<input type="hidden" name="token" bind:value={$resetForm.token} />

							<!-- Password field -->
							<FloatingInput
								id="passwordreset"
								name="password"
								type="password"
								tabindex={passwordTabIndex}
								bind:value={$resetForm.password}
								{...$resetConstraints.password}
								{showPassword}
								label={m.form_password()}
								icon="mdi:lock"
								iconColor="black"
								textColor="black"
							/>
							{#if $resetErrors.password}
								<span class="invalid text-xs text-error-500">
									{$resetErrors.password}
								</span>
							{/if}

							<!-- Confirm Password field -->
							<FloatingInput
								id="confirm_passwordreset"
								name="confirm_password"
								type="password"
								tabindex={confirmPasswordTabIndex}
								bind:value={$resetForm.confirm_password}
								{showPassword}
								label={m.form_confirmpassword()}
								icon="mdi:lock"
								iconColor="black"
								textColor="black"
							/>

							<!-- Password Strength Indicator -->
							<PasswordStrength password={$resetForm.password} confirmPassword={$resetForm.confirm_password} />
							<!-- Registration Token -->
							<FloatingInput
								id="tokenresetPW"
								name="token"
								type="password"
								bind:value={$resetForm.token}
								{showPassword}
								label={m.signin_registrationtoken()}
								icon="mdi:lock"
								iconColor="black"
								textColor="black"
								required
							/>

							{#if $resetErrors.token}
								<span class="invalid text-xs text-error-500">
									{$resetErrors.token}
								</span>
							{/if}

							{#if $resetAllErrors && !$resetErrors}
								<span class="invalid text-xs text-error-500">
									{$resetAllErrors}
								</span>
							{/if}

							<input type="email" name="email" bind:value={$resetForm.email} hidden />

							<div class="mt-4 flex items-center justify-between">
								<button type="submit" aria-label={m.signin_savenewpassword()} class="variant-filled-surface btn ml-2 mt-6">
									{m.signin_savenewpassword()}
									<!-- Loading indicators -->
									{#if $resetDelayed}
										<img src="/Spinner.svg" alt="Loading.." class="ml-4 h-6" />
									{/if}
								</button>

								<!-- Back button  -->
								<button
									type="button"
									aria-label={m.button_back()}
									class="variant-filled-surface btn-icon"
									onclick={() => {
										PWforgot = false;
										PWreset = false;
									}}
								>
									<iconify-icon icon="mdi:arrow-left-circle" width="38"></iconify-icon>
								</button>
							</div>
						</form>
					{/if}
				{:else}
					<button onclick={onClick} type="button" aria-label="Signup" class="variant-ghost btn mt-2 w-full flex-col justify-center text-surface-500">
						<p class="font-bold text-error-500">{m.signin_no_user()}</p>
						<p>Please sign up to create the <span class="font-bold text-tertiary-500">first admin </span> account.</p>
					</button>
				{/if}
			</div>
		</div>
	{/if}

	<SigninIcon show={active === 1 || active === undefined} onClick={handleFormClick} />
</section>

<style lang="postcss">
	.hide {
		transition: 0s;
		opacity: 0;
	}
	section {
		--width: 0%;
		background: white;
		flex-grow: 1;
		width: var(--width);
		transition: 0.4s;
	}
	.active {
		--width: 90%;
	}
	.inactive {
		--width: 10%;
	}
	.hover:hover {
		border-top-right-radius: 5% 50%;
		border-bottom-right-radius: 5% 50%;
		width: calc(var(--width) + 10%);
	}

	:global(.wiggle) {
		animation: wiggle 0.3s forwards;
	}
	@keyframes wiggle {
		from {
			transform: translateX(0);
		}
		25% {
			transform: translateX(150px);
		}
		50% {
			transform: translateX(-75px);
		}
		75% {
			transform: translateX(200px);
		}
		100% {
			transform: translateX(0px);
		}
	}
</style><|MERGE_RESOLUTION|>--- conflicted
+++ resolved
@@ -40,11 +40,6 @@
 	// ParaglideJS
 	import * as m from '@src/paraglide/messages';
 	import OauthLogin from './OauthLogin.svelte';
-<<<<<<< HEAD
-	import BackgroundPattern from '@root/src/components/system/BackgroundPattern.svelte';
-	import FloatingPaths from '@root/src/components/system/FloatingPaths.svelte';
-=======
->>>>>>> 3b389bb7
 
 	// Props
 	const {
@@ -328,21 +323,11 @@
 >
 	{#if active === 0}
 		<!-- Background pattern  -->
-<<<<<<< HEAD
-		<!-- <BackgroundPattern background="white" startDirection="MiddleLeft" endDirection="BottomRight" /> -->
-
-		<div class="relative flex min-h-screen w-full items-center justify-center overflow-hidden bg-white">
-			<div class="absolute inset-0">
-				<!-- <FloatingPaths position={1} background="white" />
-				<FloatingPaths position={-1} background="white" /> -->
-				<BackgroundPattern background="white" startDirection="MiddleLeft" endDirection="BottomRight" animationDirection="reverse" />
-=======
 		<div class="relative flex min-h-screen w-full items-center justify-center overflow-hidden">
 			<div class="absolute inset-0">
 				<FloatingPaths position={-1} background="white" />
 
 				<FloatingPaths position={1} background="white" />
->>>>>>> 3b389bb7
 			</div>
 
 			<div class="absolute left-1/2 top-[20%] hidden -translate-x-1/2 -translate-y-1/2 transform xl:block"><SveltyCMSLogoFull /></div>
