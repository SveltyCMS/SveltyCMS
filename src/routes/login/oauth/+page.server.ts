--- conflicted
+++ resolved
@@ -10,11 +10,7 @@
 import { systemLanguage } from '@stores/store';
 
 // Import logger
-<<<<<<< HEAD
-import {logger} from '@src/utils/logger';
-=======
 import { logger } from '@src/utils/logger';
->>>>>>> 4f547780
 
 // Import saveAvatarImage from utils/media
 import { saveAvatarImage } from '@src/utils/media';
