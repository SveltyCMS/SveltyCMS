import { publicEnv } from '@root/config/public';
import { privateEnv } from '@root/config/private';

import { dev } from '$app/environment';
import { error, redirect, type Cookies } from '@sveltejs/kit';
import type { Actions, PageServerLoad } from './$types';

// Superforms
import { fail, message, superValidate } from 'sveltekit-superforms';
import { loginFormSchema, forgotFormSchema, resetFormSchema, signUpFormSchema, signUpOAuthFormSchema } from '@utils/formSchemas';
import { zod } from 'sveltekit-superforms/adapters';

// Auth
import { auth, googleAuth, initializationPromise } from '@api/databases/db';
import { google } from 'googleapis';
import type { User } from '@src/auth/types';

// Store
import { systemLanguage } from '@stores/store';
import { get } from 'svelte/store';

// Import logger
<<<<<<< HEAD
import {logger} from '@src/utils/logger';
=======
import { logger } from '@src/utils/logger';
>>>>>>> 4f547780

export const load: PageServerLoad = async ({ url, cookies, fetch }) => {
	await initializationPromise; // Ensure initialization is complete
	const code = url.searchParams.get('code');
	logger.debug(`Authorization code: ${code}`);

	if (privateEnv.USE_GOOGLE_OAUTH && code) {
		// Google OAuth flow
		logger.debug('Entering OAuth flow in load function');
		try {
			if (!auth || !googleAuth) {
				throw new Error('Authentication system is not initialized');
			}

			logger.debug('Fetching tokens using authorization code...');
			const { tokens } = await googleAuth.getToken(code);
			logger.debug(`Received tokens: ${JSON.stringify(tokens)}`);
			googleAuth.setCredentials(tokens);
			const oauth2 = google.oauth2({ auth: googleAuth, version: 'v2' });
			const { data: googleUser } = await oauth2.userinfo.get();
			logger.debug(`Google user information: ${JSON.stringify(googleUser)}`);

			const getUser = async (): Promise<[User | null, boolean]> => {
				const email = googleUser.email;
				if (!email) {
					throw new Error('Google did not return an email address.');
				}

				const existingUser = await auth!.checkUser({ email });
				if (existingUser) return [existingUser, false];

				const username = googleUser.name ?? '';
				const isFirst = (await auth!.getUserCount()) === 0;

				if (isFirst) {
					const user = await auth!.createUser({
						email,
						username,
						role: 'admin',
						blocked: false
					});

					// Send Welcome email
					await fetch('/api/sendMail', {
						method: 'POST',
						headers: { 'Content-Type': 'application/json' },
						body: JSON.stringify({
							email,
							subject: `New registration ${googleUser.name}`,
							message: `New registration ${googleUser.name}`,
							templateName: 'welcomeUser',
							lang: get(systemLanguage),
							props: { username: googleUser.name || '', email }
						})
					});

					return [user, false];
				} else {
					return [null, true];
				}
			};

			const [user, needSignIn] = await getUser();

			if (!needSignIn && user && user._id) {
				// Create session and set cookie
				const session = await auth!.createSession({ user_id: user._id!, expires: 3600000 });
				const sessionCookie = auth!.createSessionCookie(session);
				cookies.set(sessionCookie.name, sessionCookie.value, sessionCookie.attributes);
				await auth!.updateUserAttributes(user._id!, { lastAuthMethod: 'google' });

				throw redirect(303, '/');
			}

			return { needSignIn };
		} catch (err) {
			logger.error('Error during login process:', err);
			return { error: 'An error occurred during the login process. Please try again.' };
		}
	}

	// Default email/password authentication flow
	if (!auth) {
		logger.error('Authentication system is not initialized');
		throw new Error('Internal Server Error');
	}

	// Check if first user exists
	const firstUserExists = (await auth.getUserCount()) !== 0;

	// SignIn
	const loginForm = await superValidate(zod(loginFormSchema));
	const forgotForm = await superValidate(zod(forgotFormSchema));
	const resetForm = await superValidate(zod(resetFormSchema));
	const signUpForm = firstUserExists
		? await superValidate(zod(signUpFormSchema.innerType().omit({ token: true })))
		: await superValidate(zod(signUpFormSchema));

	// Always return Data & all Forms in load and form actions.
	return {
		firstUserExists,
		loginForm,
		forgotForm,
		resetForm,
		signUpForm
	};
};

// Actions for SignIn and SignUp a user with form data
export const actions: Actions = {
	// Handling the Sign-Up form submission and user creation
	signUp: async (event) => {
		if (!auth) {
			logger.error('Authentication system is not initialized');
			throw error(500, 'Internal Server Error');
		}

		logger.debug('action signUp');
		const isFirst = (await auth.getUserCount()) == 0;
		const signUpForm = await superValidate(event, zod(signUpFormSchema));

		// Validate
		const username = signUpForm.data.username;
		const email = signUpForm.data.email.toLowerCase();
		const password = signUpForm.data.password;
		const token = signUpForm.data.token;

		const user = await auth.checkUser({ email });

		let resp: { status: boolean; message?: string } = { status: false };

		if (user && user.isRegistered) {
			// Finished account exists
			return { form: signUpFormSchema, message: 'This email is already registered' };
		} else if (isFirst) {
			// No account exists signUp for admin
			resp = await FirstUsersignUp(username, email, password, event.cookies);
		} else if (user && user.isRegistered == false) {
			// Unfinished account exists
			resp = await finishRegistration(username, email, password, token, event.cookies);
		} else if (!user && !isFirst) {
			resp = { status: false, message: 'This user was not defined by admin' };
		}

		if (resp.status) {
			logger.debug(`resp: ${JSON.stringify(resp)}`);

			// Send welcome email
			await event.fetch('/api/sendMail', {
				method: 'POST',
				headers: {
					'Content-Type': 'application/json'
				},
				body: JSON.stringify({
					email,
					subject: `New registration for ${username}`,
					message: `Welcome ${username} to ${publicEnv.SITE_NAME}`,
					templateName: 'welcomeUser',

					props: {
						username,
						email
					}
				})
			});

			// Return message if form is submitted successfully
			message(signUpForm, 'SignUp User form submitted');
			throw redirect(303, '/');
		} else {
			logger.warn(`Sign-up failed: ${resp.message}`);
			return { form: signUpForm, message: resp.message || 'Unknown error' };
		}
	},

	// OAuth Sign-Up
	OAuth: async (event) => {
		logger.debug('OAuth action called');

		const signUpOAuthForm = await superValidate(event, zod(signUpOAuthFormSchema));
		logger.debug(`signUpOAuthForm: ${JSON.stringify(signUpOAuthForm)}`);

		const lang = signUpOAuthForm.data.lang;
		logger.debug(`lang: ${lang}`);

		const scopes = ['https://www.googleapis.com/auth/userinfo.profile', 'https://www.googleapis.com/auth/userinfo.email', 'openid'];

		try {
			const redirectUrl = googleAuth!.generateAuthUrl({
				access_type: 'offline',
				scope: scopes,
				redirect_uri: 'http://localhost:5173/login/oauth' // Make sure this matches your Google OAuth settings
			});
			logger.debug(`Generated redirect URL: ${redirectUrl}`);

			if (!redirectUrl) {
				logger.error('Error during OAuth callback: Redirect URL not generated');
				throw error(500, 'Failed to generate redirect URL.');
			} else {
				logger.debug(`Redirecting to: ${redirectUrl}`);
				throw redirect(307, redirectUrl);
			}
		} catch (err) {
			logger.error(`Error in OAuth action: ${err}`);
			throw error(500, 'An error occurred during OAuth initialization');
		}
	},

	// Function for handling the SignIn form submission and user authentication
	signIn: async (event) => {
		const signInForm = await superValidate(event, zod(loginFormSchema));

		// Validate
		if (!signInForm.valid) return fail(400, { signInForm });

		const email = signInForm.data.email.toLowerCase();
		const password = signInForm.data.password;
		const isToken = signInForm.data.isToken;

		const resp = await signIn(email, password, isToken, event.cookies);

		if (resp && resp.status) {
			// Return message if form is submitted successfully
			message(signInForm, 'SignIn form submitted');
			throw redirect(303, '/');
		} else {
			// Handle the case when resp is undefined or when status is false
			const errorMessage = resp?.message || 'An error occurred during sign-in.';
			logger.warn(`Sign-in failed: ${errorMessage}`);
			return { form: signInForm, message: errorMessage };
		}
	},

	// Function for handling the Forgotten Password
	forgotPW: async (event) => {
		const pwforgottenForm = await superValidate(event, zod(forgotFormSchema));
		logger.debug(`pwforgottenForm: ${JSON.stringify(pwforgottenForm)}`);

		// Validate
		let resp: { status: boolean; message?: string } = { status: false };
		const email = pwforgottenForm.data.email.toLowerCase();
		const checkMail = await forgotPWCheck(email);

		if (email && checkMail.success) {
			// Email format is valid and email exists in DB
			resp = { status: true, message: checkMail.message };
		} else if (email && !checkMail.success) {
			// Email format is valid but email doesn't exist in DB
			resp = { status: false, message: checkMail.message };
		} else if (!email && !checkMail) {
			// Email format invalid and email doesn't exist in DB
			resp = { status: false, message: 'Invalid Email' };
		}

		if (resp.status) {
			// Get the token from the checkMail result
			const token = checkMail.token;
			const expiresIn = checkMail.expiresIn;
			// Define token resetLink
			const baseUrl = dev ? publicEnv.HOST_DEV : publicEnv.HOST_PROD;
			const resetLink = `${baseUrl}/login?token=${token}&email=${email}`;
			logger.debug(`resetLink: ${resetLink}`);

			// Send welcome email
			await event.fetch('/api/sendMail', {
				method: 'POST',
				headers: {
					'Content-Type': 'application/json'
				},
				body: JSON.stringify({
					email,
					subject: 'Forgotten Password',
					message: 'Forgotten Password',
					templateName: 'forgottenPassword',
					props: {
						email,
						token,
						expiresIn,
						resetLink
					}
				})
			});

			// Return message if form is submitted successfully
			message(pwforgottenForm, 'SignIn Forgotten form submitted');
			return { form: pwforgottenForm, token, email };
		} else {
			logger.warn(`Forgotten password failed: ${resp.message}`);
			return { form: pwforgottenForm, status: checkMail.success, message: resp.message || 'Unknown error' };
		}
	},

	// Function for handling the RESET
	resetPW: async (event) => {
		logger.debug('resetPW');
		const pwresetForm = await superValidate(event, zod(resetFormSchema));

		// Validate
		const password = pwresetForm.data.password;
		const token = pwresetForm.data.token;
		const email = pwresetForm.data.email;

		// Define expiresIn
		const expiresIn = 1 * 60 * 60; // expiration in 1 hours

		const resp = await resetPWCheck(password, token, email, expiresIn);
		logger.debug(`resetPW resp: ${JSON.stringify(resp)}`);

		if (resp.status) {
			// Return message if form is submitted successfully
			message(pwresetForm, 'SignIn Reset form submitted');
			throw redirect(303, '/login');
		} else {
			logger.warn(`Password reset failed: ${resp.message}`);
			return { form: pwresetForm, message: resp.message };
		}
	}
};

// SignIn user with email and password, create session and set cookie
async function signIn(
	email: string,
	password: string,
	isToken: boolean,
	cookies: Cookies
): Promise<{ status: true } | { status: false; message: string }> {
	logger.debug(`signIn called with email: ${email}, password: ${password}, isToken: ${isToken}`);

	if (!isToken) {
		if (!auth) {
			logger.error('Authentication system is not initialized');
			throw error(500, 'Internal Server Error');
		}

		const user = await auth.login(email, password);
		logger.debug(`User returned from login: ${JSON.stringify(user)}`);

		if (!user || !user._id) {
			logger.warn(`User does not exist or login failed. User object: ${JSON.stringify(user)}`);
			return { status: false, message: 'Invalid credentials' };
		}

		// Create User Session
		try {
			logger.debug(`Attempting to create session for user_id: ${user._id}`);
			const session = await auth.createSession({ user_id: user._id });
			logger.debug(`Session created: ${JSON.stringify(session)}`);
			const sessionCookie = auth.createSessionCookie(session);
			cookies.set(sessionCookie.name, sessionCookie.value, sessionCookie.attributes);
			await auth.updateUserAttributes(user._id, { lastAuthMethod: 'password' });

			return { status: true };
		} catch (error) {
			logger.error(`Failed to create session: ${error}`);
			return { status: false, message: 'Failed to create session' };
		}
	} else {
		if (!auth) {
			logger.error('Authentication system is not initialized');
			throw error(500, 'Internal Server Error');
		}

		// User is registered, and credentials are provided as a token
		const token = password;
		const user = await auth.checkUser({ email });

		if (!user) {
			logger.warn('User does not exist');
			return { status: false, message: 'User does not exist' };
		}

		const result = await auth.consumeToken(token, user._id);

		if (result.status) {
			// Create User Session
			const session = await auth.createSession({ user_id: user._id });

			const sessionCookie = auth.createSessionCookie(session);
			cookies.set(sessionCookie.name, sessionCookie.value, sessionCookie.attributes);
			await auth.updateUserAttributes(user._id, { lastAuthMethod: 'token' });
			return { status: true };
		} else {
			logger.warn(`Token consumption failed: ${result.message}`);
			return result;
		}
	}
}

// Function create a new OTHER USER account and creating a session.
async function FirstUsersignUp(username: string, email: string, password: string, cookies: Cookies) {
	logger.debug(`FirstUsersignUp called with username: ${username}, email: ${email}, password: ${password}, cookies: ${JSON.stringify(cookies)}`);
	if (!auth) {
		logger.error('Authentication system is not initialized');
		throw error(500, 'Internal Server Error');
	}
	const user = await auth.createUser({
		password,
		email,
		username,
		role: 'admin',
		lastAuthMethod: 'password',
		isRegistered: true
	});

	if (!user) {
		logger.error('User creation failed');
		return { status: false, message: 'User does not exist' };
	}

	// Create User Session
	const session = await auth.createSession({ user_id: user._id, expires: 3600000 }); // Ensure expires is provided
	if (!session || !session.session_id) {
		logger.error('Session creation failed');
		return { status: false, message: 'Failed to create session' };
	}
	logger.info(`Session created with ID: ${session.session_id} for user ID: ${user._id}`);

	// Create session cookie and set it
	const sessionCookie = auth.createSessionCookie(session);
	cookies.set(sessionCookie.name, sessionCookie.value, sessionCookie.attributes);

	return { status: true };
}

// Function create a new OTHER USER account and creating a session.
async function finishRegistration(username: string, email: string, password: string, token: string, cookies: Cookies) {
	logger.debug(`finishRegistration called with username: ${username}, email: ${email}, password: ${password}`);
	if (!auth) {
		logger.error('Authentication system is not initialized');
		throw error(500, 'Internal Server Error');
	}
	const user = await auth.checkUser({ email });

	if (!user) return { status: false, message: 'User does not exist' };

	const result = await auth.consumeToken(token, user._id);

	if (result.status) {
		await auth.updateUserAttributes(user._id, {
			username,
			password,
			lastAuthMethod: 'password',
			isRegistered: true
		});

		// Create User Session
		const session = await auth.createSession({ user_id: user._id.toString() });
		const sessionCookie = auth.createSessionCookie(session);
		// Set the credentials cookie
		cookies.set(sessionCookie.name, sessionCookie.value, sessionCookie.attributes);

		return { status: true };
	} else {
		logger.warn(`Token consumption failed: ${result.message}`);
		return result;
	}
}

interface ForgotPWCheckResult {
	status?: boolean;
	success?: boolean;
	message: string;
	token?: string;
	expiresIn?: number;
}

// Function for handling the Forgotten Password
async function forgotPWCheck(email: string): Promise<ForgotPWCheckResult> {
	try {
		if (!auth) {
			logger.error('Authentication system is not initialized');
			throw error(500, 'Internal Server Error');
		}

		const expiresIn = 1 * 60 * 60 * 1000; // expiration in 1 hours
		const user = await auth.checkUser({ email });

		// The email address does not exist
		if (!user) return { success: false, message: 'User does not exist' };

		// Create a new token
		const token = await auth.createToken(user._id.toString(), expiresIn);

		return { success: true, message: 'Password reset token sent by Email', token, expiresIn };
	} catch (err: any) {
		logger.error('An error occurred:', err);
		return { success: false, message: 'An error occurred' };
	}
}

// Function for handling the RESET Password
async function resetPWCheck(password: string, token: string, email: string, expiresIn: number) {
	try {
		if (!auth) {
			logger.error('Authentication system is not initialized');
			throw error(500, 'Internal Server Error');
		}

		// Obtain the user using auth.checkUser based on the email
		const user = await auth.checkUser({ email });
		if (!user) {
			logger.warn('Invalid token: User does not exist');
			return { status: false, message: 'Invalid token' };
		}

		// Consume the token
		const validate = await auth.consumeToken(token, user._id.toString());

		if (validate.status) {
			// Check token expiration
			const currentTime = Date.now();
			const tokenExpiryTime = currentTime + expiresIn * 1000; // Convert expiresIn to milliseconds
			if (currentTime >= tokenExpiryTime) {
				logger.warn('Token has expired');
				return { status: false, message: 'Token has expired' };
			}

			// Token is valid and not expired, proceed with password update
			auth.invalidateAllUserSessions(user._id.toString()); // Invalidate all user sessions
			const updateResult = await auth.updateUserPassword(email, password); // Pass the email and password

			if (updateResult.status) {
				return { status: true };
			} else {
				logger.warn(`Password update failed: ${updateResult.message}`);
				return { status: false, message: updateResult.message };
			}
		} else {
			logger.warn(`Token consumption failed: ${validate.message}`);
			return { status: false, message: validate.message };
		}
	} catch (err: any) {
		logger.error('Password reset failed:', err);
		return { status: false, message: 'An error occurred' };
	}
}<|MERGE_RESOLUTION|>--- conflicted
+++ resolved
@@ -20,11 +20,7 @@
 import { get } from 'svelte/store';
 
 // Import logger
-<<<<<<< HEAD
-import {logger} from '@src/utils/logger';
-=======
 import { logger } from '@src/utils/logger';
->>>>>>> 4f547780
 
 export const load: PageServerLoad = async ({ url, cookies, fetch }) => {
 	await initializationPromise; // Ensure initialization is complete
