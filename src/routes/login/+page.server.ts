--- conflicted
+++ resolved
@@ -1,9 +1,5 @@
-<<<<<<< HEAD
-import { error, redirect } from '@sveltejs/kit';
-=======
 import { dev } from '$app/environment';
 import { error, redirect, type Cookies } from '@sveltejs/kit';
->>>>>>> 8b594da3
 import type { Actions, PageServerLoad } from './$types';
 import mongoose from 'mongoose';
 
@@ -58,22 +54,11 @@
 			const getUser = async (): Promise<[User | null, boolean]> => {
 				if (!auth) {
 					console.error('Authentication system is not initialized');
-					throw error(500, 'Internal Server Error');
+					throw error(500, 'Authentication system not initialized.');
 				}
 
-<<<<<<< HEAD
-		const getUser = async (): Promise<[User | null, boolean]> => {
-			if (!auth) {
-				console.error('Authentication system is not initialized');
-				throw error(500, 'Authentication system not initialized.');
-			}
-
-			const existingUser = await auth.checkUser({ email: googleUser.email });
-			if (existingUser) return [existingUser, false];
-=======
 				const existingUser = await auth.checkUser({ email: googleUser.email });
 				if (existingUser) return [existingUser, false];
->>>>>>> 8b594da3
 
 				// Ensure Google user email exists
 				if (!googleUser.email) {
@@ -133,7 +118,7 @@
 				}
 
 				// Create User Session
-				const session = await auth.createSession({ user_id: user.id.toString(), expires: 3600000 });
+				const session = await auth.createSession({ userId: user.id.toString(), expires: 3600000 });
 				const sessionCookie = auth.createSessionCookie(session);
 				cookies.set(sessionCookie.name, sessionCookie.value, sessionCookie.attributes);
 				await auth.updateUserAttributes(user.id.toString(), { lastAuthMethod: 'google' });
@@ -210,13 +195,13 @@
 
 		let resp: { status: boolean; message?: string } = { status: false };
 
-		if (user && user.is_registered) {
+		if (user && user.isRegistered) {
 			// Finished account exists
 			return { form: signUpFormSchema, message: 'This email is already registered' };
 		} else if (isFirst) {
 			// No account exists signUp for admin
 			resp = await FirstUsersignUp(username, email, password, event.cookies);
-		} else if (user && user.is_registered == false) {
+		} else if (user && user.isRegistered == false) {
 			// Unfinished account exists
 			resp = await finishRegistration(username, email, password, token, event.cookies);
 		} else if (!user && !isFirst) {
@@ -400,7 +385,7 @@
 
 		// Create User Session
 		console.log(user, new mongoose.Types.ObjectId(user.id));
-		const session = await auth.createSession({ user_id: user.id });
+		const session = await auth.createSession({ userId: user.id });
 		const sessionCookie = auth.createSessionCookie(session);
 		cookies.set(sessionCookie.name, sessionCookie.value, sessionCookie.attributes);
 		await auth.updateUserAttributes(user, { lastAuthMethod: 'password' });
@@ -424,7 +409,7 @@
 
 		if (result.status) {
 			// Create User Session
-			const session = await auth.createSession({ user_id: user.id });
+			const session = await auth.createSession({ userId: user.id });
 
 			const sessionCookie = auth.createSessionCookie(session);
 			cookies.set(sessionCookie.name, sessionCookie.value, sessionCookie.attributes);
@@ -448,7 +433,7 @@
 		username,
 		role: 'admin',
 		lastAuthMethod: 'password',
-		is_registered: true
+		isRegistered: true
 	});
 
 	if (!user) {
@@ -457,7 +442,7 @@
 	}
 
 	// Create User Session
-	const session = await auth.createSession({ user_id: user.id.toString() });
+	const session = await auth.createSession({ userId: user.id.toString() });
 	// Create session cookie and set it
 	const sessionCookie = auth.createSessionCookie(session);
 	cookies.set(sessionCookie.name, sessionCookie.value, sessionCookie.attributes);
@@ -483,11 +468,11 @@
 			username,
 			password,
 			lastAuthMethod: 'password',
-			is_registered: true
+			isRegistered: true
 		});
 
 		// Create User Session
-		const session = await auth.createSession({ user_id: user.id.toString() });
+		const session = await auth.createSession({ userId: user.id.toString() });
 		const sessionCookie = auth.createSessionCookie(session);
 		// Set the credentials cookie
 		cookies.set(sessionCookie.name, sessionCookie.value, sessionCookie.attributes);
