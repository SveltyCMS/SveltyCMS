--- conflicted
+++ resolved
@@ -379,10 +379,6 @@
 		});
 
 		try {
-<<<<<<< HEAD
-			// await sendMail(email, 'Forgot password', forgotPasswordToken, html);
-=======
->>>>>>> a58ecc6b
 			await event.fetch('/api/sendMail', {
 				method: 'POST',
 				headers: {
@@ -390,18 +386,6 @@
 				},
 				body: JSON.stringify({
 					email: email,
-<<<<<<< HEAD
-					subject: 'Forgot password',
-					message: 'Forgot password',
-					templateName: 'ForgotPassword',
-					props: {
-						name: 'Svelte',
-						username: 'svelteuser',
-						email: 'svelte@example.com',
-						token: forgotPasswordToken,
-						role: 'admin',
-						resetLink: link
-=======
 					subject: 'Forgot password needs translation',
 					message: 'Forgot password needs translation',
 					templateName: 'ForgotPassword',
@@ -412,7 +396,6 @@
 						// role: role,
 						resetLink: link,
 						expires_at: epoch_expires_at
->>>>>>> a58ecc6b
 					}
 				})
 			});
