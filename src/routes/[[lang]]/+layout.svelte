--- conflicted
+++ resolved
@@ -200,15 +200,6 @@
 
 	<!-- Sidebar Left -->
 	<svelte:fragment slot="sidebarLeft">
-<<<<<<< HEAD
-		{#if toggleLeftSideBar}
-			<div
-				id="sidebar-right"
-				in:fly={{ x: -200, duration: 500 }}
-				out:fly={{ x: -200, duration: 500 }}
-				class="bg-white dark:bg-gradient-to-r dark:from-surface-800 dark:via-surface-700 dark:to-surface-500 text-center px-1 h-full relative 
-			{switchSideBar ? 'w-[225px]' : 'w-[80px]'}"
-=======
 		<div
 			id="sidebar-left"
 			class="bg-white dark:bg-gradient-to-r dark:from-surface-800 dark:via-surface-700
@@ -225,7 +216,6 @@
 			<button
 				on:click={() => (switchSideBar = !switchSideBar)}
 				class="absolute top-2 -right-2 rounded-full border-2 border-surface-300 "
->>>>>>> 43657b44
 			>
 				{#if !switchSideBar}
 					<!-- mobile hamburger -->
