--- conflicted
+++ resolved
@@ -1,5 +1,4 @@
 <script lang="ts">
-<<<<<<< HEAD
 	// Sveltekit
 	import { fly } from 'svelte/transition';
 	import { is_dark, entryData } from '$src/stores/store';
@@ -19,62 +18,28 @@
 
 	import { tooltip } from '@skeletonlabs/skeleton';
 	import { ListBox, ListBoxItem } from '@skeletonlabs/skeleton';
-=======
-	import { enhance } from "$app/forms";
->>>>>>> a4ba6cdb
-
-	import { invalidateAll } from "$app/navigation";
+
 	// Lucia
-<<<<<<< HEAD
 	import { page } from '$app/stores';
 	import { getUser, handleSession } from '@lucia-auth/sveltekit/client';
 	import { invalidateAll } from '$app/navigation';
-=======
-	import { page } from "$app/stores";
-	import { PUBLIC_SITENAME } from "$env/static/public";
->>>>>>> a4ba6cdb
+
+	handleSession(page);
+	const user = getUser();
+
+	// Icons from https://icon-sets.iconify.design/
+	import Icon from '@iconify/svelte';
 
 	// typesafe-i18n
-	import LL from "$i18n/i18n-svelte";
-
-	import collections, { categories } from "$src/collections";
-	// show/hide Left Sidebar
-	import AnimatedHamburger from "$src/components/AnimatedHamburger.svelte";
-	import Collections from "$src/components/Collections.svelte";
-	import ToolTip from "$src/components/ToolTip.svelte";
-	import LocaleSwitcher from "$src/lib/LocaleSwitcher.svelte";
-	import { saveFormData } from "$src/lib/utils/utils_svelte";
-	import { entryData, is_dark } from "$src/stores/store";
-	// Icons from https://icon-sets.iconify.design/
-	import Icon from "@iconify/svelte";
-	import { getUser, handleSession } from "@lucia-auth/sveltekit/client";
-	import type { ToastSettings } from "@skeletonlabs/skeleton";
-	// Skeleton
-	import { AppBar, AppShell, Avatar, Modal, ProgressBar, Toast, toastStore } from "@skeletonlabs/skeleton";
-	import axios from "axios";
-
-<<<<<<< HEAD
+	import { locale } from '$i18n/i18n-svelte';
+	import LocaleSwitcher from '$src/lib/LocaleSwitcher.svelte';
+	import LL from '$i18n/i18n-svelte';
+
 	// @ts-expect-error reading from vite.config.jss
 	const pkg = __PACKAGE__;
-=======
-	// Sveltekit
-	import { fly } from "svelte/transition";
-
-	let valueSingle = 'books';
->>>>>>> a4ba6cdb
-
-	handleSession(page);
-	const user = getUser();
-
-	// @ts-expect-error reading from vite.config.jss
-	const pkg = __PACKAGE__;
 
 	// ======================save data =======================
 	import axios from 'axios';
-
-	async function signOut() {
-		await invalidateAll();
-	}
 
 	async function signOut() {
 		await invalidateAll();
@@ -380,7 +345,6 @@
 								on:click={signOut}
 								type="submit"
 								value="Sign out"
-								on:click={signOut}
 								class="btn btn-sm md:text-xs uppercase hover:bg-surface-100 focus:outline-none dark:text-white dark:hover:bg-surface-700 dark:focus:ring-surface-700"
 								><Icon icon="uil:signout" width="24" /></button
 							><ToolTip
