--- conflicted
+++ resolved
@@ -25,7 +25,6 @@
 import { contentManager } from '@root/src/content/ContentManager';
 
 export const GET: RequestHandler = async ({ url, locals }) => {
-<<<<<<< HEAD
   const id = url.searchParams.get('_id');
   const queryParam = url.searchParams.get('query');
 
@@ -51,38 +50,6 @@
       logger.error(`Collection not found: ${id}`);
       throw error(404, `Collection not found: ${id}`);
     }
-=======
-	const id = url.searchParams.get('_id');
-	const queryParam = url.searchParams.get('query');
-
-	try {
-		// Wait for initialization to complete
-
-		// Check if the collection name is provided
-		if (!id) {
-			logger.warn('Collection name not provided');
-			throw error(400, 'Collection name is required');
-		}
-
-		// Get database adapter
-		if (!dbAdapter) {
-			throw error(500, 'Database adapter not initialized');
-		}
-		const collection = contentManager.getCollectionModelById(id);
-
-		// Validate that the collection exists
-		if (!collection) {
-			logger.error(`Collection not found: ${id}`);
-			throw error(404, `Collection not found: ${id}`);
-		}
-
-		// Check permissions
-		const requiredPermission = `${id}:read`;
-		if (!validateUserPermission(locals.permissions, requiredPermission)) {
-			logger.warn(`User lacks required permission: ${requiredPermission}`);
-			throw error(403, `Forbidden: Insufficient permissions for ${requiredPermission}`);
-		}
->>>>>>> 5ffff68e
 
     // Check permissions
     const requiredPermission = `${id}:read`;
