--- conflicted
+++ resolved
@@ -11,11 +11,7 @@
 import type { authDBInterface } from '@src/auth/authDBInterface';
 
 // System Logs
-<<<<<<< HEAD
-import {logger} from '@src/utils/logger';
-=======
 import { logger } from '@src/utils/logger';
->>>>>>> 4f547780
 
 // Database and authentication adapters
 let dbAdapter: dbInterface | null = null;
@@ -199,11 +195,7 @@
 let googleAuth: any = null;
 
 if (privateEnv.GOOGLE_CLIENT_ID && privateEnv.GOOGLE_CLIENT_SECRET) {
-<<<<<<< HEAD
-	const {google} = await import("googleapis");
-=======
 	const { google } = await import('googleapis');
->>>>>>> 4f547780
 	logger.debug('Setting up Google OAuth2...');
 	const oauth2Client = new google.auth.OAuth2(
 		privateEnv.GOOGLE_CLIENT_ID,
