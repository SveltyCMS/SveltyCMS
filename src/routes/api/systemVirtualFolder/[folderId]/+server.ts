--- conflicted
+++ resolved
@@ -41,25 +41,6 @@
 		const tenantFilter = privateEnv.MULTI_TENANT ? { tenantId } : {};
 
 		if (folderId === 'root') {
-<<<<<<< HEAD
-			// Root folder - get top-level folders and files
-			if (!dbAdapter?.systemVirtualFolder) {
-				throw error(500, 'Virtual folder adapter not available');
-			}
-			const vfRes = await dbAdapter.systemVirtualFolder.getByParentId(null);
-			if (!vfRes.success) {
-				const details = vfRes.error instanceof Error ? vfRes.error.message : String(vfRes.error);
-				throw error(500, `Failed to fetch virtual folders: ${details}`);
-			}
-			folders = vfRes.data ?? [];
-
-			// Get media files in root
-			const [images, documents, audio, videos] = await Promise.all([
-				dbAdapter.getAll('media_images', { virtualFolderId: null }),
-				dbAdapter.getAll('media_documents', { virtualFolderId: null }),
-				dbAdapter.getAll('media_audio', { virtualFolderId: null }),
-				dbAdapter.getAll('media_videos', { virtualFolderId: null })
-=======
 			// Root folder - get top-level folders and files, scoped by tenant
 			const folderResult = await dbAdapter.systemVirtualFolder.getByParentId(null);
 			folders = folderResult.success ? folderResult.data || [] : [];
@@ -70,7 +51,6 @@
 				dbAdapter.crud.findMany('media_documents', fileQuery),
 				dbAdapter.crud.findMany('media_audio', fileQuery),
 				dbAdapter.crud.findMany('media_videos', fileQuery)
->>>>>>> 4f34c52c
 			]);
 			const images = imagesResult.success ? imagesResult.data || [] : [];
 			const documents = documentsResult.success ? documentsResult.data || [] : [];
@@ -78,35 +58,16 @@
 			const videos = videosResult.success ? videosResult.data || [] : [];
 			files = [...images, ...documents, ...audio, ...videos];
 		} else {
-<<<<<<< HEAD
-			// Specific folder
-			if (!dbAdapter?.systemVirtualFolder) {
-				throw error(500, 'Virtual folder adapter not available');
-			}
-			const byId = await dbAdapter.systemVirtualFolder.getById(folderId);
-			if (!byId.success) {
-				const details = byId.error instanceof Error ? byId.error.message : String(byId.error);
-				throw error(500, `Failed to fetch folder: ${details}`);
-			}
-			currentFolder = byId.data;
-=======
 			// Specific folder - ensure it belongs to the current tenant
 			const folderResult = await dbAdapter.systemVirtualFolder.getById(folderId);
 			currentFolder = folderResult.success ? folderResult.data : null;
->>>>>>> 4f34c52c
 
 			if (!currentFolder) {
 				throw error(404, 'Folder not found');
 			} // Get subfolders and files, scoped by tenant
 
-<<<<<<< HEAD
-			// Get subfolders
-			const vfChildren = await dbAdapter.systemVirtualFolder.getByParentId(folderId);
-			folders = vfChildren.success ? (vfChildren.data ?? []) : [];
-=======
 			const subfolderResult = await dbAdapter.systemVirtualFolder.getByParentId(folderId);
 			folders = subfolderResult.success ? subfolderResult.data || [] : [];
->>>>>>> 4f34c52c
 
 			const fileQuery = { virtualFolderId: folderId, ...tenantFilter };
 			const [imagesResult, documentsResult, audioResult, videosResult] = await Promise.all([
