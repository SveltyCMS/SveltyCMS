--- conflicted
+++ resolved
@@ -5,11 +5,7 @@
 import { modifyRequest } from './modifyRequest';
 
 // Import logger
-<<<<<<< HEAD
-import {logger} from '@src/utils/logger';
-=======
 import { logger } from '@src/utils/logger';
->>>>>>> 4f547780
 
 // Function to handle POST requests for a specified collection
 export const _POST = async ({ data, schema, user }: { data: FormData; schema: Schema; user: User }) => {
