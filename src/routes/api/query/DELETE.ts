/**
 * @file src/routes/api/query/DELETE.ts
 * @description Handler for DELETE operations on collections.
 *
 * This module provides functionality to:
 * - Delete multiple documents from a specified collection
 * - Handle associated link deletions
 * - Perform pre-deletion modifications via modifyRequest
 *
 * Features:
 * - Multiple document deletion support
 * - Associated link cleanup
 * - Pre-deletion request modification
 * - Performance monitoring
 * - Comprehensive error handling and logging
 */

import type { Schema } from '@root/src/content/types';
import type { User } from '@src/auth/types';

// Interface for document ID
export interface DocumentId {
  _id: string;
}

// Database
import { dbAdapter } from '@src/databases/db';

// Utils
import { modifyRequest } from './modifyRequest';

// System Logger
import { logger } from '@utils/logger.svelte';
import { contentManager } from '@root/src/content/ContentManager';

// Function to handle DELETE requests for a specified collection
export const _DELETE = async ({ data, schema, user }: { data: FormData; schema: Schema; user: User }) => {
<<<<<<< HEAD
  const start = performance.now();
  try {
    logger.debug(`DELETE request received for schema: ${schema.id}, user_id: ${user._id}`);

    // Ensure the database adapter is initialized

    // Validate schema ID
    if (!schema._id) {
      logger.error('Invalid or undefined schema ID.');
      return new Response('Invalid or undefined schema ID.', { status: 400 });
    }

    // Fetch collection models via the dbAdapter
    const collection = dbAdapter?.collection.getModel(schema._id);
    if (!collection) {
      logger.error(`Collection not found for schema ID: ${schema._id}`);
      return new Response('Collection not found', { status: 404 });
    }

    // Parse and validate the IDs from the form data
    const ids = data.get('ids');
    if (!ids) {
      logger.error('No IDs provided for deletion');
      return new Response('No IDs provided for deletion', { status: 400 });
    }

    // Convert IDs using the dbAdapter, ensuring it's non-null
    const idsArray = JSON.parse(ids as string) as string[]

    if (!idsArray.length) {
      logger.error('No valid IDs provided for deletion');
      return new Response('No valid IDs provided for deletion', { status: 400 });
    }

    // Process deletions with performance tracking
    const modifyStart = performance.now();
    await Promise.all(
      idsArray.map(async (id: string, index: number) => {
        const itemStart = performance.now();
        try {
          // Modify request for the current ID
          await modifyRequest({
            collection,
            data: [{ _id: id }],
            user,
            fields: schema.fields,
            type: 'DELETE'
          });

          // Handle associated link deletions
          const linkedDeletions = (schema.links || []).map((link) =>
            dbAdapter!.deleteMany(link.toString(), {
              _link_id: id,
              _linked_collection: schema._id
            })
          );
          await Promise.all(linkedDeletions);

          const itemDuration = performance.now() - itemStart;
          logger.debug(`Item ${index + 1}/${idsArray.length} processed in ${itemDuration.toFixed(2)}ms`);
        } catch (itemError) {
          const errorMessage = itemError instanceof Error ? itemError.message : 'Unknown error';
          logger.error(`Error processing item ${index + 1}: ${errorMessage}`);
          // Continue with other items
        }
      })
    );

    const modifyDuration = performance.now() - modifyStart;
    logger.debug(`Request modifications completed in ${modifyDuration.toFixed(2)}ms`);

    // Perform the deletion in the main collection
    const deleteStart = performance.now();
    const deletedCount = await collection.deleteMany({ _id: { $in: idsArray } });
    const deleteDuration = performance.now() - deleteStart;

    logger.info(`Deleted ${deletedCount} documents in ${deleteDuration.toFixed(2)}ms for schema ID: ${schema._id}`);

    const totalDuration = performance.now() - start;
    logger.info(`DELETE operation completed in ${totalDuration.toFixed(2)}ms`);

    // Return the result as a JSON response
    return new Response(
      JSON.stringify({
        deletedCount,
        performance: {
          total: totalDuration,
          modify: modifyDuration,
          delete: deleteDuration
        }
      }),
      {
        status: 200,
        headers: {
          'Content-Type': 'application/json',
          'X-Content-Type-Options': 'nosniff'
        }
      }
    );
  } catch (error) {
    const duration = performance.now() - start;
    const errorMessage = error instanceof Error ? error.message : 'Unknown error';
    const errorStack = error instanceof Error ? error.stack : '';
    logger.error(`DELETE operation failed after ${duration.toFixed(2)}ms for schema ID: ${schema.id}: ${errorMessage}`, {
      stack: errorStack
    });
    return new Response(errorMessage, { status: 500 });
  }
=======
	const start = performance.now();
	try {
		logger.debug(`DELETE request received for schema: ${schema.id}, user_id: ${user._id}`);

		// Ensure the database adapter is initialized

		// Validate schema ID
		if (!schema._id) {
			logger.error('Invalid or undefined schema ID.');
			return new Response('Invalid or undefined schema ID.', { status: 400 });
		}

		// Fetch collection models via the dbAdapter
		const collection = contentManager.getCollectionModelById(schema._id);
		if (!collection) {
			logger.error(`Collection not found for schema ID: ${schema._id}`);
			return new Response('Collection not found', { status: 404 });
		}

		// Parse and validate the IDs from the form data
		const ids = data.get('ids');
		if (!ids) {
			logger.error('No IDs provided for deletion');
			return new Response('No IDs provided for deletion', { status: 400 });
		}

		// Convert IDs using the dbAdapter, ensuring it's non-null
		const idsArray = JSON.parse(ids as string) as string[];

		if (!idsArray.length) {
			logger.error('No valid IDs provided for deletion');
			return new Response('No valid IDs provided for deletion', { status: 400 });
		}

		// Process deletions with performance tracking
		const modifyStart = performance.now();
		await Promise.all(
			idsArray.map(async (id: string, index: number) => {
				const itemStart = performance.now();
				try {
					// Modify request for the current ID
					await modifyRequest({
						collection,
						data: [{ _id: id }],
						user,
						fields: schema.fields,
						type: 'DELETE'
					});

					// Handle associated link deletions
					const linkedDeletions = (schema.links || []).map((link) =>
						dbAdapter!.deleteMany(link.toString(), {
							_link_id: id,
							_linked_collection: schema._id
						})
					);
					await Promise.all(linkedDeletions);

					const itemDuration = performance.now() - itemStart;
					logger.debug(`Item ${index + 1}/${idsArray.length} processed in ${itemDuration.toFixed(2)}ms`);
				} catch (itemError) {
					const errorMessage = itemError instanceof Error ? itemError.message : 'Unknown error';
					logger.error(`Error processing item ${index + 1}: ${errorMessage}`);
					// Continue with other items
				}
			})
		);

		const modifyDuration = performance.now() - modifyStart;
		logger.debug(`Request modifications completed in ${modifyDuration.toFixed(2)}ms`);

		// Perform the deletion in the main collection
		const deleteStart = performance.now();
		const deletedCount = await collection.deleteMany({ _id: { $in: idsArray } });
		const deleteDuration = performance.now() - deleteStart;

		logger.info(`Deleted ${deletedCount} documents in ${deleteDuration.toFixed(2)}ms for schema ID: ${schema._id}`);

		const totalDuration = performance.now() - start;
		logger.info(`DELETE operation completed in ${totalDuration.toFixed(2)}ms`);

		// Return the result as a JSON response
		return new Response(
			JSON.stringify({
				deletedCount,
				performance: {
					total: totalDuration,
					modify: modifyDuration,
					delete: deleteDuration
				}
			}),
			{
				status: 200,
				headers: {
					'Content-Type': 'application/json',
					'X-Content-Type-Options': 'nosniff'
				}
			}
		);
	} catch (error) {
		const duration = performance.now() - start;
		const errorMessage = error instanceof Error ? error.message : 'Unknown error';
		const errorStack = error instanceof Error ? error.stack : '';
		logger.error(`DELETE operation failed after ${duration.toFixed(2)}ms for schema ID: ${schema.id}: ${errorMessage}`, {
			stack: errorStack
		});
		return new Response(errorMessage, { status: 500 });
	}
>>>>>>> 5ffff68e
};<|MERGE_RESOLUTION|>--- conflicted
+++ resolved
@@ -35,7 +35,6 @@
 
 // Function to handle DELETE requests for a specified collection
 export const _DELETE = async ({ data, schema, user }: { data: FormData; schema: Schema; user: User }) => {
-<<<<<<< HEAD
   const start = performance.now();
   try {
     logger.debug(`DELETE request received for schema: ${schema.id}, user_id: ${user._id}`);
@@ -144,114 +143,4 @@
     });
     return new Response(errorMessage, { status: 500 });
   }
-=======
-	const start = performance.now();
-	try {
-		logger.debug(`DELETE request received for schema: ${schema.id}, user_id: ${user._id}`);
-
-		// Ensure the database adapter is initialized
-
-		// Validate schema ID
-		if (!schema._id) {
-			logger.error('Invalid or undefined schema ID.');
-			return new Response('Invalid or undefined schema ID.', { status: 400 });
-		}
-
-		// Fetch collection models via the dbAdapter
-		const collection = contentManager.getCollectionModelById(schema._id);
-		if (!collection) {
-			logger.error(`Collection not found for schema ID: ${schema._id}`);
-			return new Response('Collection not found', { status: 404 });
-		}
-
-		// Parse and validate the IDs from the form data
-		const ids = data.get('ids');
-		if (!ids) {
-			logger.error('No IDs provided for deletion');
-			return new Response('No IDs provided for deletion', { status: 400 });
-		}
-
-		// Convert IDs using the dbAdapter, ensuring it's non-null
-		const idsArray = JSON.parse(ids as string) as string[];
-
-		if (!idsArray.length) {
-			logger.error('No valid IDs provided for deletion');
-			return new Response('No valid IDs provided for deletion', { status: 400 });
-		}
-
-		// Process deletions with performance tracking
-		const modifyStart = performance.now();
-		await Promise.all(
-			idsArray.map(async (id: string, index: number) => {
-				const itemStart = performance.now();
-				try {
-					// Modify request for the current ID
-					await modifyRequest({
-						collection,
-						data: [{ _id: id }],
-						user,
-						fields: schema.fields,
-						type: 'DELETE'
-					});
-
-					// Handle associated link deletions
-					const linkedDeletions = (schema.links || []).map((link) =>
-						dbAdapter!.deleteMany(link.toString(), {
-							_link_id: id,
-							_linked_collection: schema._id
-						})
-					);
-					await Promise.all(linkedDeletions);
-
-					const itemDuration = performance.now() - itemStart;
-					logger.debug(`Item ${index + 1}/${idsArray.length} processed in ${itemDuration.toFixed(2)}ms`);
-				} catch (itemError) {
-					const errorMessage = itemError instanceof Error ? itemError.message : 'Unknown error';
-					logger.error(`Error processing item ${index + 1}: ${errorMessage}`);
-					// Continue with other items
-				}
-			})
-		);
-
-		const modifyDuration = performance.now() - modifyStart;
-		logger.debug(`Request modifications completed in ${modifyDuration.toFixed(2)}ms`);
-
-		// Perform the deletion in the main collection
-		const deleteStart = performance.now();
-		const deletedCount = await collection.deleteMany({ _id: { $in: idsArray } });
-		const deleteDuration = performance.now() - deleteStart;
-
-		logger.info(`Deleted ${deletedCount} documents in ${deleteDuration.toFixed(2)}ms for schema ID: ${schema._id}`);
-
-		const totalDuration = performance.now() - start;
-		logger.info(`DELETE operation completed in ${totalDuration.toFixed(2)}ms`);
-
-		// Return the result as a JSON response
-		return new Response(
-			JSON.stringify({
-				deletedCount,
-				performance: {
-					total: totalDuration,
-					modify: modifyDuration,
-					delete: deleteDuration
-				}
-			}),
-			{
-				status: 200,
-				headers: {
-					'Content-Type': 'application/json',
-					'X-Content-Type-Options': 'nosniff'
-				}
-			}
-		);
-	} catch (error) {
-		const duration = performance.now() - start;
-		const errorMessage = error instanceof Error ? error.message : 'Unknown error';
-		const errorStack = error instanceof Error ? error.stack : '';
-		logger.error(`DELETE operation failed after ${duration.toFixed(2)}ms for schema ID: ${schema.id}: ${errorMessage}`, {
-			stack: errorStack
-		});
-		return new Response(errorMessage, { status: 500 });
-	}
->>>>>>> 5ffff68e
 };