/**
 * @file src/routes/api/content-structure/+server.ts
 * @description Unified API endpoint for managing content structure metadata
 */
import { json, error, type RequestHandler } from '@sveltejs/kit';
import { browser } from '$app/environment';
import { contentManager } from '@src/content/ContentManager';
import { dbAdapter } from '@src/databases/db';

// Redis
import { isRedisEnabled, getCache, setCache, clearCache } from '@src/databases/redis';

// System Logger
import { logger } from '@utils/logger.svelte';
import type { ContentNode } from '@root/src/databases/dbInterface';
import { contentStructure } from '@root/src/stores/collectionStore.svelte';
import type { ContentNodeOperation } from '@root/src/content/types';

const CACHE_TTL = 300; // 5 minutes

export const GET: RequestHandler = async ({ url }) => {
	try {
		const action = url.searchParams.get('action');
		logger.debug('GET request received', { action });

		// Try to get from Redis cache first
		if (!browser && isRedisEnabled()) {
			const cacheKey = `api:content-structure:${action || 'default'}`;
			const cached = await getCache(cacheKey);
			if (cached) {
				logger.debug('Returning cached data', { action });
				return json(cached);
			}
		}

		let response;

		switch (action) {
			case 'getStructure': {
				// Return full structure with metadata
				const { contentStructure: contentNodes } = await contentManager.getCollectionData();

				// Process collections with UUIDs
				// Process categories with UUIDs
				response = {
					contentStructure: contentNodes
				};

				// Cache the response if Redis is enabled
				if (!browser && isRedisEnabled()) {
					const cacheKey = `api:content-structure:${action}`;
					await setCache(cacheKey, response, CACHE_TTL);
				}

				return json({ data: response });
			}

			case 'getContentStructure': {
				// Return content nodes from database
				const { contentStructure } = await contentManager.getCollectionData();
				logger.info('Returning content structure from database');
				response = {
					success: true,
					contentNodes: contentStructure
				};
				break;
			}

			default:
				throw error(400, 'Invalid action');
		}

		// Cache in Redis if available
		if (!browser && isRedisEnabled()) {
			const cacheKey = `api:content-structure:${action || 'default'}`;
			await setCache(cacheKey, response, CACHE_TTL);
		}
		return json(response);
	} catch (err) {
		const message = err instanceof Error ? err.message : String(err);
		logger.error('Error in GET /api/content-structure:', message);
		throw error(500, `Failed to process content structure request: ${message}`);
	}
};

export const POST: RequestHandler = async ({ request }) => {
<<<<<<< HEAD
  try {
    const data = await request.json();
    const action = data.action;
    logger.debug('POST request received', { data, action });

    switch (action) {
      case 'updateContentStructure': {
        // Updates metadata for categories and collections
        const { items }: { items: ContentNodeOperation[] } = data;

        if (!items || !Array.isArray(items)) {
          throw error(400, 'Items array is required');
        }

        const contentStructure = await contentManager.upsertContentNodes(items);


        // await contentManager.updateCollections(true);
        logger.info('Content structure metadata updated successfully');
        return json({
          success: true,
          contentStructure,
          message: 'Content structure metadata updated successfully'
        });
      }
      case 'recompile': {
        // Clear Redis cache if available
        if (!browser && isRedisEnabled()) {
          await clearCache('api:content-structure:*');
        }

        // Reset the content manager's internal state and force recompilation
        await contentManager.updateCollections(true);
        logger.info('Collections recompiled successfully');
        return json({
          success: true,
          message: 'Collections recompiled successfully'
        });
      }
      default:
        throw error(400, 'Invalid action');
    }
  } catch (err) {
    const message = err instanceof Error ? err.message : String(err);
    logger.error('Error in POST /api/content-structure:', message);
    throw error(500, `Failed to process content structure request: ${message}`);
  }
=======
	try {
		const data = await request.json();
		const action = data.action;
		logger.debug('POST request received', { data, action });

		switch (action) {
			case 'updateContentStructure': {
				// Updates metadata for categories and collections
				const { items }: { items: ContentNode[] } = data;

				if (!items || !Array.isArray(items)) {
					throw error(400, 'Items array is required');
				}

				for (const node of items) {
					// console.debug('Updating content structure node', node)
					await dbAdapter?.content.nodes.upsertContentStructureNode(node);
				}

				await contentManager.updateCollections(true);
				const { contentStructure } = await contentManager.getCollectionData();
				logger.info('Content structure metadata updated successfully');
				return json({
					success: true,
					contentStructure,
					message: 'Content structure metadata updated successfully'
				});
			}
			case 'recompile': {
				// Clear Redis cache if available
				if (!browser && isRedisEnabled()) {
					await clearCache('api:content-structure:*');
				}

				// Reset the content manager's internal state and force recompilation
				await contentManager.updateCollections(true);
				logger.info('Collections recompiled successfully');
				return json({
					success: true,
					message: 'Collections recompiled successfully'
				});
			}
			default:
				throw error(400, 'Invalid action');
		}
	} catch (err) {
		const message = err instanceof Error ? err.message : String(err);
		logger.error('Error in POST /api/content-structure:', message);
		throw error(500, `Failed to process content structure request: ${message}`);
	}
>>>>>>> fab539dd
};

export const PUT: RequestHandler = async ({ request }) => {
	try {
		const { _id, updates } = await request.json();

		if (!_id || !updates) {
			throw error(400, '_id and updates are required');
		}

		const updatedNode = await dbAdapter.updateContentStructure(_id, updates);
		if (!updatedNode) throw error(404, 'Node not found');
		// Update collections to reflect the changes
		await contentManager.updateCollections(true);
		logger.info(`Content node \x1b[34m${_id}\x1b[0m updated successfully`);
		return json({
			success: true,
			message: 'Content Structure updated successfully',
			data: updatedNode
		});
	} catch (error) {
		const errorMessage = error instanceof Error ? error.message : String(error);
		logger.error('Error in PUT /api/content-structure:', errorMessage);
		throw error(500, `Failed to update content structure: ${errorMessage}`);
	}
};<|MERGE_RESOLUTION|>--- conflicted
+++ resolved
@@ -84,20 +84,19 @@
 };
 
 export const POST: RequestHandler = async ({ request }) => {
-<<<<<<< HEAD
-  try {
-    const data = await request.json();
-    const action = data.action;
-    logger.debug('POST request received', { data, action });
+	try {
+		const data = await request.json();
+		const action = data.action;
+		logger.debug('POST request received', { data, action });
 
     switch (action) {
       case 'updateContentStructure': {
         // Updates metadata for categories and collections
         const { items }: { items: ContentNodeOperation[] } = data;
 
-        if (!items || !Array.isArray(items)) {
-          throw error(400, 'Items array is required');
-        }
+				if (!items || !Array.isArray(items)) {
+					throw error(400, 'Items array is required');
+				}
 
         const contentStructure = await contentManager.upsertContentNodes(items);
 
@@ -116,57 +115,6 @@
           await clearCache('api:content-structure:*');
         }
 
-        // Reset the content manager's internal state and force recompilation
-        await contentManager.updateCollections(true);
-        logger.info('Collections recompiled successfully');
-        return json({
-          success: true,
-          message: 'Collections recompiled successfully'
-        });
-      }
-      default:
-        throw error(400, 'Invalid action');
-    }
-  } catch (err) {
-    const message = err instanceof Error ? err.message : String(err);
-    logger.error('Error in POST /api/content-structure:', message);
-    throw error(500, `Failed to process content structure request: ${message}`);
-  }
-=======
-	try {
-		const data = await request.json();
-		const action = data.action;
-		logger.debug('POST request received', { data, action });
-
-		switch (action) {
-			case 'updateContentStructure': {
-				// Updates metadata for categories and collections
-				const { items }: { items: ContentNode[] } = data;
-
-				if (!items || !Array.isArray(items)) {
-					throw error(400, 'Items array is required');
-				}
-
-				for (const node of items) {
-					// console.debug('Updating content structure node', node)
-					await dbAdapter?.content.nodes.upsertContentStructureNode(node);
-				}
-
-				await contentManager.updateCollections(true);
-				const { contentStructure } = await contentManager.getCollectionData();
-				logger.info('Content structure metadata updated successfully');
-				return json({
-					success: true,
-					contentStructure,
-					message: 'Content structure metadata updated successfully'
-				});
-			}
-			case 'recompile': {
-				// Clear Redis cache if available
-				if (!browser && isRedisEnabled()) {
-					await clearCache('api:content-structure:*');
-				}
-
 				// Reset the content manager's internal state and force recompilation
 				await contentManager.updateCollections(true);
 				logger.info('Collections recompiled successfully');
@@ -183,7 +131,6 @@
 		logger.error('Error in POST /api/content-structure:', message);
 		throw error(500, `Failed to process content structure request: ${message}`);
 	}
->>>>>>> fab539dd
 };
 
 export const PUT: RequestHandler = async ({ request }) => {
