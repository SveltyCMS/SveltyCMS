/**
 * @file src/routes/api/dashboard/last5Content/+server.ts
 * @description API endpoint for recent content data for dashboard widgets using database-agnostic adapter.
 *
 * @example GET /api/dashboard/last5Content
 *
 * Features:
 * - **Secure Authorization:** Access is controlled centrally by `src/hooks.server.ts`.
 * - **Database-Agnostic:** Uses standardized adapter methods for cross-database compatibility.
 * - **Input Validation:** Safely validates and caps the `limit` query parameter.
 * - **Multi-Tenant Safe:** All data lookups are scoped to the current tenant.
 */

import { getPrivateSettingSync } from '@src/services/settingsService';
import { error, json } from '@sveltejs/kit';
import { v4 as uuidv4 } from 'uuid';
import type { RequestHandler } from './$types';

import { contentManager } from '@src/content/ContentManager';
import { dbAdapter } from '@src/databases/db';
<<<<<<< HEAD
import { nowISODateString } from '@utils/dateUtils';

=======
>>>>>>> 869b1d9e
import type { BaseEntity, ISODateString, DatabaseId } from '@src/content/types';

// System Logger
import { logger } from '@utils/logger.server';

// Validation
import * as v from 'valibot';
import { nowISODateString } from '@utils/dateUtils';

const QuerySchema = v.object({
	limit: v.optional(v.pipe(v.number(), v.minValue(1), v.maxValue(20)), 5)
});

// All dates should be ISO date strings (see dateUtils)
const ContentItemSchema = v.object({
	id: v.string(),
	title: v.string(),
	collection: v.string(),
	createdAt: v.string(), // ISODateString
	createdBy: v.string(),
	status: v.string()
});

// --- API Handler ---
export const GET: RequestHandler = async ({ locals, url }) => {
	const { user, tenantId } = locals;
	try {
		// Authentication is handled by hooks.server.ts
		if (!user) {
			logger.warn('Unauthorized attempt to access recent content data');
			throw error(401, 'Unauthorized');
		}

		if (getPrivateSettingSync('MULTI_TENANT') && !tenantId) {
			throw error(400, 'Tenant could not be identified for this operation.');
		}

		// 1. Validate Input
		const query = v.parse(QuerySchema, {
			limit: Number(url.searchParams.get('limit')) || undefined
		});

		// 2. Get all collection schemas the user can read (scoped to the tenant)
		let allCollections;
		try {
			allCollections = await contentManager.getCollections();
		} catch (err) {
			logger.error('Failed to get collections:', err);
			throw error(500, 'Could not access collections');
		}

		if (!allCollections || Object.keys(allCollections).length === 0) {
			logger.info('No collections found, returning empty result');
			return json([]);
		}

		// Narrow adapter once (avoid non-null assertions later)
		const adapter = dbAdapter;
		if (!adapter) {
			logger.error('Database adapter not available');
			throw error(500, 'Database connection unavailable');
		}

		// 3. Process all collections (hooks already validated access)
		const collectionsEntries = Object.entries(allCollections);

		// 4. Query EACH collection for its top 'limit' recent items efficiently (scoped to the tenant)
		// NOTE: Generic CRUD methods require T extends BaseEntity.
		// We include createdAt/updatedAt fields in the query even if we only
		// use createdAt for ordering to satisfy the constraint.
		interface DashboardRawEntry extends BaseEntity {
			title?: string;
			name?: string;
			label?: string;
			created?: ISODateString | string;
			date?: ISODateString | string;
			createdBy?: string;
			author?: string;
			creator?: string;
			status?: string;
			state?: string;
			tenantId?: string;
			[key: string]: unknown;
		}

		interface UserDoc extends BaseEntity {
			username?: string;
			firstName?: string;
			lastName?: string;
			email?: string;
			[key: string]: unknown;
		}

		interface CombinedEntry extends DashboardRawEntry {
			collectionName: string;
			collectionId: string;
		}

		const resolveTimestamp = (e: DashboardRawEntry): string | undefined =>
			e.createdAt || (e.created as string | undefined) || (e.date as string | undefined);

		const queryPromises = collectionsEntries.map(async ([collectionId, collection]) => {
			try {
				const collectionName = `collection_${collection._id}`;
				const filter = getPrivateSettingSync('MULTI_TENANT') ? { tenantId } : {};

				// Use database-agnostic CRUD methods with explicit generic
				const result = await adapter.crud.findMany<DashboardRawEntry>(collectionName, filter as Partial<DashboardRawEntry>, {
					limit: query.limit,
					fields: ['_id', 'title', 'name', 'label', 'createdAt', 'updatedAt', 'created', 'date', 'createdBy', 'author', 'creator', 'status', 'state']
				});

				if (result.success && Array.isArray(result.data)) {
					return (result.data as DashboardRawEntry[]).map((entry) => ({
						...entry,
						collectionName:
							(collection as unknown as { name?: string; label?: string }).name ||
							(collection as unknown as { label?: string }).label ||
							'Unknown Collection',
						collectionId
					}));
				}
				return [];
			} catch (err) {
				logger.warn(`Failed to query collection ${collection.name}:`, err);
				return [];
			}
		});

		const results = await Promise.all(queryPromises);

		// 5. Flatten and sort the combined candidates (small dataset now)
		const allEntries: CombinedEntry[] = results.flat() as CombinedEntry[];

		// Sort by creation date to find the absolute most recent across all collections
		allEntries.sort((a, b) => {
			const tsA = resolveTimestamp(a);
			const tsB = resolveTimestamp(b);
			return new Date(tsB || 0).getTime() - new Date(tsA || 0).getTime();
		});

		// 6. Take only the requested limit and transform to final format
		const limitedEntries: CombinedEntry[] = allEntries.slice(0, query.limit);

		// 7. Get unique user IDs for username lookup
		const userIds = [...new Set(limitedEntries.map((entry) => entry.createdBy || entry.author || entry.creator).filter(Boolean))] as DatabaseId[];

		// 8. Lookup usernames
		const userLookup = new Map();
		if (userIds.length > 0) {
			try {
				const userResult = await adapter.crud.findByIds<UserDoc>('auth_users', userIds, {
					fields: ['_id', 'username', 'email', 'firstName', 'lastName']
				});
				if (userResult.success && userResult.data) {
					for (const u of userResult.data) {
						let displayName = u.username;
						if (!displayName && (u.firstName || u.lastName)) {
							displayName = [u.firstName, u.lastName].filter(Boolean).join(' ');
						}
						if (!displayName) {
							displayName = u.email?.split('@')[0] || 'Unknown';
						}
						userLookup.set(String(u._id), displayName);
					}
				}
			} catch (err) {
				logger.warn('Failed to lookup usernames for content:', err);
			}
		}

		// 9. Transform to final format with usernames
		const recentContent = limitedEntries.map((entry) => {
			const userId = entry.createdBy || entry.author || entry.creator || 'Unknown';
			const username = userLookup.get(String(userId)) || 'Unknown';
			const ts = resolveTimestamp(entry);
			const iso = ts ? new Date(ts).toISOString() : nowISODateString();
			return {
				id: String(entry._id ?? (entry as Record<string, unknown>).id ?? uuidv4()),
				title: entry.title || entry.name || entry.label || 'Untitled',
				collection: entry.collectionName,
				createdAt: iso,
				createdBy: username,
				status: entry.status || entry.state || 'publish'
			};
		});

		const validatedData = v.parse(v.array(ContentItemSchema), recentContent);

		logger.info('Recent content fetched efficiently', {
			collectionsQueried: collectionsEntries.length,
			totalCandidates: allEntries.length,
			finalCount: validatedData.length,
			requestedBy: user?._id,
			tenantId
		});

		return json(validatedData);
	} catch (err) {
		if (err instanceof v.ValiError) {
			logger.error('Content data failed validation', { error: err.issues });
			throw error(500, 'Internal Server Error: Could not prepare content data.');
		}
		logger.error('Error fetching recent content:', err);
		throw error(500, 'An unexpected error occurred.');
	}
};<|MERGE_RESOLUTION|>--- conflicted
+++ resolved
@@ -18,11 +18,6 @@
 
 import { contentManager } from '@src/content/ContentManager';
 import { dbAdapter } from '@src/databases/db';
-<<<<<<< HEAD
-import { nowISODateString } from '@utils/dateUtils';
-
-=======
->>>>>>> 869b1d9e
 import type { BaseEntity, ISODateString, DatabaseId } from '@src/content/types';
 
 // System Logger
