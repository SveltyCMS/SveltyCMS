--- conflicted
+++ resolved
@@ -84,8 +84,6 @@
 
 	// If JS file doesn't exist, recompilation is necessary
 	if (!jsStats) return true;
-	// If TS file doesn't exist, recompilation is not necessary
-	if (!tsStats) return false;
 
 	// If TS file doesn't exist, recompilation is not necessary
 	if (!tsStats) return false;
@@ -94,11 +92,7 @@
 	const contentHash = await getFileHash(tsFilePath);
 	const existingHash = await getExistingHash(jsFilePath);
 
-<<<<<<< HEAD
-	return (contentHash !== existingHash) || (tsStats.mtime > jsStats.mtime);
-=======
 	return contentHash !== existingHash || tsStats.mtime > jsStats.mtime;
->>>>>>> 892b0010
 }
 
 async function transpileCode(content: string, filePath: string): Promise<string> {
