--- conflicted
+++ resolved
@@ -12,11 +12,7 @@
 import { get } from 'svelte/store';
 
 // System Logs
-<<<<<<< HEAD
-import {logger} from '@src/utils/logger';
-=======
 import { logger } from '@src/utils/logger';
->>>>>>> 4f547780
 
 export const GET: RequestHandler = async ({ cookies }) => {
 	// Get the session cookie.
