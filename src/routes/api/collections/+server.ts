--- conflicted
+++ resolved
@@ -36,58 +36,10 @@
 		const includeFields = url.searchParams.get('includeFields') === 'true';
 		const includeStats = url.searchParams.get('includeStats') === 'true'; // Get all collections from ContentManager, scoped by tenantId
 
-<<<<<<< HEAD
-		// Get all collections from ContentManager
-		const { collectionMap } = await contentManager.getCollectionData();
-=======
 		const { collections: allCollections } = await contentManager.getCollectionData(tenantId);
->>>>>>> 4f34c52c
 
 		const accessibleCollections = []; // All collections are accessible since hooks handle authorization
 
-<<<<<<< HEAD
-		// Filter collections based on user permissions
-		if (collectionMap) {
-			for (const [collectionId, collection] of Object.entries(collectionMap)) {
-				const hasReadAccess = hasCollectionPermission(locals.user, 'read', collection);
-				const hasWriteAccess = hasCollectionPermission(locals.user, 'write', collection);
-
-				if (hasReadAccess || hasWriteAccess) {
-					const collectionInfo = {
-						id: collection._id,
-						name: collection.name,
-						label: collection.label || collection.name,
-						description: collection.description,
-						icon: collection.icon,
-						path: collection.path,
-						permissions: {
-							read: hasReadAccess,
-							write: hasWriteAccess
-						}
-					};
-
-					// Include fields if requested
-					if (includeFields) {
-						collectionInfo.fields = collection.fields;
-					}
-
-					// Include stats if requested and user has read access
-					if (includeStats && hasReadAccess) {
-						try {
-							// You can add collection statistics here if your DB adapter supports it
-							// For now, just add placeholder
-							collectionInfo.stats = {
-								totalEntries: 0,
-								publishedEntries: 0,
-								draftEntries: 0
-							};
-						} catch (statsError) {
-							logger.warn(`Failed to get stats for collection ${collectionId}: ${statsError.message}`);
-						}
-					}
-
-					accessibleCollections.push(collectionInfo);
-=======
 		for (const [collectionId, collection] of Object.entries(allCollections)) {
 			const collectionInfo = {
 				id: collection._id,
@@ -119,7 +71,6 @@
 					};
 				} catch (statsError) {
 					logger.warn(`Failed to get stats for collection ${collectionId}: ${statsError.message}`);
->>>>>>> 4f34c52c
 				}
 			}
 
