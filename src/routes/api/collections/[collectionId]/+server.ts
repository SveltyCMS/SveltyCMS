--- conflicted
+++ resolved
@@ -15,132 +15,20 @@
 import { getPrivateSettingSync } from '@src/services/settingsService';
 
 // Databases
+import type { BaseEntity } from '@src/databases/dbInterface';
 
 // Auth
 import { contentManager } from '@src/content/ContentManager';
 import { modifyRequest } from '@api/collections/modifyRequest';
+import { getDefaultRoles } from '@src/databases/auth/defaultRoles';
 
 // System Logger
 import { logger } from '@utils/logger.server';
 
-<<<<<<< HEAD
-// GET: Lists entries from a collection with pagination, filtering, and caching
-export const GET: RequestHandler = async ({ locals, params, url }) => {
-	const startTime = performance.now();
-	const endpoint = `GET /api/collections/${params.collectionId}`;
-	const { user, tenantId } = locals;
-
-	try {
-		if (!user) {
-			throw error(401, 'Unauthorized');
-		}
-
-		const page = parseInt(url.searchParams.get('page') || '1');
-		const limit = parseInt(url.searchParams.get('limit') || '10');
-		const locale = url.searchParams.get('locale') || 'en';
-
-		// Cache Key: collection:id:page:limit:locale
-		// This matches the GraphQL cache strategy for consistency
-		const cacheKey = `collections:${params.collectionId}:${page}:${limit}:${locale}`;
-		const cacheService = (await import('@src/databases/CacheService')).cacheService;
-
-		// Try to get from cache first
-		const cachedResult = await cacheService.get<any>(cacheKey, tenantId);
-		if (cachedResult) {
-			logger.debug(`${endpoint} - Cache hit`, { cacheKey });
-			return json(cachedResult);
-		}
-
-		const schema = await contentManager.getCollectionById(params.collectionId, tenantId);
-		if (!schema) {
-			throw error(404, 'Collection not found');
-		}
-
-		const dbAdapter = locals.dbAdapter;
-		if (!dbAdapter) {
-			throw error(503, 'Service Unavailable: Database service is not properly initialized');
-		}
-
-		const collectionName = `collection_${schema._id}`;
-		const queryBuilder = dbAdapter.queryBuilder(collectionName).paginate({ page, pageSize: limit });
-
-		// Add tenant filter if multi-tenant
-		if (getPrivateSettingSync('MULTI_TENANT') && tenantId) {
-			queryBuilder.where({ tenantId } as any);
-		}
-
-		const result = await queryBuilder.execute();
-
-		if (!result.success) {
-			throw new Error(result.error?.message || 'Database query failed');
-		}
-
-		// Process results (Token replacement & Localization)
-		const { replaceTokens } = await import('@src/services/token/engine');
-		const processedData = await Promise.all(
-			(result.data as any[]).map(async (entry) => {
-				// 1. Token Replacement
-				const tokenContext = { entry, user };
-				let processedEntry = { ...entry };
-
-				for (const key in processedEntry) {
-					const value = processedEntry[key];
-					if (typeof value === 'string' && value.includes('{{')) {
-						try {
-							processedEntry[key] = await replaceTokens(value, tokenContext);
-						} catch (err) {
-							// Ignore token errors
-						}
-					}
-				}
-
-				// 2. Localization (Simple extraction matching GraphQL logic)
-				for (const key in processedEntry) {
-					const value = processedEntry[key];
-					if (value && typeof value === 'object' && !Array.isArray(value)) {
-						const valObj = value as Record<string, unknown>;
-						if (locale in valObj) {
-							processedEntry[key] = valObj[locale];
-						} else if ('en' in valObj) {
-							processedEntry[key] = valObj['en'];
-						} else {
-							const keys = Object.keys(valObj);
-							if (keys.length > 0) processedEntry[key] = valObj[keys[0]];
-						}
-					}
-				}
-				return processedEntry;
-			})
-		);
-
-		const responseData = {
-			success: true,
-			data: processedData,
-			pagination: {
-				page,
-				limit,
-				total: (result as any).total || 0, // QueryBuilder should return total
-				totalPages: Math.ceil(((result as any).total || 0) / limit)
-			},
-			performance: { duration: performance.now() - startTime }
-		};
-
-		// Cache the result (TTL 5 minutes)
-		await cacheService.set(cacheKey, responseData, 300, tenantId);
-
-		return json(responseData);
-	} catch (e) {
-		const duration = performance.now() - startTime;
-		logger.error(`${endpoint} - Error`, { error: e instanceof Error ? e.message : String(e), duration: `${duration.toFixed(2)}ms` });
-		throw error(500, 'Internal Server Error');
-	}
-};
-=======
 // ❌ REMOVED: GET handler - SSR data loading should use +page.server.ts load() function
 // This prevents redundant data fetching and improves SSR performance.
 // Use the load() function in +page.server.ts for initial page loads,
 // and client-side API calls only for dynamic updates (create/update/delete).
->>>>>>> 869b1d9e
 
 // POST: Creates a new entry in a collection
 export const POST: RequestHandler = async ({ locals, params, request }) => {
@@ -155,10 +43,6 @@
 	});
 
 	try {
-		if (!user) {
-			throw error(401, 'Unauthorized');
-		}
-
 		const schema = await contentManager.getCollectionById(params.collectionId, tenantId);
 		if (!schema) {
 			logger.warn(`${endpoint} - Collection not found`, {
@@ -205,25 +89,20 @@
 		try {
 			await modifyRequest({
 				data: dataArray,
-				fields: schema.fields as any,
-				collection: schema as any,
+				fields: schema.fields,
+				collection: schema,
 				user,
 				type: 'POST'
 			});
 		} catch (modifyError) {
-			const errorMsg = modifyError instanceof Error ? modifyError.message : 'Unknown error';
 			logger.warn(`${endpoint} - ModifyRequest pre-processing failed`, {
 				collection: schema._id,
-				error: errorMsg,
+				error: modifyError.message,
 				userId: user._id
 			});
 		} // Use the generic CRUD insert operation
 
 		const dbAdapter = locals.dbAdapter;
-		if (!dbAdapter) {
-			throw error(503, 'Service Unavailable: Database service is not properly initialized');
-		}
-
 		const collectionName = `collection_${schema._id}`;
 		const result = await dbAdapter.crud.insert(collectionName, dataArray[0]);
 
@@ -258,12 +137,10 @@
 		const duration = performance.now() - startTime;
 		const userId = locals.user?._id;
 
-		if (typeof e === 'object' && e !== null && 'status' in e) {
-			const errorBody =
-				'body' in e && typeof e.body === 'object' && e.body !== null && 'message' in e.body ? (e.body as { message?: string }).message : undefined;
+		if (e.status) {
 			logger.warn(`${endpoint} - Request failed`, {
-				status: (e as any).status,
-				message: errorBody,
+				status: e.status,
+				message: e.body?.message,
 				duration: `${duration.toFixed(2)}ms`,
 				userId,
 				collection: params.collectionId
@@ -271,11 +148,9 @@
 			throw e;
 		}
 
-		const errorMsg = e instanceof Error ? e.message : 'Unknown error';
-		const stack = e instanceof Error ? e.stack : undefined;
 		logger.error(`${endpoint} - Unexpected error`, {
-			error: errorMsg,
-			stack,
+			error: e.message,
+			stack: e.stack,
 			duration: `${duration.toFixed(2)}ms`,
 			userId,
 			collection: params.collectionId
