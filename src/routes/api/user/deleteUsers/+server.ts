import type { RequestHandler } from '@sveltejs/kit';
import { error } from '@sveltejs/kit';
import { auth } from '@api/databases/db'; // Import the auth instance

// Import logger
<<<<<<< HEAD
import {logger} from '@src/utils/logger';
=======
import { logger } from '@src/utils/logger';
>>>>>>> 4f547780

export const DELETE: RequestHandler = async (event) => {
	try {
		const { request } = event;
		const { user_ids } = await request.json();

		if (!auth) {
			logger.error('Authentication system is not initialized');
			throw error(500, 'Internal Server Error');
		}

		for (const user_id of user_ids) {
			await auth.deleteUser(user_id);
			logger.info(`User deleted successfully with user ID: ${user_id}`);
		}

		return new Response(JSON.stringify({ success: true }), { status: 200 });
	} catch (error) {
		const err = error as Error;
		logger.error(`Failed to delete users: ${err.message}`);
		return new Response(JSON.stringify({ message: 'Failed to delete users' }), { status: 500 });
	}
};<|MERGE_RESOLUTION|>--- conflicted
+++ resolved
@@ -3,11 +3,7 @@
 import { auth } from '@api/databases/db'; // Import the auth instance
 
 // Import logger
-<<<<<<< HEAD
-import {logger} from '@src/utils/logger';
-=======
 import { logger } from '@src/utils/logger';
->>>>>>> 4f547780
 
 export const DELETE: RequestHandler = async (event) => {
 	try {
