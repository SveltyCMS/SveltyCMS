import { json, type RequestHandler } from '@sveltejs/kit';
import { tiktok, twitch, vimeo, youtube } from '@components/widgets/remoteVideo/video';

// System Logs
<<<<<<< HEAD
import {logger} from '@src/utils/logger';
=======
import { logger } from '@src/utils/logger';
>>>>>>> 4f547780

// Extracts the video ID from a YouTube URL
function getYouTubeVideoId(url: string) {
	const regExp = /^(?:https?:\/\/)?(?:www\.)?youtube\.com\/(?:watch\?v=|embed\/|v\/|u\/\w\/|watch\?.+&v=)([^#&?]+).*$/;
	const match = url.match(regExp);

	return match ? match[1] : null;
}

export const POST: RequestHandler = async ({ request }) => {
	logger.debug('POST function called', { request });

	try {
		const data = await request.formData();
		const res = Object.fromEntries(data);
		const url = res.url.toString();
		// Use the URL class to parse the URL
		const parsedUrl = new URL(decodeURIComponent(url));
		// Get the hostname from the URL
		const hostname = parsedUrl.hostname;

		let videoData: any;
		// Use a lookup object to map the URL to the corresponding function

		if (hostname.includes('youtube.com') || hostname.includes('youtu.be')) {
			const videoId = getYouTubeVideoId(url);
			if (videoId) {
				videoData = await youtube(videoId);
			} else {
				throw new Error('Invalid YouTube URL');
			}
		} else if (hostname.includes('vimeo.com')) {
			const videoId = parsedUrl.pathname.split('/').pop();
			videoData = await vimeo(videoId);
		} else if (hostname.includes('tiktok.com')) {
			videoData = await tiktok(url);
		} else if (hostname.includes('twitch.tv')) {
			const videoId = parsedUrl.pathname.split('/').pop();
			videoData = await twitch(videoId);
		} else {
			return json({
				videoTitle: 'Invalid URL',
				videoThumbnail: '',
				videoUrl: ''
			});
		}
		logger.debug('Video data retrieved successfully', { videoData });
		return json(videoData);
	} catch (error) {
		logger.error('Error processing video URL', error);
		return json({
			videoTitle: 'An error occurred',
			videoThumbnail: '',
			videoUrl: ''
		});
	}
};<|MERGE_RESOLUTION|>--- conflicted
+++ resolved
@@ -2,11 +2,7 @@
 import { tiktok, twitch, vimeo, youtube } from '@components/widgets/remoteVideo/video';
 
 // System Logs
-<<<<<<< HEAD
-import {logger} from '@src/utils/logger';
-=======
 import { logger } from '@src/utils/logger';
->>>>>>> 4f547780
 
 // Extracts the video ID from a YouTube URL
 function getYouTubeVideoId(url: string) {
