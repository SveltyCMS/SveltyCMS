/**
 * @file src/routes/api/widgets/active/+server.ts
 * @description API endpoint for getting active widgets with 3-pillar architecture metadata
 */
import { json, error } from '@sveltejs/kit';
import { logger } from '@utils/logger.server';
import type { RequestHandler } from './$types';
import { widgetStoreActions, getWidgetFunction, isWidgetCore } from '@stores/widgetStore.svelte';
import { cacheService } from '@src/databases/CacheService';

export const GET: RequestHandler = async ({ locals, url }) => {
	const start = performance.now();
	const { tenantId } = locals;

	try {
		// Support ?refresh=true to bypass cache (useful for debugging)
		const forceRefresh = url.searchParams.get('refresh') === 'true';

		if (forceRefresh) {
			logger.debug('[/api/widgets/active] Force refresh requested, clearing cache', { tenantId });
			await cacheService.delete('widget:active:all', tenantId);
		}

		// Initialize widgets if not already loaded
		await widgetStoreActions.initializeWidgets(tenantId);

		// Get active widgets from database
		const dbAdapter = locals.dbAdapter;
		if (!dbAdapter?.widgets?.getActiveWidgets) {
			logger.error('Widget database adapter not available');
			throw error(500, 'Widget database adapter not available');
		}

		const result = await dbAdapter.widgets.getActiveWidgets();
		logger.debug('[/api/widgets/active] Raw result from getActiveWidgets()', {
			tenantId,
			resultType: Array.isArray(result) ? 'array' : typeof result,
			resultLength: Array.isArray(result) ? result.length : undefined
		});

		let widgetNames: string[] = [];
		if (Array.isArray(result)) {
<<<<<<< HEAD
			// Handle both array of strings and array of objects
			widgetNames = result.map((item: any) =>
				typeof item === 'string' ? item : item?.name
			).filter((name): name is string => typeof name === 'string' && name.length > 0);
		} else if (result && typeof result === 'object' && 'success' in result && result.success) {
			const data = (result as { data: any[] }).data || [];
			widgetNames = data.map((item: any) =>
				typeof item === 'string' ? item : item?.name
			).filter((name): name is string => typeof name === 'string' && name.length > 0);
=======
			// If result is an array, check if it's an array of strings or objects
			if (typeof result[0] === 'string' || result.length === 0) {
				widgetNames = result as string[];
			} else if (typeof result[0] === 'object' && 'name' in result[0]) {
				// If it's an array of Widget objects, extract the name property
				widgetNames = (result as { name: string }[]).map((w) => w.name);
			}
		} else if (result && typeof result === 'object' && 'success' in result && result.success) {
			// Accept both Widget[] and string[] in result.data
			const data = (result as { data: unknown }).data;
			if (Array.isArray(data)) {
				if (typeof data[0] === 'string' || data.length === 0) {
					widgetNames = data as string[];
				} else if (typeof data[0] === 'object' && 'name' in data[0]) {
					widgetNames = (data as { name: string }[]).map((w) => w.name);
				}
			}
>>>>>>> 7cb53601
		}

		logger.debug('[/api/widgets/active] Extracted widget names', {
			tenantId,
			count: widgetNames.length,
			widgets: widgetNames
		});

		// Enrich widget data with metadata from widget functions (3-pillar architecture)
		const enrichedWidgets = widgetNames.map((name) => {
			const widgetFn = getWidgetFunction(name);
			return {
				name,
				isCore: isWidgetCore(name),
				icon: widgetFn?.Icon || 'mdi:puzzle',
				description: widgetFn?.Description || '',
				// 3-Pillar Architecture metadata
				inputComponentPath: widgetFn?.__inputComponentPath || '',
				displayComponentPath: widgetFn?.__displayComponentPath || '',
				dependencies: widgetFn?.__dependencies || []
			};
		});

		logger.trace('Retrieved active widgets with metadata', {
			tenantId,
			widgetCount: enrichedWidgets.length,
			widgetNames: enrichedWidgets.map((w) => w.name),
			duration: `${(performance.now() - start).toFixed(2)}ms`
		});
		return json({
			widgets: enrichedWidgets,
			tenantId
		});
	} catch (err) {
		const duration = performance.now() - start;
		const message = `Failed to get active widgets: ${err instanceof Error ? err.message : String(err)}`;
		logger.error(message, { duration: `${duration.toFixed(2)}ms` });
		throw error(500, message);
	}
};<|MERGE_RESOLUTION|>--- conflicted
+++ resolved
@@ -40,17 +40,6 @@
 
 		let widgetNames: string[] = [];
 		if (Array.isArray(result)) {
-<<<<<<< HEAD
-			// Handle both array of strings and array of objects
-			widgetNames = result.map((item: any) =>
-				typeof item === 'string' ? item : item?.name
-			).filter((name): name is string => typeof name === 'string' && name.length > 0);
-		} else if (result && typeof result === 'object' && 'success' in result && result.success) {
-			const data = (result as { data: any[] }).data || [];
-			widgetNames = data.map((item: any) =>
-				typeof item === 'string' ? item : item?.name
-			).filter((name): name is string => typeof name === 'string' && name.length > 0);
-=======
 			// If result is an array, check if it's an array of strings or objects
 			if (typeof result[0] === 'string' || result.length === 0) {
 				widgetNames = result as string[];
@@ -68,7 +57,6 @@
 					widgetNames = (data as { name: string }[]).map((w) => w.name);
 				}
 			}
->>>>>>> 7cb53601
 		}
 
 		logger.debug('[/api/widgets/active] Extracted widget names', {
