import { indexer } from '@src/stores/load.js';
import { spawn, type ChildProcessWithoutNullStreams } from 'child_process';

// Auth
import { auth } from '@src/routes/api/databases/db';
import { SESSION_COOKIE_NAME } from '@src/auth';
import type { User } from '@src/auth/types';
import type { RequestHandler } from '@sveltejs/kit';

// System Logs
<<<<<<< HEAD
import {logger} from '@src/utils/logger';
=======
import { logger } from '@src/utils/logger';
>>>>>>> 4f547780

// Define the POST request handler
export const POST: RequestHandler = async ({ cookies, request }) => {
	try {
		// Check if the authentication system is initialized
		if (!auth) {
			logger.error('Authentication system is not initialized');
			return new Response('Internal Server Error', { status: 500 });
		}

		// Check if the indexer process is running, if not, spawn it
		let process: ChildProcessWithoutNullStreams | undefined = indexer;
		if (!process || process.exitCode !== null) {
			process = spawn('main.exe');
			logger.info('Indexer process spawned');
		} else {
			logger.debug('Indexer process is already running');
		}

		// Retrieve the session ID from cookies
		const session_id = cookies.get(SESSION_COOKIE_NAME) as string;
		logger.debug(`Session ID retrieved: ${session_id}`);

		// Retrieve data from the request form
		const data = await request.formData();

		// Extract user ID from the form data
		const user_id = data.get('user_id') as string;

		// Authenticate user based on user ID or session ID
		const user = user_id
			? ((await auth.checkUser({ user_id })) as User) // Check user with user ID
			: ((await auth.validateSession({ session_id })) as User); // Validate session with session ID

		// Extract search text from the form data
		const searchText = data.get('searchText') as string;

		// If user is not authenticated, return a 403 Forbidden response
		if (!user) {
			logger.warn('Unauthorized search attempt');
			return new Response('', { status: 403 });
		}

		// Send a POST request to the backend with the search text
		if (!process.stdin) {
			logger.error('Indexer process input stream is not available');
			return new Response('Indexer process input stream is not available', { status: 500 });
		}

		logger.info('Starting search', { user: user._id, searchText });
		console.time('search');
		process.stdin.write(searchText + '\n');
		const res = await new Promise<string>((resolve) => {
			const listener = process.stdout.once('data', (data) => {
				resolve(data.toString());
				listener.removeAllListeners();
				console.timeEnd('search');
			});
		});
		logger.info('Search completed', { searchText });

		// Return the response from the backend
		return new Response(res, { status: 200 });
	} catch (error) {
		logger.error('Error during search:', error);
		return new Response('Internal Server Error', { status: 500 });
	}
};<|MERGE_RESOLUTION|>--- conflicted
+++ resolved
@@ -8,11 +8,7 @@
 import type { RequestHandler } from '@sveltejs/kit';
 
 // System Logs
-<<<<<<< HEAD
-import {logger} from '@src/utils/logger';
-=======
 import { logger } from '@src/utils/logger';
->>>>>>> 4f547780
 
 // Define the POST request handler
 export const POST: RequestHandler = async ({ cookies, request }) => {
