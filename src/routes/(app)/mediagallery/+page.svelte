--- conflicted
+++ resolved
@@ -19,17 +19,14 @@
 					}
 				});
 				document.dispatchEvent(event);
-<<<<<<< HEAD
 
 				toastStore.trigger({
 					message: 'Folder created successfully!',
 					background: 'variant-filled-success',
 					timeout: 3000
 				});
-=======
-				
+
 				showToast('Folder created successfully!', 'success');
->>>>>>> 4f34c52c
 			} else {er-friendly interface for searching, filtering, and navigating through media files.
 
 ### Props:
