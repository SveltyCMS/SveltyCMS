--- conflicted
+++ resolved
@@ -17,33 +17,6 @@
 	} from '@src/paraglide/messages';
 
 	// Auth
-<<<<<<< HEAD
-	import type { User, Role, RateLimit, PermissionAction, ContextType } from '@src/auth/types';
-	import { addPermission, hasPermission } from '@src/auth/permissionManager';
-
-	const user: User = $page.data.user;
-	const roles: Role[] = $page.data.roles;
-	const rateLimits: RateLimit[] = $page.data.rateLimits;
-
-	// Define the necessary context and action
-	const systemSettingsPermission: { contextId: string; requiredRole: string; action: PermissionAction; contextType: ContextType } = {
-		contextId: 'config/systemsetting',
-		requiredRole: 'admin',
-		action: 'read',
-		contextType: 'collection' // or 'widget', depending on your actual use case
-	};
-
-	// Add permission dynamically
-	addPermission(
-		systemSettingsPermission.contextId,
-		systemSettingsPermission.action,
-		systemSettingsPermission.requiredRole,
-		systemSettingsPermission.contextType
-	);
-
-	// Check if the user has the required permission
-	const userHasPermission = hasPermission(user, roles, systemSettingsPermission.action, systemSettingsPermission.contextId, rateLimits);
-=======
 	import PermissionGuard from '@components/PermissionGuard.svelte';
 	import type { PermissionConfig } from '@src/auth/types';
 
@@ -70,7 +43,6 @@
 			contextType: 'system'
 		}
 	};
->>>>>>> 8b594da3
 </script>
 
 <div class="my-2 flex items-center justify-between">
@@ -133,11 +105,7 @@
 		</a>
 
 		<!-- System Settings -->
-<<<<<<< HEAD
-		{#if userHasPermission}
-=======
 		<PermissionGuard {user} {roles} {rateLimits} {...permissions.systemSettings}>
->>>>>>> 8b594da3
 			<a href="/config/systemsetting" class="variant-ghost-error btn w-full gap-2 py-6" aria-label="System Settings">
 				<iconify-icon icon="uil:setting" width="28" class="text-white" />
 				<p class="uppercase">System Settings</p>
