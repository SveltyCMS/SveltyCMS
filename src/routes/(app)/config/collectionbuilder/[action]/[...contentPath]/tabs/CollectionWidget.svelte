--- conflicted
+++ resolved
@@ -18,17 +18,10 @@
 	// ParaglideJS
 	import * as m from '@src/paraglide/messages';
 
-<<<<<<< HEAD
-	// Modal utilities
-	import type { FieldInstance as Field } from '@root/src/content/types';
-	import { getModalStore } from '@utils/modalUtils';
-	import type { ModalComponent, ModalSettings } from '@utils/modalUtils';
-=======
 	// Skeleton
 
 	import type { ModalComponent, ModalSettings } from '@skeletonlabs/skeleton';
 	import { getModalStore } from '@skeletonlabs/skeleton';
->>>>>>> e23b39fb
 	import ModalSelectWidget from './CollectionWidget/ModalSelectWidget.svelte';
 	import ModalWidgetForm from './CollectionWidget/ModalWidgetForm.svelte';
 
