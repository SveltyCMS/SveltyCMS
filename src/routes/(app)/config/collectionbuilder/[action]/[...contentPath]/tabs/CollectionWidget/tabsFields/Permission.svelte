--- conflicted
+++ resolved
@@ -11,14 +11,8 @@
 <script lang="ts">
 	// Components
 	import PermissionsSetting from '@components/PermissionsSetting.svelte';
-<<<<<<< HEAD
-	import type { PermissionAction } from '@src/databases/auth/types';
-	// Modal utilities
-	import { getModalStore } from '@utils/modalUtils';
-=======
 	// Skeleton Stores
 	import { getModalStore } from '@skeletonlabs/skeleton';
->>>>>>> e23b39fb
 	import { targetWidget } from '@src/stores/collectionStore.svelte';
 
 	const modalStore = getModalStore();
