--- conflicted
+++ resolved
@@ -23,27 +23,26 @@
 import { logger } from '@utils/logger.svelte';
 import { contentManager } from '@root/src/content/ContentManager';
 
-<<<<<<< HEAD
 export const load: PageServerLoad = async ({ locals }) => {
   try {
     const { user } = locals;
 
-    if (!user) {
-      logger.warn('User not authenticated, redirecting to login');
-      throw redirect(302, '/login');
-    }
+		if (!user) {
+			logger.warn('User not authenticated, redirecting to login');
+			throw redirect(302, '/login');
+		}
 
-    logger.debug(`User authenticated successfully for user: ${user._id}`);
+		logger.debug(`User authenticated successfully for user: ${user._id}`);
 
-    // Check user permission for collection builder
-    const collectionBuilderConfig = permissionConfigs.collectionbuilder;
-    const permissionCheck = await checkUserPermission(user, collectionBuilderConfig);
+		// Check user permission for collection builder
+		const collectionBuilderConfig = permissionConfigs.collectionbuilder;
+		const permissionCheck = await checkUserPermission(user, collectionBuilderConfig);
 
-    if (!permissionCheck.hasPermission) {
-      const message = `User ${user._id} does not have permission to access collection builder`;
-      logger.warn(message);
-      throw error(403, 'Insufficient permissions');
-    }
+		if (!permissionCheck.hasPermission) {
+			const message = `User ${user._id} does not have permission to access collection builder`;
+			logger.warn(message);
+			throw error(403, 'Insufficient permissions');
+		}
 
 
     const { contentStructure, nestedContentStructure } = await contentManager.getCollectionData()
@@ -67,44 +66,4 @@
     logger.error(message);
     throw error(500, message);
   }
-=======
-export const load: PageServerLoad = async ({ locals, url }) => {
-	try {
-		const { user } = locals;
-
-		if (!user) {
-			logger.warn('User not authenticated, redirecting to login');
-			throw redirect(302, '/login');
-		}
-
-		logger.debug(`User authenticated successfully for user: ${user._id}`);
-
-		// Check user permission for collection builder
-		const collectionBuilderConfig = permissionConfigs.collectionbuilder;
-		const permissionCheck = await checkUserPermission(user, collectionBuilderConfig);
-
-		if (!permissionCheck.hasPermission) {
-			const message = `User ${user._id} does not have permission to access collection builder`;
-			logger.warn(message);
-			throw error(403, 'Insufficient permissions');
-		}
-
-		// Return user data
-		const { _id, ...rest } = user;
-		return {
-			user: {
-				id: _id.toString(),
-				...rest
-			}
-		};
-	} catch (err) {
-		if (err instanceof Error && 'status' in err) {
-			// This is likely a redirect or an error we've already handled
-			throw err;
-		}
-		const message = `Error in load function: ${err instanceof Error ? err.message : String(err)}`;
-		logger.error(message);
-		throw error(500, message);
-	}
->>>>>>> cbc91ac6
 };