--- conflicted
+++ resolved
@@ -218,10 +218,6 @@
 				const responseText = await response.text();
 				showToast(`Error updating config file: ${responseText}`, 'error');
 			}
-<<<<<<< HEAD
-=======
-			isLoading.set(true);
->>>>>>> 778e5c27
 		} catch (error) {
 			showToast('Network error occurred while updating config file', 'error');
 		}
@@ -318,7 +314,6 @@
 			{#if $roles.length === 0}
 				<p>No roles defined yet.</p>
 			{:else}
-<<<<<<< HEAD
 				<div class="rounded-8 mb-4 border p-4">
 					<!-- <h5 class=":lg-text-left text-center font-semibold text-tertiary-500 dark:text-primary-500">{group.groupName}</h5> -->
 					<section
@@ -337,20 +332,6 @@
 										<span>{role.name}</span>
 									</div>
 									<button on:click={() => openModal(role)} class="variant-filled-secondary btn">Edit</button>
-=======
-				<div class="space-y-4" use:dndzone={{ items: items, flipDurationMs, type: 'column' }} on:consider={handleSort} on:finalize={handleFinalize}>
-					{#each items as role (role._id)}
-						<div class="animate-flip rounded border p-4">
-							<div class="flex items-center justify-between">
-								<div class="flex items-center">
-									{#if !role.isAdmin}
-										<input type="checkbox" checked={$selectedRoles.has(role._id)} on:change={() => toggleRoleSelection(role._id)} class="mr-2" />
-									{/if}
-									<span class="text-xl font-semibold text-tertiary-500 dark:text-primary-500">{role.name}</span>
-								</div>
-								<div class="flex items-center">
-									<button on:click={() => openModal(role)} class="variant-filled-secondary btn ml-4">Edit</button>
->>>>>>> 778e5c27
 								</div>
 							</div>
 							<p>{role.description}</p>
