--- conflicted
+++ resolved
@@ -37,13 +37,10 @@
 	// Load data on component mount
 	onMount(async () => {
 		try {
-<<<<<<< HEAD
 			// await initializationPromise;
 			// if (!authAdapter) {
 			// 	throw new Error('Auth adapter is not initialized');
 			// }
-=======
->>>>>>> df645588
 			await loadRoles();
 			await loadPermissions();
 		} catch (err) {
@@ -56,14 +53,11 @@
 	// Function to load permissions
 	const loadPermissions = async () => {
 		try {
-<<<<<<< HEAD
 			// if (!authAdapter) {
 			// 	throw new Error('Auth adapter is not initialized');
 			// }
 			// const permissions = await authAdapter.getAllPermissions();
 			// permissionsList.set(permissions);
-=======
->>>>>>> df645588
 			permissionsList.set($page.data.permissions);
 		} catch (err) {
 			error.set(`Failed to load permissions: ${err instanceof Error ? err.message : String(err)}`);
@@ -73,14 +67,11 @@
 	// Function to load roles
 	const loadRoles = async () => {
 		try {
-<<<<<<< HEAD
 			// if (!authAdapter) {
 			// 	throw new Error('Auth adapter is not initialized');
 			// }
 			// const rolesData = await authAdapter.getAllRoles();
 			// roles.set(rolesData);
-=======
->>>>>>> df645588
 			roles.set($page.data.roles);
 		} catch (err) {
 			error.set(`Failed to load roles: ${err instanceof Error ? err.message : String(err)}`);
