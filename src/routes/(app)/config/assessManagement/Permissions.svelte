--- conflicted
+++ resolved
@@ -183,13 +183,8 @@
 {:else if $error}
 	<p class="error">{$error}</p>
 {:else}
-<<<<<<< HEAD
-	<h3 class="text-center text-xl font-bold lg:text-left">Permission Management:</h3>
-	<p class="justify-center text-center text-sm text-gray-500 dark:text-gray-400">
-=======
 	<h3 class="mb-2 text-center text-xl font-bold">Permission Management:</h3>
 	<p class="mb-4 justify-center text-center text-sm text-gray-500 dark:text-gray-400">
->>>>>>> 4eeb99f6
 		Manage permissions and assign roles to users. You can create, edit, or delete permissions and assign roles to them.
 	</p>
 	<div class="wrapper">
@@ -212,11 +207,7 @@
 		{:else}
 			<!-- Admin Notice -->
 			{#if adminRole}
-<<<<<<< HEAD
 				<p class="w-full overflow-auto text-nowrap text-center">
-=======
-				<p class="mb-2 w-full overflow-auto text-nowrap text-center">
->>>>>>> 4eeb99f6
 					*
 					<span class="text-tertiary-500 dark:text-primary-500">{adminRole.name}</span>
 					Role has all permissions
