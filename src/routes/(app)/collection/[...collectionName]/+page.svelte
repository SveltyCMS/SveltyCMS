--- conflicted
+++ resolved
@@ -88,37 +88,10 @@
 
 <div class="wrapper">
 	<p class="mb-2 hidden text-center text-tertiary-500 dark:text-primary-500 sm:block">{m.collection_helptext()}</p>
-<<<<<<< HEAD
+
 	<TabGroup bind:group={$tabSet}>
 		<TopTabs />
-=======
 
-	<TabGroup justify="justify-between" bind:group={$tabSet}>
-		<Tab bind:group={$tabSet} name="tab1" value={0}>
-			<div class="flex items-center gap-1">
-				<iconify-icon icon="ic:baseline-edit" width="24" class="text-tertiary-500 dark:text-primary-500" />
-				<span class:active={$tabSet === 0} class:text-tertiary-500={$tabSet === 0} class:text-primary-500={$tabSet === 0}>{m.collection_edit()}</span>
-			</div>
-		</Tab>
-		<Tab bind:group={$tabSet} name="tab2" value={1}>
-			<div class="flex items-center gap-1">
-				<iconify-icon icon="mdi:security-lock" width="24" class="text-tertiary-500 dark:text-primary-500" />
-				<span class:active={$tabSet === 1} class:text-tertiary-500={$tabSet === 1} class:dark:text-primary-500={$tabSet === 1}
-					>{m.collection_permission()}</span
-				>
-			</div>
-		</Tab>
-		<Tab bind:group={$tabSet} name="tab3" value={2}>
-			<div class="flex items-center gap-1">
-				<iconify-icon icon="mdi:widgets-outline" width="24" class="text-tertiary-500 dark:text-primary-500" />
-				<span class:active={$tabSet === 1} class:text-tertiary-500={$tabSet === 2} class:text-primary-500={$tabSet === 2}
-					>{m.collection_widgetfields()}</span
-				>
-			</div>
-		</Tab>
-
-		<!-- Tab Panels --->
->>>>>>> 88ee1fd0
 		<svelte:fragment slot="panel">
 			{#if $tabSet === 0}
 				<CollectionForm on:updatePageTitle={handlePageTitleUpdate} />
