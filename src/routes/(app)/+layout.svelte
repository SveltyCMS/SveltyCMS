--- conflicted
+++ resolved
@@ -245,15 +245,9 @@
 					<!-- Router Slot -->
 					<div
 						role="main"
-<<<<<<< HEAD
-						class="relative flex-grow overflow-x-hidden {uiStateManager.uiState.value.leftSidebar === 'full'
-							? 'mx-2'
-							: 'mx-1'} {$screenSize === 'LG' ? 'mb-2' : 'mb-16'}"
-=======
 						class="relative flex-grow {uiStateManager.uiState.value.leftSidebar === 'full' ? 'mx-2' : 'mx-1'} {$screenSize === 'LG'
 							? 'mb-2'
 							: 'mb-16'}"
->>>>>>> 0006c128
 					>
 						{#if isLoading}
 							<div class="flex h-screen items-center justify-center"><Loading /></div>
