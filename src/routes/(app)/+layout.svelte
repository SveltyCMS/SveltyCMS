--- conflicted
+++ resolved
@@ -25,13 +25,8 @@
 	import { afterNavigate, beforeNavigate } from '$app/navigation';
 	import { browser } from '$app/environment';
 	import { page } from '$app/state';
-<<<<<<< HEAD
-	import { beforeNavigate, afterNavigate } from '$app/navigation';
+	import { onDestroy, onMount } from 'svelte';
 	import { getPublicSetting } from '@src/stores/globalSettings';
-=======
->>>>>>> 4f34c52c
-	import { onDestroy, onMount } from 'svelte';
-	import { publicEnv } from '@root/config/public';
 
 	// Auth
 	import type { User } from '@src/auth/types';
@@ -71,14 +66,7 @@
 		children?: import('svelte').Snippet;
 		data: {
 			user: User;
-<<<<<<< HEAD
-			contentStructure: ContentNode[];
-			settings: {
-				SITE_NAME: string;
-			};
-=======
 			contentStructure: any[]; // Changed from ContentNode[] to any[]
->>>>>>> 4f34c52c
 		};
 	}
 
