/**
 * @file src/routes/(app)/[language]/+layout.server.ts
 * @description
 * This module handles the server-side loading logic for a SvelteKit application,
 * specifically for routes that include a language parameter. It manages collection access,
 * language-specific routing, and utilizes the centralized theme. The module performs the following tasks:
 *
 * - Ensures that the requested language is available.
 * - Manages collection access based on user permissions.
 * - Uses authentication information set by hooks.server.ts.
 * - Utilizes the theme provided by event.locals.theme.
 *
 * The module utilizes various utilities and configurations for robust error handling
 * and logging, providing a secure and user-friendly experience.
 */

import { publicEnv } from '@root/config/public';
import { error, redirect } from '@sveltejs/kit';
import type { PageServerLoad } from './$types';

// Theme
import { DEFAULT_THEME } from '@src/databases/themeManager';

// System Logger
import { logger } from '@utils/logger.svelte';
import { contentManager } from '@root/src/content/ContentManager';
<<<<<<< HEAD

=======
>>>>>>> cbc91ac6

// Server-side load function for the layout
export const load: PageServerLoad = async ({ cookies, locals, params }) => {
	const { user, theme } = locals;
	const { language, collection } = params;

	logger.debug(`Layout server load started. Language: \x1b[34m${language}\x1b[0m`);

	// Get the content language from cookies
	const contentLanguageCookie = cookies.get('contentLanguage');
	const contentLanguage =
		contentLanguageCookie && publicEnv.AVAILABLE_CONTENT_LANGUAGES.includes(contentLanguageCookie)
			? contentLanguageCookie
			: publicEnv.DEFAULT_CONTENT_LANGUAGE;

	// ensure language exist :
	if (!contentLanguage || !publicEnv.AVAILABLE_CONTENT_LANGUAGES.includes(contentLanguage) || !collection) {
		const message = 'The language parameter is missing.';
		logger.warn(message);
		throw error(404, message);
	}

	// Ensure the user is authenticated (this should already be handled by hooks.server.ts)
	if (!user) {
		logger.warn('User not authenticated, redirecting to login.');
		throw redirect(302, '/login');
	}

	// Redirect to user page if lastAuthMethod is token
	if (user.lastAuthMethod === 'token') {
		logger.debug('User authenticated with token, redirecting to user page.');
		throw redirect(302, '/user');
	}

<<<<<<< HEAD
  await contentManager.initialize();

  const currentCollection = await contentManager.getCollection(`/${collection}`);


  return {
    theme: theme || DEFAULT_THEME,
    contentLanguage,
    collection: {
      module: currentCollection?.module,
      name: currentCollection?.name,
      _id: currentCollection?._id,
      path: currentCollection?.path,
      icon: currentCollection?.icon,
      label: currentCollection?.label,
      description: currentCollection?.description,
    },
    user: {
      username: user.username,
      role: user.role,
      avatar: user.avatar
    }
  };
=======
	await contentManager.initialize();
	console.log(`/${collection}`);
	const currentCollection = await contentManager.getCollection(`/${collection}`);

	return {
		theme: theme || DEFAULT_THEME,
		contentLanguage,
		collection: currentCollection,
		user: {
			username: user.username,
			role: user.role,
			avatar: user.avatar
		}
	};
>>>>>>> cbc91ac6
};<|MERGE_RESOLUTION|>--- conflicted
+++ resolved
@@ -24,10 +24,6 @@
 // System Logger
 import { logger } from '@utils/logger.svelte';
 import { contentManager } from '@root/src/content/ContentManager';
-<<<<<<< HEAD
-
-=======
->>>>>>> cbc91ac6
 
 // Server-side load function for the layout
 export const load: PageServerLoad = async ({ cookies, locals, params }) => {
@@ -62,7 +58,6 @@
 		throw redirect(302, '/user');
 	}
 
-<<<<<<< HEAD
   await contentManager.initialize();
 
   const currentCollection = await contentManager.getCollection(`/${collection}`);
@@ -86,20 +81,4 @@
       avatar: user.avatar
     }
   };
-=======
-	await contentManager.initialize();
-	console.log(`/${collection}`);
-	const currentCollection = await contentManager.getCollection(`/${collection}`);
-
-	return {
-		theme: theme || DEFAULT_THEME,
-		contentLanguage,
-		collection: currentCollection,
-		user: {
-			username: user.username,
-			role: user.role,
-			avatar: user.avatar
-		}
-	};
->>>>>>> cbc91ac6
 };