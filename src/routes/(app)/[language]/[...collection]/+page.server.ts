/**
 * @file src/routes/(app)/[language]/[...collection]/+page.server.ts
 * @description Enterprise-level SSR for collection pages with optimized data loading and caching.
 *
 * ## Architecture Overview
 * This module implements a **two-tier data loading strategy** for optimal performance:
 *
 * ### Tier 1: EntryList (View Mode) - Language-Specific Partial Data
 * - Loads only the CURRENT language data for list display
 * - Prevents over-fetching (100s of entries × N languages)
 * - Cache key includes language: `collection:ID:page:1:lang:EN`
 * - Typical payload: ~50KB for 10 entries
 *
 * ### Tier 2: Fields (Edit Mode) - Full Multilingual Data
 * - Loads ALL language data for the single entry being edited
 * - Enables simultaneous translation editing
 * - Minimal overhead: 1 entry × N languages (~5KB)
 * - Cache key: `entry:ID` (language-agnostic)
 *
 * ## Translation Status Integration
 * The TranslationStatus component shows per-language completion:
 * - **Dropdown (View Mode)**: Switches language → triggers SSR reload with new `lang` param
 * - **Progress Bar (Edit Mode)**: Shows translation % → updates locally without reload
 * - **Cache Strategy**: Language change invalidates list cache, preserves entry cache
 *
 * ## Performance Characteristics
 * | Scenario                | Size  | Requests | Cache Hit Rate |
 * |-------------------------|-------|---|-----|
 * | List 100 entries (EN)   | ~50KB | 1 | 95% |
 * | Switch to DE            | ~50KB | 1 | 95% (new cache key) |
 * | Edit entry              | ~5KB  | 1 | 80% |
 * | Toggle language in edit | 0KB   | 0 | 100% (local only) |
 *
 * ## Cache Invalidation Rules
 * - Entry save/update → Invalidates `entry:ID` + all `collection:ID:*` keys
 * - Language change → Natural cache miss (different `lang` in key)
 * - Pagination → Natural cache miss (different `page` in key)
 *
 * @see docs/architecture/collection-store-dataflow.mdx
 */
import { error, redirect } from '@sveltejs/kit';
import type { PageServerLoad } from './$types';

// Core SveltyCMS services
import { contentManager } from '@src/content/ContentManager';
import { cacheService } from '@src/databases/CacheService';
import { modifyRequest } from '@src/routes/api/collections/modifyRequest';
import { getPublicSettingSync, getPrivateSettingSync } from '@src/services/settingsService';
import { logger } from '@utils/logger.server';
import { getDisplayFields } from '@utils/fieldSelection';
import type { FieldDefinition } from '@src/content/types';
import type { ContentRevision, DatabaseId, BaseEntity } from '@src/databases/dbInterface';
import type { User } from '@src/databases/auth/types';

interface TenantAwareBaseEntity extends BaseEntity {
	tenantId?: string;
}

export const load: PageServerLoad = async ({ locals, params, url }) => {
	const { user, tenantId, dbAdapter } = locals;
	const typedUser = user as User; // Explicitly cast user to User type
	const { language, collection } = params;

	// =================================================================
	// 1. PRE-FLIGHT CHECKS & REDIRECTS (moved outside try-catch)
	// =================================================================
	if (!user) {
		throw redirect(302, '/login');
	}

	const collectionNameOnly = collection?.split('/').pop();
	const systemPages = ['config', 'user', 'dashboard', 'imageEditor', 'email-previews'];
	if (collectionNameOnly && systemPages.includes(collectionNameOnly)) {
		throw redirect(302, `/${collectionNameOnly}${url.search}`);
	}

	const availableLanguages = getPublicSettingSync('AVAILABLE_CONTENT_LANGUAGES') || ['en'];
	if (typedUser?.locale && typedUser.locale !== language && availableLanguages.includes(typedUser.locale)) {
		const newPath = url.pathname.replace(`/${language}/`, `/${typedUser.locale}/`);
		throw redirect(302, newPath);
	}

	if (typedUser.lastAuthMethod === 'token') {
		throw redirect(302, '/user');
	}

	try {
		// =================================================================
		// 2. GET COLLECTION SCHEMA
		// =================================================================
		// Ensure ContentManager is initialized before use
		await contentManager.initialize(tenantId);

		// Check if collection param is a UUID (32 char hex) or a path
		const isUUID = /^[a-f0-9]{32}$/i.test(collection || '');

		let currentCollection;
		if (isUUID) {
			// Direct UUID lookup
			logger.debug(`Loading collection by UUID: ${collection}`);
			currentCollection = contentManager.getCollectionById(collection!, tenantId);
		} else {
			// Path-based lookup (backward compatibility)
			const collectionPath = `/${collection}`;
			logger.debug(`Loading collection by path: ${collectionPath}`);
			currentCollection = contentManager.getCollection(collectionPath, tenantId);
		}

		if (!currentCollection) {
			if (collectionNameOnly === 'Collections') {
				const allCollections = await contentManager.getCollections(tenantId);
				if (allCollections.length > 0) {
					throw redirect(302, `/${language}${allCollections[0].path}`);
				} else {
					throw redirect(302, '/dashboard');
				}
			}
			logger.warn(`Collection not found: ${collection}`, { tenantId, isUUID });
			throw error(404, `Collection not found: ${collection}`);
		}

		// If accessed via a non-canonical path, it will be handled by the client-side to update the URL,
		// but the server will still serve the content to avoid a redirect.
		// This check is to prevent potential redirect loops if client-side logic fails.
		if (!isUUID && currentCollection.path && `/${collection}` !== currentCollection.path) {
			logger.warn(`Serving content from non-canonical path: /${collection}. Canonical is ${currentCollection.path}`);
		}

		// =================================================================
		// 3. DEFINE CACHE KEY & CHECK CACHE
		// =================================================================
		const page = Number(url.searchParams.get('page') ?? 1);
		const pageSize = Number(url.searchParams.get('pageSize') ?? 10);
		const sortField = url.searchParams.get('sort') || '_createdAt';
		const sortOrder = url.searchParams.get('order') || 'desc';
		const sortParams = { field: sortField, direction: sortOrder as 'asc' | 'desc' };
		const editEntryId = url.searchParams.get('edit');
		const globalSearch = url.searchParams.get('search') || '';

		const filterParams: Record<string, { contains: string }> = {};
		for (const [key, value] of url.searchParams.entries()) {
			if (key.startsWith('filter_')) {
				const filterKey = key.substring(7); // remove "filter_"
				filterParams[filterKey] = { contains: value }; // Assuming a 'contains' filter strategy
			}
		}

		const cacheKey = `collection:${currentCollection._id}:page:${page}:size:${pageSize}:filter:${JSON.stringify(
			filterParams
		)}:search:${globalSearch}:sort:${JSON.stringify(sortParams)}:edit:${editEntryId || 'none'}:lang:${language}:tenant:${tenantId}`;

		const cachedData = await cacheService.get(cacheKey);
		if (cachedData) {
			logger.debug(`Cache HIT for key: ${cacheKey}`);
			return cachedData;
		}
		logger.debug(`Cache MISS for key: ${cacheKey}`);

		// =================================================================
		// 4. LOAD PAGINATED ENTRIES (DB QUERY)
		// =================================================================
		const collectionTableName = `collection_${currentCollection._id as DatabaseId}`;

		const finalFilter: Record<string, unknown> = { ...filterParams };
		if (getPrivateSettingSync('MULTI_TENANT')) {
			finalFilter.tenantId = tenantId;
		}

		// If editing a specific entry, load only that entry
		if (editEntryId) {
			finalFilter._id = editEntryId as DatabaseId;
		}

		// Build the query with search support
		if (!dbAdapter) {
			logger.error('Database adapter is not available.', { tenantId });
			throw error(500, 'Database adapter is not available.');
		}
		let query = dbAdapter.queryBuilder(collectionTableName).where(finalFilter);

		// Add global search across all collection fields if search term provided
		if (globalSearch) {
			// Get all field names from the collection schema
			const searchableFields = currentCollection.fields
				.map((field: FieldDefinition) => {
					// Get the field name, handling both direct name and nested path
					const fieldObj = field as Record<string, unknown>;
					if (typeof fieldObj.name === 'string') {
						return fieldObj.name;
					}
					if (typeof fieldObj.path === 'string') {
						return fieldObj.path;
					}
					if (typeof fieldObj.key === 'string') {
						return fieldObj.key;
					}
					if (typeof fieldObj.db_fieldName === 'string') {
						return fieldObj.db_fieldName;
					}
					return null;
				})
				.filter((name): name is string => name !== null); // Type guard to filter nulls

			// Add system fields that might contain searchable data
			searchableFields.push('_id', 'status', 'createdBy', 'updatedBy');

			logger.debug(`[Global Search] Searching for "${globalSearch}" across fields: ${searchableFields.join(', ')}`);
			// eslint-disable-next-line @typescript-eslint/no-explicit-any
			query = query.search(globalSearch, searchableFields as any);
		}

		// =================================================================
		// 4.5. ENTERPRISE OPTIMIZATION: FIELD SELECTION FOR LIST VIEWS
		// =================================================================
		// For list views (not editing), select only display-relevant fields
		// to reduce payload size and improve performance
		// Expected benefit: 50-80% payload reduction for collections with many fields
		if (!editEntryId) {
			const displayFields = getDisplayFields(
				// eslint-disable-next-line @typescript-eslint/no-explicit-any
				currentCollection as any,
				'list',
				{
					maxListFields: 5
				}
			);
			logger.debug(`[Field Selection] List view loading only: ${displayFields.join(', ')}`);
			// eslint-disable-next-line @typescript-eslint/no-explicit-any
			query = query.select(displayFields as any);
		}

		// eslint-disable-next-line @typescript-eslint/no-explicit-any
		query = query.sort(sortParams.field as any, sortParams.direction).paginate({ page, pageSize });

		// Build count query (must include same filters and search)
		let countQuery = dbAdapter.queryBuilder(collectionTableName).where(finalFilter);
		if (globalSearch) {
			const searchableFields = currentCollection.fields
				.map((field: FieldDefinition) => {
					const fieldObj = field as Record<string, unknown>;
					return (fieldObj.name || fieldObj.path || fieldObj.key || fieldObj.db_fieldName) as string | null;
				})
				.filter((name): name is string => typeof name === 'string');
			searchableFields.push('_id', 'status', 'createdBy', 'updatedBy');
			// eslint-disable-next-line @typescript-eslint/no-explicit-any
			countQuery = countQuery.search(globalSearch, searchableFields as any);
		}

		const [entriesResult, countResult] = await Promise.all([query.execute(), countQuery.count()]);

		if (!entriesResult.success || !countResult.success) {
			const dbError =
				(!entriesResult.success && 'error' in entriesResult ? entriesResult.error : undefined) ||
				(!countResult.success && 'error' in countResult ? countResult.error : undefined) ||
				'Unknown database error';
			logger.error('Failed to load collection entries.', { error: dbError });
			throw error(500, `Failed to load collection entries: ${dbError}`);
		}

		// eslint-disable-next-line @typescript-eslint/no-explicit-any
		const entries = (entriesResult.data || []) as any[];
		const totalItems = countResult.data;

		// =================================================================
		// 5. RUN MODIFYREQUEST (Enrich entries)
		// =================================================================
		if (entries.length > 0) {
			await modifyRequest({
				data: entries,
				// eslint-disable-next-line @typescript-eslint/no-explicit-any
				fields: currentCollection.fields as any,
				// eslint-disable-next-line @typescript-eslint/no-explicit-any
				collection: currentCollection as any,
				user: typedUser,
				type: 'GET',
				tenantId
			});
		}

		// =================================================================
		// 5.5. ENTERPRISE SSR: LANGUAGE PROJECTION FOR VIEW MODE
		// =================================================================
		// For list views (EntryList), project only the current language data to:
		// 1. Reduce payload size (100s of entries × N languages → 100s of entries × 1 language)
		// 2. Prevent EntryList from displaying wrong language data (EN on /de/ page)
		// 3. Improve cache efficiency (language-specific cache keys)
		//
		// For edit mode (Fields), keep full multilingual data to enable:
		// 1. Simultaneous translation editing across all languages
		// 2. Per-field translation status calculation
		// 3. Language toggle without page reload
		if (!editEntryId) {
			for (let i = 0; i < entries.length; i++) {
				const entry = entries[i];
				// eslint-disable-next-line @typescript-eslint/no-explicit-any
				for (const field of currentCollection.fields as any[]) {
					// eslint-disable-next-line @typescript-eslint/no-explicit-any
					const fieldName = (field as any).db_fieldName || (field as any).label;
					if (
						// eslint-disable-next-line @typescript-eslint/no-explicit-any
						(field as any).translated &&
						// eslint-disable-next-line @typescript-eslint/no-explicit-any
						(entry as any)[fieldName] &&
						// eslint-disable-next-line @typescript-eslint/no-explicit-any
						typeof (entry as any)[fieldName] === 'object' &&
						// eslint-disable-next-line @typescript-eslint/no-explicit-any
						!Array.isArray((entry as any)[fieldName])
					) {
						// ENTERPRISE BEHAVIOR: Show only the requested language
						// If translation doesn't exist, show clear indicator instead of fallback language
						// This prevents confusion and clearly shows which content needs translation
						// eslint-disable-next-line @typescript-eslint/no-explicit-any
						const value = ((entry as any)[fieldName] as any)[language];
						// eslint-disable-next-line @typescript-eslint/no-explicit-any
						(entry as any)[fieldName] = value !== undefined && value !== null && value !== '' ? value : '-';
					}
				}
			}
		}

		// =================================================================
<<<<<<< HEAD
		// 6. LOAD REVISIONS (for Fields.svelte) - Direct Database Call
=======
		// 6. LOAD REVISIONS (for Fields.svelte) - Direct Import
>>>>>>> 869b1d9e
		// =================================================================
		let revisionsMeta: ContentRevision[] = [];
		// Only load revisions if we're in edit mode and have an entry ID
		if (editEntryId && currentCollection.revision) {
			try {
<<<<<<< HEAD
				// ✅ ARCHITECTURE: Direct database call instead of HTTP fetch for SSR purity
				// Bypasses HTTP overhead while maintaining same security checks

				// Multi-tenancy security check (same as API endpoint)
				if (getPrivateSettingSync('MULTI_TENANT')) {
					const collectionTableName = `collection_${currentCollection._id as DatabaseId}`;
					const entryCheck = await dbAdapter.crud.findMany<TenantAwareBaseEntity>(collectionTableName, { _id: editEntryId as DatabaseId, tenantId });
					if (!entryCheck.success || !entryCheck.data || entryCheck.data.length === 0) {
						logger.warn(`Attempt to access revisions for an entry not in the current tenant.`, {
							userId: typedUser._id,
							tenantId,
							collectionId: currentCollection._id,
							entryId: editEntryId
						});
						// Skip revisions but don't fail the page
						revisionsMeta = [];
					} else {
						// Fetch revisions directly from database
						const revisionResult = await dbAdapter.content.revisions.getHistory(editEntryId as DatabaseId, {
							page: 1,
							pageSize: 100
						});

						if (revisionResult.success && revisionResult.data) {
							revisionsMeta = revisionResult.data.items || [];
						}
					}
				} else {
					// Single-tenant: fetch revisions directly
					const revisionResult = await dbAdapter.content.revisions.getHistory(editEntryId as DatabaseId, {
						page: 1,
						pageSize: 100
					});

					if (revisionResult.success && revisionResult.data) {
						revisionsMeta = revisionResult.data.items || [];
					}
=======
				// ✅ ARCHITECTURE: Direct import instead of API call for SSR purity
				const { getRevisions } = await import('@api/collections/[collectionId]/[entryId]/revisions/+server.ts');
				const revisionsResult = await getRevisions({
					collectionId: currentCollection._id,
					entryId: editEntryId,
					tenantId,
					dbAdapter,
					limit: 100
				});

				if (revisionsResult.success && revisionsResult.data) {
					revisionsMeta = revisionsResult.data || [];
>>>>>>> 869b1d9e
				}
			} catch (err) {
				logger.warn('Failed to load revisions', { error: err, editEntryId });
				// Don't fail the whole page load if revisions fail
			}
		}

		let fieldMetadata = {};
		if (editEntryId) {
			fieldMetadata = await contentManager.getFieldMetadataWithTranslations(currentCollection._id as string, [editEntryId], tenantId);
		}

		// =================================================================
		// 6.5. GET BREADCRUMB AND STATS
		// =================================================================
		const breadcrumb = contentManager.getBreadcrumb(currentCollection.path || '');
		const collectionStats = contentManager.getCollectionStats(currentCollection._id as string, tenantId);

		// =================================================================
		// 7. PREPARE FINAL DATA & SET CACHE
		// =================================================================

		// Strip all non-serializable data (functions, circular refs, etc.) from collection schema
		// This is necessary because widgets contain validation schemas with functions
		const collectionSchemaForClient = JSON.parse(JSON.stringify(currentCollection));

		const returnData = {
			theme: locals.theme,
			user: {
				_id: typedUser?._id,
				username: typedUser?.username,
				email: typedUser?.email,
				role: typedUser?.role,
				avatar: typedUser?.avatar,
				locale: typedUser?.locale
			},
			isAdmin: locals.isAdmin,
			hasManageUsersPermission: locals.hasManageUsersPermission,
			roles: locals.roles,
			siteName: getPublicSettingSync('SITE_NAME') || 'SveltyCMS',
			contentLanguage: language,
			collectionSchema: collectionSchemaForClient,
			entries: entries || [],
			pagination: {
				totalItems: totalItems || 0,
				pagesCount: Math.ceil((totalItems || 0) / pageSize),
				currentPage: page,
				pageSize: pageSize
			},
			revisions: revisionsMeta || [],
			breadcrumb,
			collectionStats,
			fieldMetadata
		};

		// Cache with TTL (5 minutes for dynamic content)
		try {
			await cacheService.set(cacheKey, returnData, 300);
		} catch (cacheError) {
			logger.warn('Failed to cache response', { error: cacheError });
			// Continue without caching - non-fatal error
		}

		return returnData;
	} catch (err) {
		logger.error('Error loading collection page', {
			error: err,
			collection,
			language,
			url: url.pathname
		});
		throw err;
	}
};<|MERGE_RESOLUTION|>--- conflicted
+++ resolved
@@ -24,12 +24,12 @@
  * - **Cache Strategy**: Language change invalidates list cache, preserves entry cache
  *
  * ## Performance Characteristics
- * | Scenario                | Size  | Requests | Cache Hit Rate |
- * |-------------------------|-------|---|-----|
- * | List 100 entries (EN)   | ~50KB | 1 | 95% |
- * | Switch to DE            | ~50KB | 1 | 95% (new cache key) |
- * | Edit entry              | ~5KB  | 1 | 80% |
- * | Toggle language in edit | 0KB   | 0 | 100% (local only) |
+ * | Scenario | Data Size | Requests | Cache Hit Rate |
+ * |----------|-----------|----------|----------------|
+ * | List 100 entries (EN) | ~50KB | 1 | 95% |
+ * | Switch to DE | ~50KB | 1 | 95% (new cache key) |
+ * | Edit entry | ~5KB | 1 | 80% |
+ * | Toggle language in edit | 0KB | 0 | 100% (local only) |
  *
  * ## Cache Invalidation Rules
  * - Entry save/update → Invalidates `entry:ID` + all `collection:ID:*` keys
@@ -47,16 +47,10 @@
 import { modifyRequest } from '@src/routes/api/collections/modifyRequest';
 import { getPublicSettingSync, getPrivateSettingSync } from '@src/services/settingsService';
 import { logger } from '@utils/logger.server';
-import { getDisplayFields } from '@utils/fieldSelection';
 import type { FieldDefinition } from '@src/content/types';
-import type { ContentRevision, DatabaseId, BaseEntity } from '@src/databases/dbInterface';
 import type { User } from '@src/databases/auth/types';
 
-interface TenantAwareBaseEntity extends BaseEntity {
-	tenantId?: string;
-}
-
-export const load: PageServerLoad = async ({ locals, params, url }) => {
+export const load: PageServerLoad = async ({ locals, params, url, fetch }) => {
 	const { user, tenantId, dbAdapter } = locals;
 	const typedUser = user as User; // Explicitly cast user to User type
 	const { language, collection } = params;
@@ -97,12 +91,12 @@
 		let currentCollection;
 		if (isUUID) {
 			// Direct UUID lookup
-			logger.debug(`Loading collection by UUID: ${collection}`);
+			logger.debug(`Loading collection by UUID: \x1b[33m${collection}\x1b[0m`);
 			currentCollection = contentManager.getCollectionById(collection!, tenantId);
 		} else {
 			// Path-based lookup (backward compatibility)
 			const collectionPath = `/${collection}`;
-			logger.debug(`Loading collection by path: ${collectionPath}`);
+			logger.debug(`Loading collection by path: \x1b[34m${collectionPath}\x1b[0m`);
 			currentCollection = contentManager.getCollection(collectionPath, tenantId);
 		}
 
@@ -151,15 +145,15 @@
 
 		const cachedData = await cacheService.get(cacheKey);
 		if (cachedData) {
-			logger.debug(`Cache HIT for key: ${cacheKey}`);
+			logger.debug(`Cache HIT for key: \x1b[33m${cacheKey}\x1b[0m`);
 			return cachedData;
 		}
-		logger.debug(`Cache MISS for key: ${cacheKey}`);
+		logger.debug(`Cache MISS for key: \x1b[33m${cacheKey}\x1b[0m`);
 
 		// =================================================================
 		// 4. LOAD PAGINATED ENTRIES (DB QUERY)
 		// =================================================================
-		const collectionTableName = `collection_${currentCollection._id as DatabaseId}`;
+		const collectionTableName = `collection_${currentCollection._id}`;
 
 		const finalFilter: Record<string, unknown> = { ...filterParams };
 		if (getPrivateSettingSync('MULTI_TENANT')) {
@@ -168,7 +162,7 @@
 
 		// If editing a specific entry, load only that entry
 		if (editEntryId) {
-			finalFilter._id = editEntryId as DatabaseId;
+			finalFilter._id = editEntryId;
 		}
 
 		// Build the query with search support
@@ -207,26 +201,6 @@
 			logger.debug(`[Global Search] Searching for "${globalSearch}" across fields: ${searchableFields.join(', ')}`);
 			// eslint-disable-next-line @typescript-eslint/no-explicit-any
 			query = query.search(globalSearch, searchableFields as any);
-		}
-
-		// =================================================================
-		// 4.5. ENTERPRISE OPTIMIZATION: FIELD SELECTION FOR LIST VIEWS
-		// =================================================================
-		// For list views (not editing), select only display-relevant fields
-		// to reduce payload size and improve performance
-		// Expected benefit: 50-80% payload reduction for collections with many fields
-		if (!editEntryId) {
-			const displayFields = getDisplayFields(
-				// eslint-disable-next-line @typescript-eslint/no-explicit-any
-				currentCollection as any,
-				'list',
-				{
-					maxListFields: 5
-				}
-			);
-			logger.debug(`[Field Selection] List view loading only: ${displayFields.join(', ')}`);
-			// eslint-disable-next-line @typescript-eslint/no-explicit-any
-			query = query.select(displayFields as any);
 		}
 
 		// eslint-disable-next-line @typescript-eslint/no-explicit-any
@@ -319,55 +293,12 @@
 		}
 
 		// =================================================================
-<<<<<<< HEAD
-		// 6. LOAD REVISIONS (for Fields.svelte) - Direct Database Call
-=======
 		// 6. LOAD REVISIONS (for Fields.svelte) - Direct Import
->>>>>>> 869b1d9e
-		// =================================================================
-		let revisionsMeta: ContentRevision[] = [];
+		// =================================================================
+		let revisionsMeta = [];
 		// Only load revisions if we're in edit mode and have an entry ID
 		if (editEntryId && currentCollection.revision) {
 			try {
-<<<<<<< HEAD
-				// ✅ ARCHITECTURE: Direct database call instead of HTTP fetch for SSR purity
-				// Bypasses HTTP overhead while maintaining same security checks
-
-				// Multi-tenancy security check (same as API endpoint)
-				if (getPrivateSettingSync('MULTI_TENANT')) {
-					const collectionTableName = `collection_${currentCollection._id as DatabaseId}`;
-					const entryCheck = await dbAdapter.crud.findMany<TenantAwareBaseEntity>(collectionTableName, { _id: editEntryId as DatabaseId, tenantId });
-					if (!entryCheck.success || !entryCheck.data || entryCheck.data.length === 0) {
-						logger.warn(`Attempt to access revisions for an entry not in the current tenant.`, {
-							userId: typedUser._id,
-							tenantId,
-							collectionId: currentCollection._id,
-							entryId: editEntryId
-						});
-						// Skip revisions but don't fail the page
-						revisionsMeta = [];
-					} else {
-						// Fetch revisions directly from database
-						const revisionResult = await dbAdapter.content.revisions.getHistory(editEntryId as DatabaseId, {
-							page: 1,
-							pageSize: 100
-						});
-
-						if (revisionResult.success && revisionResult.data) {
-							revisionsMeta = revisionResult.data.items || [];
-						}
-					}
-				} else {
-					// Single-tenant: fetch revisions directly
-					const revisionResult = await dbAdapter.content.revisions.getHistory(editEntryId as DatabaseId, {
-						page: 1,
-						pageSize: 100
-					});
-
-					if (revisionResult.success && revisionResult.data) {
-						revisionsMeta = revisionResult.data.items || [];
-					}
-=======
 				// ✅ ARCHITECTURE: Direct import instead of API call for SSR purity
 				const { getRevisions } = await import('@api/collections/[collectionId]/[entryId]/revisions/+server.ts');
 				const revisionsResult = await getRevisions({
@@ -380,24 +311,12 @@
 
 				if (revisionsResult.success && revisionsResult.data) {
 					revisionsMeta = revisionsResult.data || [];
->>>>>>> 869b1d9e
 				}
 			} catch (err) {
 				logger.warn('Failed to load revisions', { error: err, editEntryId });
 				// Don't fail the whole page load if revisions fail
 			}
 		}
-
-		let fieldMetadata = {};
-		if (editEntryId) {
-			fieldMetadata = await contentManager.getFieldMetadataWithTranslations(currentCollection._id as string, [editEntryId], tenantId);
-		}
-
-		// =================================================================
-		// 6.5. GET BREADCRUMB AND STATS
-		// =================================================================
-		const breadcrumb = contentManager.getBreadcrumb(currentCollection.path || '');
-		const collectionStats = contentManager.getCollectionStats(currentCollection._id as string, tenantId);
 
 		// =================================================================
 		// 7. PREPARE FINAL DATA & SET CACHE
@@ -430,10 +349,7 @@
 				currentPage: page,
 				pageSize: pageSize
 			},
-			revisions: revisionsMeta || [],
-			breadcrumb,
-			collectionStats,
-			fieldMetadata
+			revisions: revisionsMeta || []
 		};
 
 		// Cache with TTL (5 minutes for dynamic content)
