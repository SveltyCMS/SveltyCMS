--- conflicted
+++ resolved
@@ -41,7 +41,6 @@
 	let { data } = $props<{ data: PageData }>();
 	let { user: serverUser, isFirstUser } = $derived(data);
 
-<<<<<<< HEAD
 	// Make user data reactive
 	let user = $derived<User>({
 		_id: serverUser?._id ?? '',
@@ -49,20 +48,10 @@
 		username: serverUser?.username ?? '',
 		role: serverUser?.role ?? '',
 		avatar: serverUser?.avatar ?? '/Default_User.svg',
-=======
-	// Initialize user state directly
-	let user = $state<User>({
-		_id: '',
-		email: '',
-		username: '',
-		role: '',
-		avatar: '/Default_User.svg',
->>>>>>> 5ffff68e
 		permissions: []
 	});
 
 	// Keep user data in sync with server data
-<<<<<<< HEAD
 
 	// Initialize avatarSrc with user's avatar or default using effect
 	$effect(() => {
@@ -70,20 +59,6 @@
 			avatarSrc.set(user.avatar);
 		} else {
 			avatarSrc.set('/Default_User.svg');
-=======
-	$effect(() => {
-		if (serverUser) {
-			user = {
-				_id: serverUser._id ?? '',
-				email: serverUser.email ?? '',
-				username: serverUser.username ?? '',
-				role: serverUser.role ?? '',
-				avatar: serverUser.avatar ?? '/Default_User.svg',
-				permissions: serverUser.permissions ?? []
-			};
-			// Set avatar source once on initialization
-			avatarSrc.set(serverUser.avatar || '/Default_User.svg');
->>>>>>> 5ffff68e
 		}
 	});
 
