/**
 * @file src/routes/(app)/user/+page.server.ts
 * @description Server-side logic for the user page in the application.
 *
 * This module handles the server-side operations for the user page, including:
 * - Form validation for adding users and changing passwords
 * - Preparing data for client-side rendering
 *
 * Features:
 * - User and role information retrieval from event.locals
 * - Form handling with Superforms
 * - Error logging and handling
 *
 * Usage:
 * This file is used as the server-side counterpart for the user page in a SvelteKit application.
 * It prepares data and handles form validation for the client-side rendering.
 */

import type { PageServerLoad } from './$types';

// Auth
import type { User, Role, Token } from '@src/auth/types';

// Superforms
import { superValidate } from 'sveltekit-superforms/server';
import { addUserTokenSchema, changePasswordSchema } from '@utils/formSchemas';
import { zod } from 'sveltekit-superforms/adapters';

// System Logger
import { logger } from '@utils/logger';

// Import the PermissionConfig type
import type { PermissionConfig } from '@src/auth/permissionCheck';

export const load: PageServerLoad = async (event) => {
	try {
		const user: User | null = event.locals.user;
		const roles: Role[] = event.locals.roles || [];
		const isFirstUser: boolean = event.locals.isFirstUser;
		const hasManageUsersPermission: boolean = event.locals.hasManageUsersPermission;

		logger.debug(`User from event.locals: ${JSON.stringify(user)}` );
		logger.debug(`Roles from event.locals: ${JSON.stringify(roles)}`);
		logger.debug(`Is first user: ${isFirstUser}`);
		logger.debug(`Has manage users permission: ${hasManageUsersPermission}`);
		logger.debug(`event ${JSON.stringify(event, null, 2)}`);

		const addUserForm = await superValidate(event, zod(addUserTokenSchema));
		const changePasswordForm = await superValidate(event, zod(changePasswordSchema));

		logger.debug(`addUserForm: ${JSON.stringify(addUserForm)}`);
		logger.debug(`changePasswordForm: ${JSON.stringify(changePasswordForm)}`);
		// Prepare user object for return, ensuring _id is a string
		const safeUser = user
			? {
					...user,
					_id: user._id.toString(),
					password: '[REDACTED]' // Ensure password is not sent to client
				}
			: null;

		let adminData = null;
		if (user?.isAdmin || hasManageUsersPermission) {
			const allUsers: User[] = event.locals?.allUsers ?? [];
			const allTokens: Token[] = event.locals?.allTokens?.tokens ?? [];

			// Format users and tokens for the admin area
			const formattedUsers = allUsers.map((user) => ({
				_id: user._id.toString(),
				blocked: user.blocked || false,
				avatar: user.avatar || null,
				email: user.email,
				username: user.username || null,
				role: user.role,
				activeSessions: user.lastActiveAt ? 1 : 0, // Placeholder for active sessions
				lastAccess: user.lastActiveAt ? new Date(user.lastActiveAt).toISOString() : null,
				createdAt: user.createdAt ? new Date(user.createdAt).toISOString() : null,
				updatedAt: user.updatedAt ? new Date(user.updatedAt).toISOString() : null
			}));

			const formattedTokens = allTokens.map((token) => ({
				user_id: token.user_id,
				blocked: false, // Assuming tokens don't have a 'blocked' status
				email: token.email || '',
				expiresIn: token.expires ? new Date(token.expires).toISOString() : null,
				createdAt: new Date(token.token_id).toISOString(), // Assuming token_id is a timestamp
				updatedAt: new Date(token.token_id).toISOString() // Assuming tokens are not updated
			}));

			adminData = {
				users: formattedUsers,
				tokens: formattedTokens
			};

			logger.debug(`Admin data prepared: ${JSON.stringify(adminData)}`);
		}

		// Provide manageUsersPermissionConfig to the client
		const manageUsersPermissionConfig: PermissionConfig = {
			contextId: 'config/userManagement',
			requiredRole: 'admin',
			action: 'manage',
			contextType: 'system'
		};

		logger.debug(
			`Returning data to client: user=${JSON.stringify(safeUser)}, roles=${JSON.stringify(roles)}, isFirstUser=${isFirstUser}, adminData=${JSON.stringify(adminData)}`
		);

		return {
			user: safeUser,
			roles: roles.map((role) => ({
				...role,
				_id: role._id.toString()
			})),
			addUserForm,
			changePasswordForm,
			isFirstUser,
			manageUsersPermissionConfig,
			adminData
		};
<<<<<<< HEAD
	} catch (error) {
		const err = error as Error;
		logger.error(`Error during load function: ${err.message}`);
		throw Error(`Error during load function:: ${err.message}`);
=======
	} catch (err) {
		logger.error('Error during load function:', err);
		console.log(err)
		throw error(500, 'Internal Server Error');
>>>>>>> 5ee4b3d4
	}
};<|MERGE_RESOLUTION|>--- conflicted
+++ resolved
@@ -39,7 +39,7 @@
 		const isFirstUser: boolean = event.locals.isFirstUser;
 		const hasManageUsersPermission: boolean = event.locals.hasManageUsersPermission;
 
-		logger.debug(`User from event.locals: ${JSON.stringify(user)}` );
+		logger.debug(`User from event.locals: ${JSON.stringify(user)}`);
 		logger.debug(`Roles from event.locals: ${JSON.stringify(roles)}`);
 		logger.debug(`Is first user: ${isFirstUser}`);
 		logger.debug(`Has manage users permission: ${hasManageUsersPermission}`);
@@ -119,16 +119,9 @@
 			manageUsersPermissionConfig,
 			adminData
 		};
-<<<<<<< HEAD
-	} catch (error) {
-		const err = error as Error;
-		logger.error(`Error during load function: ${err.message}`);
-		throw Error(`Error during load function:: ${err.message}`);
-=======
 	} catch (err) {
 		logger.error('Error during load function:', err);
-		console.log(err)
+		console.log(err);
 		throw error(500, 'Internal Server Error');
->>>>>>> 5ee4b3d4
 	}
 };