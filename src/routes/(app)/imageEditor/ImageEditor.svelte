--- conflicted
+++ resolved
@@ -23,24 +23,6 @@
 	import { imageEditorStore } from '@stores/imageEditorStore.svelte';
 
 	// Import individual tool components
-<<<<<<< HEAD
-	import Crop from './components/Crop.svelte';
-	import CropTopToolbar from './components/toolbars/CropTopToolbar.svelte';
-	import CropBottomBar from './components/toolbars/CropBottomBar.svelte';
-	import Blur from './components/Blur.svelte';
-	import BlurTopToolbar from './components/toolbars/BlurTopToolbar.svelte';
-	import FineTune from './components/FineTune.svelte';
-	import FineTuneTopToolbar from './components/toolbars/FineTuneTopToolbar.svelte';
-	import Watermark from './components/Watermark.svelte';
-	import WatermarkTopToolbar from './components/toolbars/WatermarkTopToolbar.svelte';
-	import Annotate from './components/Annotate.svelte';
-	import AnnotateTopToolbar from './components/toolbars/AnnotateTopToolbar.svelte';
-
-	// Layout components
-	import EditorSidebar from './components/EditorSidebar.svelte';
-	import EditorCanvas from './components/EditorCanvas.svelte';
-	import MobileToolbar from './components/MobileToolbar.svelte';
-=======
 	import Crop from './Crop.svelte';
 	import CropTopToolbar from './CropTopToolbar.svelte';
 	import CropBottomBar from './CropBottomBar.svelte';
@@ -53,12 +35,10 @@
 	import TextOverlay from './TextOverlay.svelte';
 	import ShapeOverlay from './ShapeOverlay.svelte';
 
-	// New layout components
-	import EditorSidebar from './EditorSidebar.svelte';
-	import EditorCanvas from './EditorCanvas.svelte';
-	import EditorToolPanel from './EditorToolPanel.svelte';
-	import MobileToolbar from './MobileToolbar.svelte';
->>>>>>> 2e46870a
+	// Layout components
+	import EditorSidebar from './components/EditorSidebar.svelte';
+	import EditorCanvas from './components/EditorCanvas.svelte';
+	import MobileToolbar from './components/MobileToolbar.svelte';
 
 	// Konva
 	import Konva from 'konva';
@@ -89,53 +69,6 @@
 	let cropRotationAngle = $state(0);
 	let cropScaleValue = $state(100);
 
-<<<<<<< HEAD
-	// FineTune tool state
-	let fineTuneRef: FineTune | null = $state(null);
-	let fineTuneActiveAdjustment = $state<AdjustmentKey>('brightness');
-
-	// Blur tool state and reference
-	let blurToolRef: Blur | null = $state(null);
-	let blurStrength = $state(10);
-
-	// Annotate tool state and reference
-	let annotateToolRef: Annotate | null = $state(null);
-	let annotateCurrentTool: 'text' | 'rectangle' | 'circle' | 'arrow' | 'line' | null = $state(null);
-	let annotateStrokeColor = $state('#ff0000');
-	let annotateFillColor = $state('transparent');
-	let annotateStrokeWidth = $state(2);
-	let annotateFontSize = $state(20);
-
-	// Effect to sync annotate tool with the component
-	$effect(() => {
-		if (activeState === 'annotate' && annotateToolRef) {
-			annotateToolRef.setTool(annotateCurrentTool);
-		}
-	});
-
-	// Watermark tool state and reference
-	let watermarkToolRef: Watermark | null = $state(null);
-
-	// Derived state for watermark panel - with safety check
-	let watermarkPanelData = $derived.by(() => {
-		try {
-			if (!watermarkToolRef || typeof watermarkToolRef.getStickers !== 'function') {
-				return { stickers: [], selectedSticker: null };
-			}
-			const stickers = watermarkToolRef.getStickers();
-			const selected = watermarkToolRef.getSelectedSticker();
-			return {
-				stickers: stickers.map((s: { id: string; previewUrl: string }) => ({ id: s.id, previewUrl: s.previewUrl })),
-				selectedSticker: selected ? { id: selected.id, previewUrl: selected.previewUrl } : null
-			};
-		} catch (e) {
-			console.warn('Error getting watermark data:', e);
-			return { stickers: [], selectedSticker: null };
-		}
-	});
-
-	// Get store state reactively - since imageEditorStore.state uses
-=======
 	// Debug: Watch cropToolRef changes
 	$effect(() => {
 		console.log('cropToolRef changed:', cropToolRef);
@@ -144,7 +77,6 @@
 	});
 
 	// Get store state reactively - since imageEditorStore.state uses $state, it's already reactive
->>>>>>> 2e46870a
 	const storeState = imageEditorStore.state;
 
 	// Derive specific values for better reactivity tracking
@@ -195,29 +127,11 @@
 		// Add window resize event listener
 		window.addEventListener('resize', handleResize);
 
-<<<<<<< HEAD
-		// Add event listener for fine-tune adjustments
-		function handleFineTuneAdjustment() {
-			// Take a snapshot when fine-tune adjustments are made
-			takeSnapshot();
-		}
-		window.addEventListener('fineTuneAdjustment', handleFineTuneAdjustment as unknown as (event: Event) => void);
-
-		// Add keyboard event listener for shortcuts
-=======
 		// Add keyboard event listener for Esc key
->>>>>>> 2e46870a
 		function handleKeyDown(event: KeyboardEvent) {
 			if (event.key === 'Escape') {
 				const currentState = imageEditorStore.state.activeState;
 				if (currentState) {
-<<<<<<< HEAD
-					// Save state before exiting
-					imageEditorStore.saveToolState();
-					// Use tool-specific cleanup
-					imageEditorStore.cleanupToolSpecific(currentState);
-=======
->>>>>>> 2e46870a
 					imageEditorStore.setActiveState('');
 					imageEditorStore.cleanupTempNodes();
 				}
@@ -229,10 +143,6 @@
 		// Cleanup event listeners and reset store on component destroy
 		return () => {
 			window.removeEventListener('resize', handleResize);
-<<<<<<< HEAD
-			window.removeEventListener('fineTuneAdjustment', handleFineTuneAdjustment as unknown as (event: Event) => void);
-=======
->>>>>>> 2e46870a
 			window.removeEventListener('keydown', handleKeyDown);
 
 			// Force cleanup of all temporary nodes first
@@ -392,71 +302,6 @@
 		}
 	}
 
-<<<<<<< HEAD
-	function restoreFromStateData(stateData: string) {
-		const { stage, layer, imageNode, imageGroup } = imageEditorStore.state;
-		if (!stage || !layer || !imageNode || !imageGroup) return;
-
-		try {
-			// Clean up any temporary nodes before restoring
-			imageEditorStore.cleanupTempNodes();
-
-			// Parse the state data to extract properties
-			const stateJSON = JSON.parse(stateData);
-
-			// Clear filters temporarily to ensure clean state
-			imageNode.filters([]);
-			imageNode.clearCache(); // Restore image group properties (position, scale, rotation)
-			// The structure is: stage > layer > imageGroup > imageNode
-			// So imageGroup is at stateJSON.children[0].children[0]
-			if (stateJSON.children && stateJSON.children[0] && stateJSON.children[0].children && stateJSON.children[0].children[0]) {
-				const imageGroupState = stateJSON.children[0].children[0];
-				if (imageGroupState.attrs) {
-					imageGroup.x(imageGroupState.attrs.x !== undefined ? imageGroupState.attrs.x : stage.width() / 2);
-					imageGroup.y(imageGroupState.attrs.y !== undefined ? imageGroupState.attrs.y : stage.height() / 2);
-					imageGroup.scaleX(imageGroupState.attrs.scaleX !== undefined ? imageGroupState.attrs.scaleX : 1);
-					imageGroup.scaleY(imageGroupState.attrs.scaleY !== undefined ? imageGroupState.attrs.scaleY : 1);
-					imageGroup.rotation(imageGroupState.attrs.rotation !== undefined ? imageGroupState.attrs.rotation : 0);
-				}
-			}
-
-			// Restore image node properties (crop, dimensions, position)
-			if (stateJSON.children && stateJSON.children[0] && stateJSON.children[0].children && stateJSON.children[0].children[0]) {
-				const imageGroupState = stateJSON.children[0].children[0];
-				const imageNodeState = imageGroupState.children && imageGroupState.children[0];
-				if (imageNodeState.attrs) {
-					// Apply crop properties
-					if (imageNodeState.attrs.cropX !== undefined) imageNode.cropX(imageNodeState.attrs.cropX);
-					if (imageNodeState.attrs.cropY !== undefined) imageNode.cropY(imageNodeState.attrs.cropY);
-					if (imageNodeState.attrs.cropWidth !== undefined) imageNode.cropWidth(imageNodeState.attrs.cropWidth);
-					if (imageNodeState.attrs.cropHeight !== undefined) imageNode.cropHeight(imageNodeState.attrs.cropHeight);
-
-					// Apply other image properties
-					if (imageNodeState.attrs.width !== undefined) imageNode.width(imageNodeState.attrs.width);
-					if (imageNodeState.attrs.height !== undefined) imageNode.height(imageNodeState.attrs.height);
-					if (imageNodeState.attrs.x !== undefined) imageNode.x(imageNodeState.attrs.x);
-					if (imageNodeState.attrs.y !== undefined) imageNode.y(imageNodeState.attrs.y);
-
-					// Apply filters if they exist
-					if (imageNodeState.attrs.filters && Array.isArray(imageNodeState.attrs.filters) && imageNodeState.attrs.filters.length > 0) {
-						// Reapply filters to the image node
-						imageNode.filters(imageNodeState.attrs.filters);
-
-						// Apply filter properties
-						if (imageNodeState.attrs.brightness !== undefined) imageNode.brightness(imageNodeState.attrs.brightness);
-						if (imageNodeState.attrs.contrast !== undefined) imageNode.contrast(imageNodeState.attrs.contrast);
-						if (imageNodeState.attrs.saturation !== undefined) imageNode.saturation(imageNodeState.attrs.saturation);
-						if (imageNodeState.attrs.hue !== undefined) imageNode.hue(imageNodeState.attrs.hue);
-						if (imageNodeState.attrs.luminance !== undefined) imageNode.luminance(imageNodeState.attrs.luminance);
-					}
-				}
-			}
-
-			// Cache the image node if it has filters
-			const filters = imageNode.filters();
-			if (filters && Array.isArray(filters) && filters.length > 0) {
-				imageNode.cache();
-=======
 	function restoreFromSnapshot(snapshot: any) {
 		const { imageNode, imageGroup, layer } = imageEditorStore.state;
 		if (!imageNode || !imageGroup || !layer) return;
@@ -493,7 +338,6 @@
 				imageGroup.rotation(snapshot.group.rotation);
 				imageGroup.position({ x: snapshot.group.x, y: snapshot.group.y });
 				imageGroup.scale({ x: snapshot.group.scaleX, y: snapshot.group.scaleY });
->>>>>>> 2e46870a
 			}
 			layer?.draw();
 		};
@@ -523,36 +367,6 @@
 		const { stage, file } = imageEditorStore.state;
 		if (stage && file) {
 			const dataURL = stage.toDataURL();
-<<<<<<< HEAD
-			const response = await fetch(dataURL);
-			const blob = await response.blob();
-
-			// Create a new file with the edited image
-			// Preserve original file extension or default to png
-			const originalExtension = file.name.split('.').pop()?.toLowerCase() || 'png';
-			const timestamp = new Date().toISOString().replace(/[:.]/g, '-');
-			const newFileName = `edited-${timestamp}.${originalExtension}`;
-			const editedFile = new File([blob], newFileName, { type: blob.type });
-
-			// Create form data for the API request
-			const formData = new FormData();
-			formData.append('processType', 'save');
-			formData.append('files', editedFile);
-
-			// Add focal point metadata if it exists
-
-			// Send to media API
-			const saveResponse = await fetch('/api/media/process', {
-				method: 'POST',
-				body: formData
-			});
-
-			if (!saveResponse.ok) {
-				const errorData = await saveResponse.json();
-				throw new Error(errorData.error || 'Failed to save image');
-			}
-=======
->>>>>>> 2e46870a
 
 			// Call custom save handler if provided
 			if (onSave) {
@@ -588,33 +402,7 @@
 
 		// Cleanup any temporary nodes left by previous tool before switching
 		if (currentState && currentState !== tool) {
-<<<<<<< HEAD
-			imageEditorStore.saveToolState();
-			// Use tool-specific cleanup for better artifact removal
-			imageEditorStore.cleanupToolSpecific(currentState);
-
-			// Ensure imageGroup is centered after tool cleanup
-			const { stage, imageGroup } = imageEditorStore.state;
-			if (stage && imageGroup) {
-				const stageWidth = stage.width();
-				const stageHeight = stage.height();
-				const expectedX = stageWidth / 2;
-				const expectedY = stageHeight / 2;
-				const currentX = imageGroup.x();
-				const currentY = imageGroup.y();
-
-				// Recenter if position has drifted
-				if (Math.abs(currentX - expectedX) > 5 || Math.abs(currentY - expectedY) > 5) {
-					imageGroup.position({
-						x: expectedX,
-						y: expectedY
-					});
-				}
-			}
-		}
-=======
 			imageEditorStore.cleanupTempNodes();
->>>>>>> 2e46870a
 
 			// Extra cleanup for blur tool specifically
 			if (currentState === 'blur') {
@@ -643,8 +431,6 @@
 		}
 		const newState = currentState === tool ? '' : tool;
 		imageEditorStore.setActiveState(newState);
-<<<<<<< HEAD
-=======
 		console.log('After setting, store state is:', imageEditorStore.state.activeState);
 		console.log('Derived activeState is:', activeState);
 	}
@@ -727,7 +513,6 @@
 		imageGroup.rotation(angle);
 		layer.batchDraw();
 		applyEdit();
->>>>>>> 2e46870a
 	}
 </script>
 
@@ -796,155 +581,7 @@
 
 				<!-- Canvas Container -->
 				<div class="canvas-wrapper">
-<<<<<<< HEAD
-					<EditorCanvas bind:containerRef hasImage={!!storeState.imageNode}>
-						<!-- Render tool components here so they can be controlled -->
-						{#if storeState.stage && storeState.layer && storeState.imageNode && storeState.imageGroup}
-							<Crop
-								bind:this={cropToolRef}
-								bind:rotationAngle={cropRotationAngle}
-								bind:scaleValue={cropScaleValue}
-								stage={storeState.stage}
-								layer={storeState.layer}
-								imageNode={storeState.imageNode}
-								container={storeState.imageGroup}
-								onApply={(cropData) => {
-									const { imageNode, imageGroup, layer, stage } = imageEditorStore.state;
-									if (!imageNode || !imageGroup || !layer || !stage) return;
-
-									// Apply crop transformation
-									const { x, y, width, height, isCircular } = cropData;
-
-									// Validate crop dimensions
-									if (width <= 0 || height <= 0) {
-										console.error('Invalid crop dimensions:', { width, height });
-										imageEditorStore.setActiveState('');
-										return;
-									}
-
-									// Set crop properties on the image node
-									imageNode.setAttrs({
-										cropX: x,
-										cropY: y,
-										cropWidth: width,
-										cropHeight: height,
-										width: width,
-										height: height,
-										x: -width / 2,
-										y: -height / 2
-									});
-
-									// Apply circular clipping if needed
-									if (isCircular) {
-										// Create an off-screen canvas to create circular mask
-										const offCanvas = document.createElement('canvas');
-										const offCtx = offCanvas.getContext('2d');
-
-										if (offCtx && imageNode.image()) {
-											const img = imageNode.image() as HTMLImageElement;
-											offCanvas.width = width;
-											offCanvas.height = height;
-
-											// Draw circular clip path
-											const radius = Math.min(width, height) / 2;
-											offCtx.beginPath();
-											offCtx.arc(width / 2, height / 2, radius, 0, Math.PI * 2);
-											offCtx.closePath();
-											offCtx.clip();
-
-											// Draw the cropped portion of the image
-											offCtx.drawImage(
-												img,
-												x,
-												y,
-												width,
-												height, // Source rectangle
-												0,
-												0,
-												width,
-												height // Destination rectangle
-											);
-
-											// Create a new image from the masked canvas
-											const circularImg = new Image();
-											circularImg.onload = () => {
-												imageNode.image(circularImg);
-												imageNode.setAttrs({
-													cropX: 0,
-													cropY: 0,
-													cropWidth: width,
-													cropHeight: height
-												});
-												layer.batchDraw();
-											};
-											circularImg.src = offCanvas.toDataURL();
-										}
-									}
-
-									// Recenter and rescale the image group to fit the cropped size
-									const stageWidth = stage.width();
-									const stageHeight = stage.height();
-
-									// Calculate scale based on the NEW cropped dimensions
-									// This ensures we fit the cropped area to 80% of stage
-									const scaleX = (stageWidth * 0.8) / width;
-									const scaleY = (stageHeight * 0.8) / height;
-									const scale = Math.min(scaleX, scaleY);
-
-									// Preserve existing flip states ONLY (not scale)
-									const currentScaleX = imageGroup.scaleX();
-									const currentScaleY = imageGroup.scaleY();
-									const flipX = currentScaleX < 0 ? -1 : 1;
-									const flipY = currentScaleY < 0 ? -1 : 1;
-
-									// Store the rotation before resetting
-									const currentRotation = imageGroup.rotation();
-
-									// Reset imageGroup transform completely
-									imageGroup.x(stageWidth / 2);
-									imageGroup.y(stageHeight / 2);
-									imageGroup.scaleX(scale * flipX);
-									imageGroup.scaleY(scale * flipY);
-									imageGroup.rotation(currentRotation);
-
-									// Ensure imageGroup is in the layer and properly configured
-									imageGroup.moveToBottom(); // Ensure it's below any overlays
-									imageNode.moveToBottom(); // Ensure image is at bottom of group
-
-									// Force redraw to apply changes
-									layer.batchDraw();
-									stage.batchDraw();
-
-									// THEN: Exit crop mode and do final cleanup after a short delay
-									setTimeout(() => {
-										// Final cleanup to catch any stragglers
-										imageEditorStore.cleanupToolSpecific('crop');
-										imageEditorStore.setActiveState('');
-										applyEdit();
-									}, 50);
-								}}
-							/>
-							<FineTune bind:this={fineTuneRef} />
-							<Blur bind:this={blurToolRef} />
-							<Watermark bind:this={watermarkToolRef} stage={storeState.stage} layer={storeState.layer} imageNode={storeState.imageNode} />
-							<Annotate
-								bind:this={annotateToolRef}
-								stage={storeState.stage}
-								layer={storeState.layer}
-								imageNode={storeState.imageNode}
-								bind:strokeColor={annotateStrokeColor}
-								bind:fillColor={annotateFillColor}
-								bind:strokeWidth={annotateStrokeWidth}
-								bind:fontSize={annotateFontSize}
-								onAnnotationChange={() => {
-									applyEdit();
-								}}
-							/>
-						{/if}
-
-=======
 					<EditorCanvas bind:containerRef hasImage={!!storeState.file}>
->>>>>>> 2e46870a
 						<!-- Crop Top Toolbar - overlaid on canvas -->
 						{#if activeState === 'crop'}
 							<CropTopToolbar
@@ -956,104 +593,6 @@
 								onDone={() => cropToolRef?.apply()}
 							/>
 						{/if}
-<<<<<<< HEAD
-
-						<!-- Blur Top Toolbar - overlaid on canvas -->
-						{#if activeState === 'blur' && blurToolRef}
-							<BlurTopToolbar
-								bind:blurStrength
-								onBlurStrengthChange={(value) => {
-									blurStrength = value;
-									blurToolRef?.updateBlurStrength();
-								}}
-								onReset={() => blurToolRef?.reset()}
-								onApply={() => {
-									blurToolRef?.apply();
-									applyEdit();
-									imageEditorStore.setActiveState('');
-								}}
-							/>
-						{/if}
-
-						<!-- FineTune Top Toolbar - overlaid on canvas -->
-						{#if activeState === 'finetune' && fineTuneRef}
-							<FineTuneTopToolbar
-								activeAdjustment={fineTuneActiveAdjustment}
-								adjustmentValue={fineTuneRef?.adjustments?.[fineTuneActiveAdjustment] || 0}
-								onValueChange={(value) => {
-									if (fineTuneRef && fineTuneRef.handleAdjustmentChange) {
-										fineTuneRef.handleAdjustmentChange(fineTuneActiveAdjustment, value);
-									}
-								}}
-								onComparisonStart={() => {
-									if (fineTuneRef && fineTuneRef.startComparison) {
-										fineTuneRef.startComparison();
-									}
-								}}
-								onComparisonEnd={() => {
-									if (fineTuneRef && fineTuneRef.endComparison) {
-										fineTuneRef.endComparison();
-									}
-								}}
-								onReset={() => {
-									if (fineTuneRef && fineTuneRef.resetAdjustments) {
-										fineTuneRef.resetAdjustments();
-									}
-								}}
-								onApply={() => {
-									if (fineTuneRef && fineTuneRef.applyFineTunePermanently) {
-										fineTuneRef.applyFineTunePermanently();
-										// Apply the edit after a short delay to ensure the image is updated
-										setTimeout(() => {
-											applyEdit();
-											imageEditorStore.setActiveState('');
-										}, 100);
-									}
-								}}
-								onAdjustmentChange={(adjustment: string) => (fineTuneActiveAdjustment = adjustment as AdjustmentKey)}
-							/>
-						{/if}
-
-						<!-- Watermark Top Toolbar - overlaid on canvas -->
-						{#if activeState === 'watermark' && watermarkToolRef}
-							<WatermarkTopToolbar
-								stickers={watermarkPanelData.stickers}
-								selectedSticker={watermarkPanelData.selectedSticker}
-								onAddSticker={() => watermarkToolRef?.openFileDialog()}
-								onDeleteSelected={() => watermarkToolRef?.deleteSelectedSticker()}
-								onBringToFront={() => watermarkToolRef?.bringToFront()}
-								onSendToBack={() => watermarkToolRef?.sendToBack()}
-								onReset={() => {
-									watermarkToolRef?.deleteAllStickers();
-								}}
-								onDone={() => {
-									imageEditorStore.cleanupToolSpecific('watermark');
-									imageEditorStore.setActiveState('');
-									applyEdit();
-								}}
-							/>
-						{/if}
-
-						<!-- Annotate Top Toolbar - overlaid on canvas -->
-						{#if activeState === 'annotate'}
-							<AnnotateTopToolbar
-								bind:currentTool={annotateCurrentTool}
-								bind:strokeColor={annotateStrokeColor}
-								bind:fillColor={annotateFillColor}
-								bind:strokeWidth={annotateStrokeWidth}
-								bind:fontSize={annotateFontSize}
-								onDelete={() => annotateToolRef?.deleteSelected()}
-								onDeleteAll={() => annotateToolRef?.deleteAll()}
-								onDone={() => {
-									annotateToolRef?.apply();
-									applyEdit();
-									imageEditorStore.cleanupToolSpecific('annotate');
-									imageEditorStore.setActiveState('');
-								}}
-							/>
-						{/if}
-=======
->>>>>>> 2e46870a
 					</EditorCanvas>
 
 					<!-- Crop Bottom Bar - below canvas -->
@@ -1077,11 +616,7 @@
 			<div class="mobile-controls">
 				<div class="flex items-center gap-2">
 					{#if onCancel}
-<<<<<<< HEAD
-						<button onclick={handleCancel} class="variant-ghost btn-icon" aria-label="Cancel editing">
-=======
 						<button onclick={handleCancel} class="variant-ghost btn-icon" aria-label="Cancel">
->>>>>>> 2e46870a
 							<iconify-icon icon="mdi:close" width="20"></iconify-icon>
 						</button>
 					{/if}
@@ -1253,105 +788,6 @@
 							onDone={() => cropToolRef?.apply()}
 						/>
 					{/if}
-<<<<<<< HEAD
-
-					<!-- Blur Top Toolbar - overlaid on canvas -->
-					{#if activeState === 'blur' && blurToolRef}
-						<BlurTopToolbar
-							bind:blurStrength
-							onBlurStrengthChange={(value) => {
-								blurStrength = value;
-								blurToolRef?.updateBlurStrength();
-							}}
-							onReset={() => blurToolRef?.reset()}
-							onApply={() => {
-								blurToolRef?.apply();
-								applyEdit();
-								imageEditorStore.setActiveState('');
-							}}
-						/>
-					{/if}
-
-					<!-- FineTune Top Toolbar - overlaid on canvas -->
-					{#if activeState === 'finetune' && fineTuneRef}
-						<FineTuneTopToolbar
-							activeAdjustment={fineTuneActiveAdjustment}
-							adjustmentValue={fineTuneRef?.adjustments?.[fineTuneActiveAdjustment] || 0}
-							onValueChange={(value) => {
-								if (fineTuneRef && fineTuneRef.handleAdjustmentChange) {
-									fineTuneRef.handleAdjustmentChange(fineTuneActiveAdjustment, value);
-								}
-							}}
-							onComparisonStart={() => {
-								if (fineTuneRef && fineTuneRef.startComparison) {
-									fineTuneRef.startComparison();
-								}
-							}}
-							onComparisonEnd={() => {
-								if (fineTuneRef && fineTuneRef.endComparison) {
-									fineTuneRef.endComparison();
-								}
-							}}
-							onReset={() => {
-								if (fineTuneRef && fineTuneRef.resetAdjustments) {
-									fineTuneRef.resetAdjustments();
-								}
-							}}
-							onApply={() => {
-								if (fineTuneRef && fineTuneRef.applyFineTunePermanently) {
-									fineTuneRef.applyFineTunePermanently();
-									// Apply the edit after a short delay to ensure the image is updated
-									setTimeout(() => {
-										applyEdit();
-										imageEditorStore.setActiveState('');
-									}, 100);
-								}
-							}}
-							onAdjustmentChange={(adjustment: string) => (fineTuneActiveAdjustment = adjustment as AdjustmentKey)}
-						/>
-					{/if}
-
-					<!-- Watermark Top Toolbar - overlaid on canvas -->
-					{#if activeState === 'watermark' && watermarkToolRef}
-						<WatermarkTopToolbar
-							stickers={watermarkPanelData.stickers}
-							selectedSticker={watermarkPanelData.selectedSticker}
-							onAddSticker={() => watermarkToolRef?.openFileDialog()}
-							onDeleteSelected={() => watermarkToolRef?.deleteSelectedSticker()}
-							onBringToFront={() => watermarkToolRef?.bringToFront()}
-							onSendToBack={() => watermarkToolRef?.sendToBack()}
-							onReset={() => {
-								watermarkToolRef?.deleteAllStickers();
-							}}
-							onDone={() => {
-								imageEditorStore.cleanupToolSpecific('watermark');
-								imageEditorStore.setActiveState('');
-								applyEdit();
-							}}
-						/>
-					{/if}
-=======
-				</EditorCanvas>
->>>>>>> 2e46870a
-
-					<!-- Annotate Top Toolbar - overlaid on canvas -->
-					{#if activeState === 'annotate'}
-						<AnnotateTopToolbar
-							bind:currentTool={annotateCurrentTool}
-							bind:strokeColor={annotateStrokeColor}
-							bind:fillColor={annotateFillColor}
-							bind:strokeWidth={annotateStrokeWidth}
-							bind:fontSize={annotateFontSize}
-							onDelete={() => annotateToolRef?.deleteSelected()}
-							onDeleteAll={() => annotateToolRef?.deleteAll()}
-							onDone={() => {
-								annotateToolRef?.apply();
-								applyEdit();
-								imageEditorStore.cleanupToolSpecific('annotate');
-								imageEditorStore.setActiveState('');
-							}}
-						/>
-					{/if}
 				</EditorCanvas>
 			</div>
 
@@ -1359,24 +795,6 @@
 			<MobileToolbar {activeState} onToolSelect={toggleTool} hasImage={!!storeState.imageNode} />
 		</div>
 	{/if}
-<<<<<<< HEAD
-</div>
-
-<style lang="postcss">
-	.image-editor {
-		@apply h-full w-full;
-	}
-
-	.editor-layout {
-		@apply flex h-full;
-	}
-
-	.editor-main {
-		@apply flex min-w-0 flex-1 flex-col;
-	}
-
-	.canvas-wrapper {
-=======
 
 	<!-- Tool Interfaces -->
 	<div class="tool-interfaces">
@@ -1508,7 +926,6 @@
 <style lang="postcss">
 	.canvas-wrapper,
 	.canvas-wrapper-mobile {
->>>>>>> 2e46870a
 		@apply relative flex flex-1 flex-col;
 	}
 
@@ -1536,7 +953,6 @@
 		flex-grow: 1;
 	}
 
-<<<<<<< HEAD
 	/* Tool-specific overrides */
 	:global(.crop-bottom-bar) {
 		position: absolute;
@@ -1546,25 +962,7 @@
 		z-index: 10;
 	}
 
-	/* Responsive adjustments */
-	.tablet .editor-layout,
-=======
-	.success-message {
-		position: fixed;
-		bottom: 20px;
-		right: 20px;
-		background-color: #4caf50;
-		color: white;
-		padding: 15px;
-		border-radius: 5px;
-		box-shadow: 0 2px 4px rgba(0, 0, 0, 0.2);
-		opacity: 0;
-		transition: opacity 0.3s ease;
-		z-index: 1000;
-	}
-
 	/* Responsive utilities */
->>>>>>> 2e46870a
 	.mobile .editor-layout {
 		@apply grid grid-cols-[auto_1fr];
 	}
