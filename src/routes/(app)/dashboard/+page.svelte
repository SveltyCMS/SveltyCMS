--- conflicted
+++ resolved
@@ -77,47 +77,8 @@
 	}
 	let { data: pageData }: Props = $props();
 
-<<<<<<< HEAD
-	// Ensure WidgetPreference in @stores/systemPreferences.svelte includes 'icon: string;'
-	// and all other fields expected by DashboardWidgetConfig.
-	type DashboardWidgetConfig = WidgetPreference & {
-		// Explicitly list all expected fields if WidgetPreference is too generic or for clarity
-		// For example, if WidgetPreference might not have 'icon', but DashboardWidgetConfig always does:
-		icon: string;
-		// Add other fields if they are guaranteed here but optional in WidgetPreference
-	};
-
-	// Define what the structure of preferences from the store looks like.
-	// It's an object where keys are screen sizes (e.g., 'sm', 'md') and values are widget arrays.
-	type PreferencesState = Partial<Record<ScreenSize, WidgetPreference[]>>;
-
-	let items: DashboardWidgetConfig[] = $state([]);
-	let dropdownOpen = $state(false);
-	let gridElement: HTMLElement | undefined = $state();
-	let draggedItemId: string | null = $state(null);
-	let preferencesLoaded = $state(false);
-
-	let currentScreenSize = $derived(screenSize.value);
-	let cols = $derived(currentScreenSize === 'sm' ? 2 : currentScreenSize === 'md' ? 3 : 4);
-	let gridCellWidth = $state(0);
-
-	const widgetComponentRegistry: Record<
-		string,
-		{
-			component: any;
-			name: string;
-			icon: string; // Icon is used for the "Add Widget" dropdown
-			defaultW: number;
-			defaultH: number;
-			minW?: number;
-			minH?: number;
-			validSizes?: { w: number; h: number }[];
-		}
-	> = {
-=======
 	// Widget registry with improved type safety
 	const widgetComponentRegistry = {
->>>>>>> a1db44dd
 		CPUWidget: {
 			component: CPUWidget,
 			name: 'CPU Usage',
@@ -191,7 +152,7 @@
 	let canAddMoreWidgets = $derived(availableWidgets.length > 0);
 
 	// Track the current screen size
-	let currentScreenSize = $screenSize;
+	let currentScreenSize = screenSize.value;
 
 	// UI state for error and layout switching hint
 	let loadError = $state<string | null>(null);
@@ -205,7 +166,7 @@
 	// Watch for screen size changes and switch layout if a saved layout exists
 	$effect(() => {
 		const prefsState = $systemPreferences;
-		const widgetsForNewSize = validateWidgets(prefsState?.preferences?.[$screenSize] || []);
+		const widgetsForNewSize = validateWidgets(prefsState?.preferences?.[screenSize.value] || []);
 		if (preferencesLoaded && currentScreenSize === undefined) {
 			// First load: fallback to any available layout if none for current screen size
 			if (widgetsForNewSize.length > 0) {
@@ -229,16 +190,16 @@
 					};
 				});
 				items = recalculateGridPositions();
-				currentScreenSize = $screenSize;
+				currentScreenSize = screenSize.value;
 			} else {
 				// Try to find a layout for any other screen size
 				const availableSizes = Object.keys(prefsState?.preferences || {}) as string[];
 				const fallbackSize = availableSizes.find((size) => validateWidgets(prefsState?.preferences?.[size]).length > 0);
 				if (fallbackSize) {
-					layoutHint = `Showing layout for ${fallbackSize} (no layout for ${$screenSize})`;
+					layoutHint = `Showing layout for ${fallbackSize} (no layout for ${screenSize.value})`;
 					const fallbackWidgets = validateWidgets(prefsState.preferences[fallbackSize]);
 					// Copy fallback layout to current screen size for independent customization
-					prefsState.preferences[$screenSize] = fallbackWidgets.map((w) => ({ ...w, id: crypto.randomUUID() }));
+					prefsState.preferences[screenSize.value] = fallbackWidgets.map((w) => ({ ...w, id: crypto.randomUUID() }));
 					items = fallbackWidgets.map((existingWidget, index) => {
 						const componentInfo = widgetComponentRegistry[existingWidget.component as keyof typeof widgetComponentRegistry];
 						let defaultSize: WidgetSize = '1/4';
@@ -258,10 +219,10 @@
 						};
 					});
 					items = recalculateGridPositions();
-					currentScreenSize = $screenSize;
+					currentScreenSize = screenSize.value;
 				}
 			}
-		} else if (preferencesLoaded && $screenSize !== currentScreenSize) {
+		} else if (preferencesLoaded && screenSize.value !== currentScreenSize) {
 			if (widgetsForNewSize.length > 0) {
 				layoutHint = null;
 				items = widgetsForNewSize.map((existingWidget, index) => {
@@ -283,8 +244,8 @@
 					};
 				});
 				items = recalculateGridPositions();
-				currentScreenSize = $screenSize;
-				layoutHint = `Switched to layout for ${$screenSize}`;
+				currentScreenSize = screenSize.value;
+				layoutHint = `Switched to layout for ${screenSize.value}`;
 			}
 		}
 	});
