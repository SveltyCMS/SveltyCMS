<!--
@file src/routes/(app)/dashboard/+page.svelte
@component
**This file sets up and displays the dashboard page. It provides a user-friendly interface for managing system resources and system messages**

@example
<Dashboard />

### Props
- `data` {object} - Object containing user data

### Features
- Displays widgets for CPU usage, disk usage, memory usage, last 5 media, user activity, and system messages
-->

<script lang="ts">
	import { onMount } from 'svelte';
	import { modeCurrent } from '@skeletonlabs/skeleton';
	import { flip } from 'svelte/animate';

	// Stores
	import { systemPreferences } from '@stores/systemPreferences.svelte';
	import { screenSize } from '@stores/screenSizeStore.svelte';

	// Components
	import PageTitle from '@components/PageTitle.svelte';
	import CPUWidget from './widgets/CPUWidget.svelte';
	import DiskWidget from './widgets/DiskWidget.svelte';
	import MemoryWidget from './widgets/MemoryWidget.svelte';
	import Last5MediaWidget from './widgets/Last5MediaWidget.svelte';
	import UserActivityWidget from './widgets/UserActivityWidget.svelte';
	import SystemMessagesWidget from './widgets/SystemMessagesWidget.svelte';
	import LogsWidget from './widgets/LogsWidget.svelte';
	import Last5ContentWidget from './widgets/Last5ContentWidget.svelte';

	// Types
	type WidgetSize = '1/4' | '1/2' | '3/4' | 'full';
	type DropPosition = 'before' | 'after' | 'replace' | 'insert';
	type KeyboardDirection = 'up' | 'down' | 'left' | 'right';

	interface DashboardWidgetConfig {
		id: string;
		component: string;
		label: string;
		icon: string;
		size: WidgetSize;
		gridPosition: number;
	}

	interface DropIndicator {
		index: number;
		position: DropPosition;
	}

	interface DragState {
		item: DashboardWidgetConfig | null;
		element: HTMLElement | null;
		offset: { x: number; y: number };
		isActive: boolean;
	}

	interface KeyboardState {
		mode: boolean;
		selectedIndex: number | null;
		dropTarget: number | null;
	}

	// Constants
	const ROW_HEIGHT = 400;
	const GAP_SIZE = 16;
	const HEADER_HEIGHT = 60;

	// Derived grid properties
	let gridCellWidth = $derived(0); // Will be calculated based on container width

	// Props
	interface Props {
		data: { user: { id: string } };
	}
	let { data: pageData }: Props = $props();

	// Widget registry with improved type safety
	const widgetComponentRegistry = {
		CPUWidget: {
			component: CPUWidget,
			name: 'CPU Usage',
			icon: 'mdi:cpu-64-bit'
		},
		DiskWidget: {
			component: DiskWidget,
			name: 'Disk Usage',
			icon: 'mdi:harddisk'
		},
		MemoryWidget: {
			component: MemoryWidget,
			name: 'Memory Usage',
			icon: 'mdi:memory'
		},
		Last5ContentWidget: {
			component: Last5ContentWidget,
			name: 'Last 5 Content',
			icon: 'mdi:image-multiple'
		},
		Last5MediaWidget: {
			component: Last5MediaWidget,
			name: 'Last 5 Media',
			icon: 'mdi:image-multiple'
		},
		UserActivityWidget: {
			component: UserActivityWidget,
			name: 'User Activity',
			icon: 'mdi:account-group'
		},
		SystemMessagesWidget: {
			component: SystemMessagesWidget,
			name: 'System Messages',
			icon: 'mdi:message-alert'
		},
		LogsWidget: {
			component: LogsWidget,
			name: 'System Logs',
			icon: 'mdi:file-document-outline'
		}
	} as const;

	// State management with improved reactivity
	let items = $state<DashboardWidgetConfig[]>([]);
	let dropdownOpen = $state(false);
	let preferencesLoaded = $state(false);
	let searchQuery = $state('');

	// Drag and drop state
	let dragState = $state<DragState>({
		item: null,
		element: null,
		offset: { x: 0, y: 0 },
		isActive: false
	});

	let dropIndicator = $state<DropIndicator | null>(null);

	// Keyboard state
	let keyboardState = $state<KeyboardState>({
		mode: false,
		selectedIndex: null,
		dropTarget: null
	});

	// Grid update counter for reactive updates
	let gridUpdateCounter = $state(0);

	// Derived values using Svelte's reactive system
	let currentTheme = $derived($modeCurrent ? 'dark' : 'light') as 'light' | 'dark';
	let availableWidgets = $derived(Object.keys(widgetComponentRegistry).filter((name) => !items.some((item) => item.component === name)));
	let canAddMoreWidgets = $derived(availableWidgets.length > 0);
	let filteredWidgets = $derived(
		availableWidgets
			.filter((componentName) => {
				const widgetInfo = widgetComponentRegistry[componentName as keyof typeof widgetComponentRegistry];
				return widgetInfo.name.toLowerCase().includes(searchQuery.toLowerCase()) || componentName.toLowerCase().includes(searchQuery.toLowerCase());
			})
			.sort((a, b) => {
				const nameA = widgetComponentRegistry[a as keyof typeof widgetComponentRegistry].name;
				const nameB = widgetComponentRegistry[b as keyof typeof widgetComponentRegistry].name;
				return nameA.localeCompare(nameB);
			})
	);

	// Track the current screen size
	let currentScreenSize = screenSize.value;

	// UI state for error and layout switching hint
	let loadError = $state<string | null>(null);
	let layoutHint = $state<string | null>(null);

	// Helper: Validate widgets
	function validateWidgets(widgets: any): DashboardWidgetConfig[] {
		// Ensure widgets is an array before calling filter
		const widgetsArray = Array.isArray(widgets) ? widgets : [];
		return widgetsArray.filter((w) => w && w.id && w.component && w.size && typeof w.gridPosition === 'number');
	}

	// Watch for screen size changes and switch layout if a saved layout exists
	$effect(() => {
		const prefsState = $systemPreferences;
<<<<<<< HEAD
		const widgetsForNewSize = validateWidgets(prefsState?.preferences?.[screenSize.value] || []);
=======
		// Since the API returns a simple array of preferences, we'll use that directly
		const widgetsForNewSize = validateWidgets(prefsState?.preferences || []);
>>>>>>> 0cd140cd
		if (preferencesLoaded && currentScreenSize === undefined) {
			// First load: use the loaded preferences
			if (widgetsForNewSize.length > 0) {
				layoutHint = null;
				items = widgetsForNewSize.map((existingWidget, index) => {
					const componentInfo = widgetComponentRegistry[existingWidget.component as keyof typeof widgetComponentRegistry];
					let defaultSize: WidgetSize = '1/4';
					if (existingWidget.component === 'LogsWidget') defaultSize = '1/2';
					else {
						if (index === 1) defaultSize = '1/2';
						if (index === 2) defaultSize = '3/4';
						if (index === 3) defaultSize = 'full';
					}
					return {
						id: existingWidget.id || crypto.randomUUID(),
						component: existingWidget.component,
						label: existingWidget.label || componentInfo?.name || 'Unknown Widget',
						icon: existingWidget.icon || componentInfo?.icon || 'mdi:help-circle',
						size: (existingWidget as any).size || defaultSize,
						gridPosition: (existingWidget as any).gridPosition || index
					};
				});
				items = recalculateGridPositions();
<<<<<<< HEAD
				currentScreenSize = screenSize.value;
			} else {
				// Try to find a layout for any other screen size
				const availableSizes = Object.keys(prefsState?.preferences || {}) as string[];
				const fallbackSize = availableSizes.find((size) => validateWidgets(prefsState?.preferences?.[size]).length > 0);
				if (fallbackSize) {
					layoutHint = `Showing layout for ${fallbackSize} (no layout for ${screenSize.value})`;
					const fallbackWidgets = validateWidgets(prefsState.preferences[fallbackSize]);
					// Copy fallback layout to current screen size for independent customization
					prefsState.preferences[screenSize.value] = fallbackWidgets.map((w) => ({ ...w, id: crypto.randomUUID() }));
					items = fallbackWidgets.map((existingWidget, index) => {
						const componentInfo = widgetComponentRegistry[existingWidget.component as keyof typeof widgetComponentRegistry];
						let defaultSize: WidgetSize = '1/4';
						if (existingWidget.component === 'LogsWidget') defaultSize = '1/2';
						else {
							if (index === 1) defaultSize = '1/2';
							if (index === 2) defaultSize = '3/4';
							if (index === 3) defaultSize = 'full';
						}
						return {
							id: existingWidget.id || crypto.randomUUID(),
							component: existingWidget.component,
							label: existingWidget.label || componentInfo?.name || 'Unknown Widget',
							icon: existingWidget.icon || componentInfo?.icon || 'mdi:help-circle',
							size: existingWidget.size || defaultSize,
							gridPosition: index
						};
					});
					items = recalculateGridPositions();
					currentScreenSize = screenSize.value;
				}
			}
		} else if (preferencesLoaded && screenSize.value !== currentScreenSize) {
			if (widgetsForNewSize.length > 0) {
				layoutHint = null;
				items = widgetsForNewSize.map((existingWidget, index) => {
					const componentInfo = widgetComponentRegistry[existingWidget.component as keyof typeof widgetComponentRegistry];
					let defaultSize: WidgetSize = '1/4';
					if (existingWidget.component === 'LogsWidget') defaultSize = '1/2';
					else {
						if (index === 1) defaultSize = '1/2';
						if (index === 2) defaultSize = '3/4';
						if (index === 3) defaultSize = 'full';
					}
					return {
						id: existingWidget.id || crypto.randomUUID(),
						component: existingWidget.component,
						label: existingWidget.label || componentInfo?.name || 'Unknown Widget',
						icon: existingWidget.icon || componentInfo?.icon || 'mdi:help-circle',
						size: existingWidget.size || defaultSize,
						gridPosition: index
					};
				});
				items = recalculateGridPositions();
				currentScreenSize = screenSize.value;
				layoutHint = `Switched to layout for ${screenSize.value}`;
			}
=======
				currentScreenSize = $screenSize;
			}
		} else if (preferencesLoaded && $screenSize !== currentScreenSize) {
			// For now, we'll use the same layout for all screen sizes
			// In the future, we can implement screen-size-specific layouts
			currentScreenSize = $screenSize;
			layoutHint = `Layout updated for ${$screenSize}`;
			setTimeout(() => {
				layoutHint = null;
			}, 3000);
>>>>>>> 0cd140cd
		}
	});

	// Utility functions with improved type safety
	function getColumnSpan(size: WidgetSize): number {
		const spanMap: Record<WidgetSize, number> = {
			'1/4': 1,
			'1/2': 2,
			'3/4': 3,
			full: 4
		};
		return spanMap[size] || 1;
	}

	function getAvailableSizes(componentName?: string): WidgetSize[] {
		if (componentName === 'LogsWidget') {
			return ['1/2', '3/4', 'full'];
		}
		return ['1/4', '1/2', '3/4', 'full'];
	}

	// Grid calculation functions
	function recalculateGridPositions(): DashboardWidgetConfig[] {
		const newItems = [...items];
		let currentRow = 0;
		let currentCol = 0;

		newItems.forEach((item) => {
			const span = getColumnSpan(item.size);

			if (currentCol + span <= 4) {
				item.gridPosition = currentRow * 4 + currentCol;
				currentCol += span;
			} else {
				currentRow++;
				currentCol = 0;
				item.gridPosition = currentRow * 4 + currentCol;
				currentCol += span;
			}
		});

		return newItems;
	}

	// Event handling functions with improved error handling
	function getClientCoordinates(event: MouseEvent | TouchEvent): { x: number; y: number } {
		if ('touches' in event) {
			return {
				x: event.touches[0].clientX,
				y: event.touches[0].clientY
			};
		}
		return {
			x: event.clientX,
			y: event.clientY
		};
	}

	function isInteractiveElement(target: HTMLElement): boolean {
		return !!(target.closest('button') || target.closest('input') || target.closest('select') || target.closest('a'));
	}

	function isInHeaderArea(event: MouseEvent | TouchEvent, element: HTMLElement): boolean {
		const coords = getClientCoordinates(event);
		const rect = element.getBoundingClientRect();
		const relativeY = coords.y - rect.top;
		return relativeY <= HEADER_HEIGHT;
	}

	// Drag and drop functions with improved state management
	function handleDragStart(event: MouseEvent | TouchEvent, item: DashboardWidgetConfig, element: HTMLElement) {
		if (isInteractiveElement(event.target as HTMLElement) || !isInHeaderArea(event, element)) {
			return;
		}

		event.preventDefault();
		const coords = getClientCoordinates(event);
		const rect = element.getBoundingClientRect();

		// Update drag state
		dragState = {
			item,
			element,
			offset: {
				x: coords.x - rect.left,
				y: coords.y - rect.top
			},
			isActive: true
		};

		// Apply drag styles using Svelte's style binding
		applyDragStyles(element, rect);

		// Add global event listeners
		addGlobalDragListeners();
	}

	function applyDragStyles(element: HTMLElement, rect: DOMRect) {
		element.style.cssText = `
			opacity: 0.8;
			transform: scale(1.02);
			z-index: 1000;
			position: fixed;
			pointer-events: none;
			width: ${rect.width}px;
			height: ${rect.height}px;
			box-shadow: 0 20px 40px rgba(0, 0, 0, 0.15);
			transition: none;
		`;
	}

	function removeDragStyles(element: HTMLElement) {
		element.style.cssText = '';
	}

	function addGlobalDragListeners() {
		document.addEventListener('mousemove', handleDragMove);
		document.addEventListener('mouseup', handleDragEnd);
		document.addEventListener('touchmove', handleDragMove, { passive: false });
		document.addEventListener('touchend', handleDragEnd);
	}

	function removeGlobalDragListeners() {
		document.removeEventListener('mousemove', handleDragMove);
		document.removeEventListener('mouseup', handleDragEnd);
		document.removeEventListener('touchmove', handleDragMove);
		document.removeEventListener('touchend', handleDragEnd);
	}

	function handleDragMove(event: MouseEvent | TouchEvent) {
		if (!dragState.isActive || !dragState.element) return;

		event.preventDefault();
		const coords = getClientCoordinates(event);

		// Update dragged element position
		dragState.element.style.left = `${coords.x - dragState.offset.x}px`;
		dragState.element.style.top = `${coords.y - dragState.offset.y}px`;

		// Update drop indicator
		updateDropIndicator(coords);
	}

	function updateDropIndicator(coords: { x: number; y: number }) {
		// Find widget container under cursor
		const widgetContainer = findWidgetContainerAtCoords(coords);

		if (widgetContainer) {
			const targetIndex = parseInt(widgetContainer.getAttribute('data-grid-index') || '-1');
			if (targetIndex !== -1 && dragState.item && targetIndex !== items.findIndex((item) => item.id === dragState.item!.id)) {
				dropIndicator = { index: targetIndex, position: 'replace' };
				return;
			}
		}

		// Check for empty space
		const emptySpaceIndex = findEmptySpaceAtCoords(coords);
		if (emptySpaceIndex !== -1) {
			dropIndicator = { index: emptySpaceIndex, position: 'insert' };
			return;
		}

		dropIndicator = null;
	}

	function findWidgetContainerAtCoords(coords: { x: number; y: number }): HTMLElement | null {
		const containers = document.querySelectorAll('.widget-container');

		for (const container of containers) {
			const rect = container.getBoundingClientRect();
			if (coords.x >= rect.left && coords.x <= rect.right && coords.y >= rect.top && coords.y <= rect.bottom) {
				return container as HTMLElement;
			}
		}

		return null;
	}

	function findEmptySpaceAtCoords(coords: { x: number; y: number }): number {
		const gridContainer = document.querySelector('.responsive-dashboard-grid');
		if (!gridContainer || !dragState.item) return -1;

		const gridRect = gridContainer.getBoundingClientRect();
		const relativeX = coords.x - gridRect.left;
		const relativeY = coords.y - gridRect.top;

		const cellWidth = gridRect.width / 4;
		const cellHeight = ROW_HEIGHT + GAP_SIZE;

		const col = Math.floor(relativeX / cellWidth);
		const row = Math.floor(relativeY / cellHeight);
		const gridPosition = row * 4 + col;

		const isValidPosition = col >= 0 && col < 4 && row >= 0 && gridPosition >= 0 && gridPosition < 16;
		return isValidPosition ? gridPosition : -1;
	}

	function handleDragEnd() {
		if (!dragState.isActive || !dragState.item) return;

		// Reset dragged element styles
		if (dragState.element) {
			removeDragStyles(dragState.element);
		}

		// Handle drop
		if (dropIndicator && dragState.item) {
			performDrop(dragState.item, dropIndicator);
		}

		// Reset state
		dragState = {
			item: null,
			element: null,
			offset: { x: 0, y: 0 },
			isActive: false
		};
		dropIndicator = null;

		// Remove global event listeners
		removeGlobalDragListeners();
	}

	function performDrop(draggedItem: DashboardWidgetConfig, indicator: DropIndicator) {
		const draggedIndex = items.findIndex((item) => item.id === draggedItem.id);
		if (draggedIndex === -1) return;

		const newItems = [...items];
		const [draggedWidget] = newItems.splice(draggedIndex, 1);

		if (indicator.position === 'replace') {
			const targetIndex = indicator.index;

			if (targetIndex !== draggedIndex) {
				const [targetWidget] = newItems.splice(targetIndex > draggedIndex ? targetIndex - 1 : targetIndex, 1);
				const insertIndex = targetIndex > draggedIndex ? targetIndex - 1 : targetIndex;
				newItems.splice(insertIndex, 0, draggedWidget);
				newItems.splice(draggedIndex, 0, targetWidget);
			} else {
				newItems.splice(draggedIndex, 0, draggedWidget);
			}
		} else if (indicator.position === 'insert') {
			let newIndex = indicator.index;
			if (newIndex > draggedIndex) {
				newIndex--;
			}
			newItems.splice(newIndex, 0, draggedWidget);
		}

		items = newItems;
		items = recalculateGridPositions();
		gridUpdateCounter++;
		saveLayout();
	}

	// Widget management functions
	function resizeWidget(widgetId: string, newSize: WidgetSize) {
		const itemIndex = items.findIndex((item) => item.id === widgetId);
		if (itemIndex === -1) return;

		const updatedWidget: DashboardWidgetConfig = {
			...items[itemIndex],
			size: newSize
		};

		const newItems = [...items];
		newItems[itemIndex] = updatedWidget;
		items = newItems;
		items = recalculateGridPositions();
		gridUpdateCounter++;
		saveLayout();
	}

	function removeWidget(id: string) {
		items = items.filter((item) => item.id !== id);
		items = items.map((item, index) => ({ ...item, gridPosition: index }));
		items = recalculateGridPositions();
		saveLayout();
	}

	function resetGrid() {
		items = [];
		systemPreferences.clearPreferences(pageData.user.id);
		saveLayout();
	}

	function addNewWidget(componentName: string) {
		const componentInfo = widgetComponentRegistry[componentName as keyof typeof widgetComponentRegistry];
		if (!componentInfo) return;

		const newItem: DashboardWidgetConfig = {
			id: crypto.randomUUID(),
			component: componentName,
			label: componentInfo.name,
			icon: componentInfo.icon,
			size: componentName === 'LogsWidget' ? '1/2' : '1/4',
			gridPosition: items.length
		};

		items = [...items, newItem];
		items = recalculateGridPositions();
		saveLayout();
		dropdownOpen = false;
		searchQuery = ''; // Reset search when adding widget
	}

	// Keyboard navigation functions
	function handleKeyDown(event: KeyboardEvent) {
		const navigationKeys = ['Tab', 'Enter', 'Space', 'ArrowUp', 'ArrowDown', 'ArrowLeft', 'ArrowRight'];
		const actionKeys = ['Escape', 'Delete', 'Backspace'];

		if (!keyboardState.mode && ![...navigationKeys, ...actionKeys].includes(event.key)) {
			return;
		}

		if ([...navigationKeys, ...actionKeys].includes(event.key)) {
			event.preventDefault();
		}

		switch (event.key) {
			case 'Tab':
				if (!keyboardState.mode) {
					keyboardState.mode = true;
					keyboardState.selectedIndex = 0;
				}
				break;

			case 'ArrowUp':
				handleArrowNavigation('up');
				break;

			case 'ArrowDown':
				handleArrowNavigation('down');
				break;

			case 'ArrowLeft':
				handleArrowNavigation('left');
				break;

			case 'ArrowRight':
				handleArrowNavigation('right');
				break;

			case 'Enter':
			case ' ':
				handleEnterSpace();
				break;

			case 'Escape':
				handleEscape();
				break;

			case 'Delete':
			case 'Backspace':
				handleDelete();
				break;
		}
	}

	function handleArrowNavigation(direction: KeyboardDirection) {
		if (!keyboardState.mode || keyboardState.selectedIndex === null) return;

		if (dragState.isActive) {
			moveKeyboardDropTarget(direction);
		} else {
			moveSelection(direction);
		}
	}

	function moveSelection(direction: KeyboardDirection) {
		if (keyboardState.selectedIndex === null) return;

		let newIndex = keyboardState.selectedIndex;
		const currentRow = Math.floor(keyboardState.selectedIndex / 4);
		const currentCol = keyboardState.selectedIndex % 4;

		switch (direction) {
			case 'up':
				newIndex = Math.max(0, (currentRow - 1) * 4 + currentCol);
				break;
			case 'down':
				newIndex = Math.min(items.length - 1, (currentRow + 1) * 4 + currentCol);
				break;
			case 'left':
				newIndex = Math.max(0, keyboardState.selectedIndex - 1);
				break;
			case 'right':
				newIndex = Math.min(items.length - 1, keyboardState.selectedIndex + 1);
				break;
		}

		if (newIndex < items.length) {
			keyboardState.selectedIndex = newIndex;
		}
	}

	function moveKeyboardDropTarget(direction: KeyboardDirection) {
		if (!dragState.isActive || keyboardState.dropTarget === null) return;

		let newTarget = keyboardState.dropTarget;

		switch (direction) {
			case 'up':
				newTarget = Math.max(0, keyboardState.dropTarget - 4);
				break;
			case 'down':
				newTarget = Math.min(items.length - 1, keyboardState.dropTarget + 4);
				break;
			case 'left':
				newTarget = Math.max(0, keyboardState.dropTarget - 1);
				break;
			case 'right':
				newTarget = Math.min(items.length - 1, keyboardState.dropTarget + 1);
				break;
		}

		if (newTarget !== keyboardState.dropTarget) {
			keyboardState.dropTarget = newTarget;
			dropIndicator = { index: newTarget, position: 'replace' };
		}
	}

	function handleEnterSpace() {
		if (!keyboardState.mode || keyboardState.selectedIndex === null) return;

		if (dragState.isActive) {
			confirmKeyboardDrop();
		} else {
			startKeyboardDrag(keyboardState.selectedIndex);
		}
	}

	function handleEscape() {
		if (dragState.isActive) {
			cancelKeyboardDrag();
		} else {
			exitKeyboardMode();
		}
	}

	function handleDelete() {
		if (keyboardState.mode && keyboardState.selectedIndex !== null && !dragState.isActive) {
			const widgetToRemove = items[keyboardState.selectedIndex];
			removeWidget(widgetToRemove.id);
			keyboardState.selectedIndex = Math.min(keyboardState.selectedIndex, items.length - 1);
		}
	}

	function startKeyboardDrag(widgetIndex: number) {
		if (widgetIndex < 0 || widgetIndex >= items.length) return;

		const widget = items[widgetIndex];
		dragState = {
			item: widget,
			element: null,
			offset: { x: 0, y: 0 },
			isActive: true
		};
		keyboardState.dropTarget = widgetIndex;
		dropIndicator = { index: widgetIndex, position: 'replace' };
	}

	function cancelKeyboardDrag() {
		dragState = {
			item: null,
			element: null,
			offset: { x: 0, y: 0 },
			isActive: false
		};
		keyboardState.dropTarget = null;
		dropIndicator = null;
	}

	function exitKeyboardMode() {
		keyboardState = {
			mode: false,
			selectedIndex: null,
			dropTarget: null
		};
	}

	function confirmKeyboardDrop() {
		if (!dragState.isActive || !dragState.item || keyboardState.dropTarget === null) return;

		const draggedIndex = items.findIndex((item) => item.id === dragState.item!.id);
		if (draggedIndex === -1) return;

		const newItems = [...items];
		const [draggedWidget] = newItems.splice(draggedIndex, 1);
		const targetIndex = keyboardState.dropTarget;

		if (targetIndex !== draggedIndex) {
			const [targetWidget] = newItems.splice(targetIndex > draggedIndex ? targetIndex - 1 : targetIndex, 1);
			const insertIndex = targetIndex > draggedIndex ? targetIndex - 1 : targetIndex;
			newItems.splice(insertIndex, 0, draggedWidget);
			newItems.splice(draggedIndex, 0, targetWidget);
		} else {
			newItems.splice(draggedIndex, 0, draggedWidget);
		}

		items = newItems;
		items = recalculateGridPositions();
		gridUpdateCounter++;
		saveLayout();

		// Reset keyboard drag state
		dragState = {
			item: null,
			element: null,
			offset: { x: 0, y: 0 },
			isActive: false
		};
		keyboardState.dropTarget = null;
		dropIndicator = null;
		keyboardState.selectedIndex = targetIndex;
	}

	// Lifecycle and data management
	onMount(() => {
		const loadData = async () => {
			try {
				await systemPreferences.loadPreferences(pageData.user.id);
				const prefsState = $systemPreferences;
				const loadedWidgets = validateWidgets(prefsState?.preferences || []);
				items = loadedWidgets.map((existingWidget, index) => {
					const componentInfo = widgetComponentRegistry[existingWidget.component as keyof typeof widgetComponentRegistry];
					let defaultSize: WidgetSize = '1/4';
					if (existingWidget.component === 'LogsWidget') defaultSize = '1/2';
					else {
						if (index === 1) defaultSize = '1/2';
						if (index === 2) defaultSize = '3/4';
						if (index === 3) defaultSize = 'full';
					}
					return {
						id: existingWidget.id || crypto.randomUUID(),
						component: existingWidget.component,
						label: existingWidget.label || componentInfo?.name || 'Unknown Widget',
						icon: existingWidget.icon || componentInfo?.icon || 'mdi:help-circle',
						size: (existingWidget as any).size || defaultSize,
						gridPosition: (existingWidget as any).gridPosition || index
					};
				});
				items = recalculateGridPositions();
				loadError = null;
			} catch (error) {
				items = [];
				loadError = 'Failed to load dashboard preferences. Please try again.';
			}
			preferencesLoaded = true;
		};

		loadData();

		document.addEventListener('keydown', handleKeyDown);
		document.addEventListener('click', handleClickOutside);

		return () => {
			document.removeEventListener('keydown', handleKeyDown);
			document.removeEventListener('click', handleClickOutside);
			removeGlobalDragListeners();
		};
	});

	// Handle clicking outside dropdown to close it
	function handleClickOutside(event: MouseEvent) {
		if (dropdownOpen) {
			const dropdown = document.querySelector('.widget-dropdown');
			const headerButton = document.querySelector('.widget-dropdown-button');
			const emptyStateButton = document.querySelector('.empty-state-add-button');

			if (
				dropdown &&
				!dropdown.contains(event.target as Node) &&
				(!headerButton || !headerButton.contains(event.target as Node)) &&
				(!emptyStateButton || !emptyStateButton.contains(event.target as Node))
			) {
				dropdownOpen = false;
				searchQuery = '';
			}
		}
	}

	async function saveLayout() {
		try {
			// Convert DashboardWidgetConfig to WidgetPreference format
			const widgetPreferences = items.map(
				(item) =>
					({
						id: item.id,
						component: item.component,
						label: item.label,
						icon: item.icon,
						x: 0,
						y: 0,
						w: getColumnSpan(item.size),
						h: 1,
						movable: true,
						resizable: true,
						// Store our custom properties as part of the object
						size: item.size,
						gridPosition: item.gridPosition
					}) as any
			);

			await systemPreferences.setPreference(pageData.user.id, widgetPreferences);
		} catch (error) {}
	}
</script>

<main
	class="dashboard-container m-0 flex min-h-screen w-full flex-col bg-surface-100 p-0 text-neutral-900 dark:bg-surface-900 dark:text-neutral-100"
	style="overflow-x: hidden; overflow-y: auto; touch-action: pan-y;"
>
	<header class="flex items-center justify-between gap-2">
		<div class="">
			<PageTitle name="Dashboard" icon="bi:bar-chart-line" />
		</div>

		<div class="flex items-center gap-2">
			{#if keyboardState.mode}
				<div
					class="flex items-center gap-2 rounded-lg bg-primary-100 px-3 py-1 text-sm text-primary-700 dark:bg-primary-900/30 dark:text-primary-300"
				>
					<iconify-icon icon="mdi:keyboard" width="16"></iconify-icon>
					<span>Keyboard Mode: Arrow keys to navigate, Enter/Space to drag, Escape to exit</span>
				</div>
			{/if}
			{#if canAddMoreWidgets}
				<div class="relative">
					<button
						onclick={() => {
							dropdownOpen = !dropdownOpen;
							if (dropdownOpen) {
								// Focus search input when dropdown opens
								setTimeout(() => {
									const searchInput = document.getElementById('widget-search');
									if (searchInput) searchInput.focus();
								}, 10);
							} else {
								searchQuery = ''; // Reset search when closing
							}
						}}
						type="button"
						aria-haspopup="true"
						aria-expanded={dropdownOpen}
						class="widget-dropdown-button variant-filled-tertiary {$screenSize === 'SM' || $screenSize === 'XS'
							? 'btn-icon '
							: 'btn gap-2 rounded-full'} !text-white dark:variant-filled-primary"
						title="Add Widget"
					>
						<iconify-icon icon="carbon:add-filled" width="20"></iconify-icon>
						{#if $screenSize !== 'SM' && $screenSize !== 'XS'}
							<span>Add Widget</span>
						{/if}
					</button>
					{#if dropdownOpen}
						<div
							class="widget-dropdown absolute right-0 z-20 mt-2 w-72 origin-top-right rounded-md border border-gray-300 bg-white shadow-lg ring-1 ring-black ring-opacity-5 focus:outline-none dark:border-gray-700 dark:bg-gray-800"
							role="menu"
						>
							<!-- Search input -->
							<div class="border-b border-gray-200 p-3 dark:border-gray-600">
								<div class="relative">
									<iconify-icon icon="mdi:magnify" width="16" class="absolute left-3 top-1/2 -translate-y-1/2 text-gray-400 dark:text-gray-500"
									></iconify-icon>
									<input
										id="widget-search"
										type="text"
										placeholder="Search widgets..."
										bind:value={searchQuery}
										class="w-full rounded-md border border-gray-300 bg-white py-2 pl-10 pr-4 text-sm text-gray-900 placeholder-gray-500 focus:border-primary-500 focus:outline-none focus:ring-1 focus:ring-primary-500 dark:border-gray-600 dark:bg-gray-700 dark:text-gray-100 dark:placeholder-gray-400 dark:focus:border-primary-400 dark:focus:ring-primary-400"
										onkeydown={(e) => {
											if (e.key === 'Escape') {
												dropdownOpen = false;
												searchQuery = '';
											} else if (e.key === 'Enter' && filteredWidgets.length > 0) {
												addNewWidget(filteredWidgets[0]);
											}
										}}
									/>
								</div>
							</div>

							<!-- Widget list -->
							<div class="max-h-64 overflow-y-auto py-1" role="none">
								{#if filteredWidgets.length === 0}
									<div class="px-4 py-3 text-sm text-gray-500 dark:text-gray-400">
										{searchQuery ? 'No widgets found matching your search.' : 'No widgets available.'}
									</div>
								{:else}
									{#each filteredWidgets as componentName}
										{@const widgetInfo = widgetComponentRegistry[componentName as keyof typeof widgetComponentRegistry]}
										<button
											onclick={() => addNewWidget(componentName)}
											type="button"
											class="flex w-full items-center gap-3 px-4 py-2 text-sm text-gray-700 hover:bg-gray-100 hover:text-gray-900 dark:text-gray-200 dark:hover:bg-gray-700 dark:hover:text-white"
											role="menuitem"
										>
											<iconify-icon icon={widgetInfo.icon} width="18" class="text-tertiary-500 dark:text-primary-500"></iconify-icon>
											<span class="truncate">{widgetInfo.name}</span>
										</button>
									{/each}
								{/if}
							</div>
						</div>
					{/if}
				</div>
			{/if}
			<button
				class="variant-outline-warning {$screenSize === 'SM' || $screenSize === 'XS' ? 'btn-icon' : 'btn'}"
				onclick={resetGrid}
				title="Reset Layout"
			>
				<iconify-icon icon="mdi:refresh" width="16"></iconify-icon>
				{#if $screenSize !== 'SM' && $screenSize !== 'XS'}
					<span class="ml-2">Reset Layout</span>
				{/if}
			</button>
			<button
				onclick={() => (keyboardState.mode = !keyboardState.mode)}
				class="variant-outline-primary {$screenSize === 'SM' || $screenSize === 'XS' ? 'btn-icon' : 'btn gap-2'} {keyboardState.mode
					? 'bg-primary-100 text-primary-700 dark:bg-primary-900/30 dark:text-primary-300'
					: ''}"
				title="Toggle keyboard navigation mode"
			>
				<iconify-icon icon="mdi:keyboard" width="16"></iconify-icon>
				{#if $screenSize !== 'SM' && $screenSize !== 'XS'}
					<span>Keyboard</span>
				{/if}
			</button>
			<button onclick={() => history.back()} aria-label="Back" class="variant-ghost-surface btn-icon">
				<iconify-icon icon="ri:arrow-left-line" width="20"></iconify-icon>
			</button>
		</div>
		{#if loadError}
			<div class="flex w-full items-center gap-2 rounded bg-error-100 p-2 text-error-700 dark:bg-error-900 dark:text-error-200">
				<iconify-icon icon="mdi:alert-circle" width="20"></iconify-icon>
				<span>{loadError}</span>
				<button class="btn-xs variant-outline-error btn ml-auto" onclick={() => location.reload()}>Retry</button>
			</div>
		{/if}
		{#if layoutHint}
			<div class="bg-info-100 text-info-700 dark:bg-info-900 dark:text-info-200 flex w-full items-center gap-2 rounded p-2">
				<iconify-icon icon="mdi:monitor-dashboard" width="20"></iconify-icon>
				<span>{layoutHint}</span>
			</div>
		{/if}
	</header>

	<div class="relative m-0 w-full p-0">
		<!-- Global drag overlay -->
		{#if dragState.isActive}
			<div class="pointer-events-none fixed inset-0 z-50 cursor-grabbing bg-black/5" style="touch-action: none;"></div>
		{/if}

		<!-- Keyboard instructions overlay -->
		{#if keyboardState.mode && !dragState.isActive}
			<div
				class="fixed bottom-4 left-4 z-40 rounded-lg bg-surface-800/90 p-4 text-sm text-surface-100 shadow-lg backdrop-blur-sm dark:bg-surface-900/90"
			>
				<div class="mb-2 font-semibold">Keyboard Controls:</div>
				<div class="space-y-1 text-xs">
					<div>• <kbd class="rounded bg-surface-700 px-1">Tab</kbd> - Enter/Exit keyboard mode</div>
					<div>• <kbd class="rounded bg-surface-700 px-1">↑↓←→</kbd> - Navigate widgets</div>
					<div>• <kbd class="rounded bg-surface-700 px-1">Enter</kbd> or <kbd class="rounded bg-surface-700 px-1">Space</kbd> - Start drag</div>
					<div>• <kbd class="rounded bg-surface-700 px-1">Escape</kbd> - Cancel/Exit</div>
					<div>• <kbd class="rounded bg-surface-700 px-1">Delete</kbd> - Remove widget</div>
				</div>
			</div>
		{/if}

		<!-- Keyboard drag instructions -->
		{#if keyboardState.mode && dragState.isActive}
			<div
				class="fixed bottom-4 left-4 z-40 rounded-lg bg-success-800/90 p-4 text-sm text-success-100 shadow-lg backdrop-blur-sm dark:bg-success-900/90"
			>
				<div class="mb-2 font-semibold">Dragging Widget:</div>
				<div class="space-y-1 text-xs">
					<div>• <kbd class="rounded bg-success-700 px-1">↑↓←→</kbd> - Move drop target</div>
					<div>• <kbd class="rounded bg-success-700 px-1">Enter</kbd> - Confirm drop</div>
					<div>• <kbd class="rounded bg-success-700 px-1">Escape</kbd> - Cancel drag</div>
				</div>
			</div>
		{/if}

		<section class="w-full py-4">
			{#if !preferencesLoaded}
				<div class="flex h-full items-center justify-center text-lg text-gray-500" role="status" aria-live="polite">Loading preferences...</div>
			{:else if items.length > 0}
				<div
					class="responsive-dashboard-grid relative grid w-full gap-4"
					role="grid"
					aria-label="Dashboard widgets grid"
					data-grid-update={gridUpdateCounter}
				>
					{#each items as item, index (item.id)}
						{@const SvelteComponent = widgetComponentRegistry[item.component as keyof typeof widgetComponentRegistry]?.component}
						{@const columnSpan = getColumnSpan(item.size)}

						<article
							class="widget-container grid-span-{columnSpan} group relative select-none transition-all duration-200 ease-in-out {keyboardState.mode &&
							keyboardState.selectedIndex === index
								? 'ring-2 ring-primary-500 ring-offset-2'
								: ''} {dragState.isActive && keyboardState.dropTarget === index ? 'ring-2 ring-success-500 ring-offset-2' : ''}"
							data-widget-id={item.id}
							data-widget-size={item.size}
							data-column-span={columnSpan}
							data-grid-index={index}
							data-grid-update={gridUpdateCounter}
							aria-label={item.label}
							style="touch-action: none;"
							animate:flip={{ duration: 200 }}
						>
							{#if SvelteComponent}
								<!-- Drop indicator overlay -->
								{#if dropIndicator && dropIndicator.index === index}
									<div
										class="pointer-events-none absolute inset-0 z-20 animate-pulse rounded-lg border-4 border-dashed border-primary-500 bg-primary-50/60 shadow-lg transition-all duration-200 dark:border-primary-400 dark:bg-primary-900/30"
									>
										<div class="flex h-full items-center justify-center">
											<iconify-icon icon="mdi:swap-horizontal" width="24" class="animate-bounce text-primary-500 dark:text-primary-400"
											></iconify-icon>
										</div>
									</div>
								{/if}

								<SvelteComponent
									label={item.label}
									icon={item.icon}
									theme={currentTheme}
									widgetId={item.id}
									currentSize={item.size as any}
									availableSizes={getAvailableSizes(item.component) as any}
									onSizeChange={(newSize) => resizeWidget(item.id, newSize)}
									{gridCellWidth}
									{ROW_HEIGHT}
									{GAP_SIZE}
									onCloseRequest={() => removeWidget(item.id)}
									draggable={true}
									onDragStart={(event, _dragItem, element) => handleDragStart(event, item, element)}
								/>
							{:else}
								<div
									class="flex h-full w-full items-center justify-center rounded-md border border-dashed border-error-500 bg-error-100 p-4 text-error-700"
								>
									Widget "{item.component}" not found.
								</div>
							{/if}
						</article>
					{/each}

					<!-- Empty space drop indicator -->
					{#if dropIndicator && dropIndicator.position === 'insert'}
						<div
							class="pointer-events-none absolute z-20 animate-pulse rounded-lg border-4 border-dashed border-success-500 bg-success-50/60 shadow-lg transition-all duration-200 dark:border-success-400 dark:bg-success-900/30"
							style="
								left: {(dropIndicator.index % 4) * (100 / 4)}%;
								top: {Math.floor(dropIndicator.index / 4) * (ROW_HEIGHT + GAP_SIZE)}px;
								width: {100 / 4}%;
								height: {ROW_HEIGHT}px;
								transform: translateX({GAP_SIZE / 2}px) translateY({GAP_SIZE / 2}px);
							"
						>
							<div class="flex h-full items-center justify-center">
								<iconify-icon icon="mdi:plus-circle" width="32" class="animate-bounce text-success-500 dark:text-success-400"></iconify-icon>
							</div>
						</div>
					{/if}
				</div>
			{:else if preferencesLoaded && items.length === 0}
				<div class="mx-auto flex h-[60vh] w-full flex-col items-center justify-center text-center" role="status" aria-live="polite">
					<div class="flex flex-col items-center px-10 py-12">
						<iconify-icon
							icon="mdi:view-dashboard-outline"
							width="80"
							class="mb-6 text-primary-400 drop-shadow-lg dark:text-primary-500"
							aria-hidden="true"
						></iconify-icon>
						<p class="font-display mb-2 text-2xl font-bold">Your Dashboard is Empty</p>
						<p class="mb-6 text-base text-surface-600 dark:text-surface-300">
							Click below to add your first widget and start personalizing your dashboard experience.
						</p>
						<button
							class="empty-state-add-button btn rounded-full bg-primary-500 px-6 py-3 text-lg font-semibold text-white shadow-lg transition-all duration-150 hover:bg-primary-600 focus:outline-none focus:ring-2 focus:ring-primary-400 dark:bg-primary-600 dark:hover:bg-primary-500"
							onclick={() => {
								dropdownOpen = !dropdownOpen;
								if (dropdownOpen) {
									// Focus search input when dropdown opens
									setTimeout(() => {
										const searchInput = document.getElementById('widget-search');
										if (searchInput) searchInput.focus();
									}, 10);
								} else {
									searchQuery = ''; // Reset search when closing
								}
							}}
							type="button"
							aria-haspopup="true"
							aria-expanded={dropdownOpen}
							aria-label="Add widget"
						>
							<iconify-icon icon="mdi:plus" width="22" class="mr-2" aria-hidden="true"></iconify-icon>
							Add Widget
						</button>
					</div>
				</div>
			{/if}
		</section>
	</div>
</main>

<style>
	/* Grid span classes for reliable reactivity */
	.grid-span-1 {
		grid-column: span 1;
	}

	.grid-span-2 {
		grid-column: span 2;
	}

	.grid-span-3 {
		grid-column: span 3;
	}

	.grid-span-4 {
		grid-column: span 4;
	}

	/* Responsive dashboard grid */
	.responsive-dashboard-grid {
		display: grid;
		gap: 1rem;
		grid-template-columns: repeat(1, minmax(0, 1fr));
	}
	@media (min-width: 640px) {
		.responsive-dashboard-grid {
			grid-template-columns: repeat(2, minmax(0, 1fr));
		}
	}
	@media (min-width: 1024px) {
		.responsive-dashboard-grid {
			grid-template-columns: repeat(4, minmax(0, 1fr));
		}
	}
</style><|MERGE_RESOLUTION|>--- conflicted
+++ resolved
@@ -183,12 +183,8 @@
 	// Watch for screen size changes and switch layout if a saved layout exists
 	$effect(() => {
 		const prefsState = $systemPreferences;
-<<<<<<< HEAD
-		const widgetsForNewSize = validateWidgets(prefsState?.preferences?.[screenSize.value] || []);
-=======
 		// Since the API returns a simple array of preferences, we'll use that directly
 		const widgetsForNewSize = validateWidgets(prefsState?.preferences || []);
->>>>>>> 0cd140cd
 		if (preferencesLoaded && currentScreenSize === undefined) {
 			// First load: use the loaded preferences
 			if (widgetsForNewSize.length > 0) {
@@ -212,66 +208,7 @@
 					};
 				});
 				items = recalculateGridPositions();
-<<<<<<< HEAD
 				currentScreenSize = screenSize.value;
-			} else {
-				// Try to find a layout for any other screen size
-				const availableSizes = Object.keys(prefsState?.preferences || {}) as string[];
-				const fallbackSize = availableSizes.find((size) => validateWidgets(prefsState?.preferences?.[size]).length > 0);
-				if (fallbackSize) {
-					layoutHint = `Showing layout for ${fallbackSize} (no layout for ${screenSize.value})`;
-					const fallbackWidgets = validateWidgets(prefsState.preferences[fallbackSize]);
-					// Copy fallback layout to current screen size for independent customization
-					prefsState.preferences[screenSize.value] = fallbackWidgets.map((w) => ({ ...w, id: crypto.randomUUID() }));
-					items = fallbackWidgets.map((existingWidget, index) => {
-						const componentInfo = widgetComponentRegistry[existingWidget.component as keyof typeof widgetComponentRegistry];
-						let defaultSize: WidgetSize = '1/4';
-						if (existingWidget.component === 'LogsWidget') defaultSize = '1/2';
-						else {
-							if (index === 1) defaultSize = '1/2';
-							if (index === 2) defaultSize = '3/4';
-							if (index === 3) defaultSize = 'full';
-						}
-						return {
-							id: existingWidget.id || crypto.randomUUID(),
-							component: existingWidget.component,
-							label: existingWidget.label || componentInfo?.name || 'Unknown Widget',
-							icon: existingWidget.icon || componentInfo?.icon || 'mdi:help-circle',
-							size: existingWidget.size || defaultSize,
-							gridPosition: index
-						};
-					});
-					items = recalculateGridPositions();
-					currentScreenSize = screenSize.value;
-				}
-			}
-		} else if (preferencesLoaded && screenSize.value !== currentScreenSize) {
-			if (widgetsForNewSize.length > 0) {
-				layoutHint = null;
-				items = widgetsForNewSize.map((existingWidget, index) => {
-					const componentInfo = widgetComponentRegistry[existingWidget.component as keyof typeof widgetComponentRegistry];
-					let defaultSize: WidgetSize = '1/4';
-					if (existingWidget.component === 'LogsWidget') defaultSize = '1/2';
-					else {
-						if (index === 1) defaultSize = '1/2';
-						if (index === 2) defaultSize = '3/4';
-						if (index === 3) defaultSize = 'full';
-					}
-					return {
-						id: existingWidget.id || crypto.randomUUID(),
-						component: existingWidget.component,
-						label: existingWidget.label || componentInfo?.name || 'Unknown Widget',
-						icon: existingWidget.icon || componentInfo?.icon || 'mdi:help-circle',
-						size: existingWidget.size || defaultSize,
-						gridPosition: index
-					};
-				});
-				items = recalculateGridPositions();
-				currentScreenSize = screenSize.value;
-				layoutHint = `Switched to layout for ${screenSize.value}`;
-			}
-=======
-				currentScreenSize = $screenSize;
 			}
 		} else if (preferencesLoaded && $screenSize !== currentScreenSize) {
 			// For now, we'll use the same layout for all screen sizes
@@ -281,7 +218,6 @@
 			setTimeout(() => {
 				layoutHint = null;
 			}, 3000);
->>>>>>> 0cd140cd
 		}
 	});
 
