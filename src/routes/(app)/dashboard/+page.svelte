<!--
@file src/routes/(app)/dashboard/+page.svelte
@component
**This file sets up and displays the dashboard page. It provides a user-friendly interface for managing system resources and system messages**

@example
<Dashboard />

### Props
- `data` {object} - Object containing user data

### Features
- Displays widgets for CPU usage, disk usage, memory usage, last 5 media, user activity, and system messages
-->

<script lang="ts">
	import { onMount } from 'svelte';
	import { modeCurrent } from '@skeletonlabs/skeleton';
	import { flip } from 'svelte/animate';

	// Stores
	import { systemPreferences } from '@stores/systemPreferences.svelte';
<<<<<<< HEAD
=======
	import { screenSize } from '@stores/screenSizeStore.svelte';
>>>>>>> fefef6c2

	// Components
	import PageTitle from '@components/PageTitle.svelte';
	import CPUWidget from './widgets/CPUWidget.svelte';
	import DiskWidget from './widgets/DiskWidget.svelte';
	import MemoryWidget from './widgets/MemoryWidget.svelte';
	import Last5MediaWidget from './widgets/Last5MediaWidget.svelte';
	import UserActivityWidget from './widgets/UserActivityWidget.svelte';
	import SystemMessagesWidget from './widgets/SystemMessagesWidget.svelte';
	import LogsWidget from './widgets/LogsWidget.svelte';
<<<<<<< HEAD
=======
	import Last5ContentWidget from './widgets/Last5ContentWidget.svelte';
>>>>>>> fefef6c2

	// Types
	type WidgetSize = '1/4' | '1/2' | '3/4' | 'full';
	type DropPosition = 'before' | 'after' | 'replace' | 'insert';
	type KeyboardDirection = 'up' | 'down' | 'left' | 'right';

	interface DashboardWidgetConfig {
		id: string;
		component: string;
		label: string;
		icon: string;
		size: WidgetSize;
		gridPosition: number;
	}

	interface DropIndicator {
		index: number;
		position: DropPosition;
	}

	interface DragState {
		item: DashboardWidgetConfig | null;
		element: HTMLElement | null;
		offset: { x: number; y: number };
		isActive: boolean;
	}
<<<<<<< HEAD

	interface KeyboardState {
		mode: boolean;
		selectedIndex: number | null;
		dropTarget: number | null;
	}

	// Constants
	const GRID_COLS = 4;
=======

	interface KeyboardState {
		mode: boolean;
		selectedIndex: number | null;
		dropTarget: number | null;
	}

	// Constants
>>>>>>> fefef6c2
	const ROW_HEIGHT = 400;
	const GAP_SIZE = 16;
	const HEADER_HEIGHT = 60;

<<<<<<< HEAD
=======
	// Derived grid properties
	let gridCellWidth = $derived(0); // Will be calculated based on container width

>>>>>>> fefef6c2
	// Props
	interface Props {
		data: { user: { id: string } };
	}
	let { data: pageData }: Props = $props();

	// Widget registry with improved type safety
	const widgetComponentRegistry = {
		CPUWidget: {
			component: CPUWidget,
			name: 'CPU Usage',
			icon: 'mdi:cpu-64-bit'
		},
		DiskWidget: {
			component: DiskWidget,
			name: 'Disk Usage',
			icon: 'mdi:harddisk'
		},
		MemoryWidget: {
			component: MemoryWidget,
			name: 'Memory Usage',
			icon: 'mdi:memory'
		},
<<<<<<< HEAD
=======
		Last5ContentWidget: {
			component: Last5ContentWidget,
			name: 'Last 5 Content',
			icon: 'mdi:image-multiple'
		},
>>>>>>> fefef6c2
		Last5MediaWidget: {
			component: Last5MediaWidget,
			name: 'Last 5 Media',
			icon: 'mdi:image-multiple'
		},
		UserActivityWidget: {
			component: UserActivityWidget,
			name: 'User Activity',
			icon: 'mdi:account-group'
		},
		SystemMessagesWidget: {
			component: SystemMessagesWidget,
			name: 'System Messages',
			icon: 'mdi:message-alert'
		},
		LogsWidget: {
			component: LogsWidget,
			name: 'System Logs',
			icon: 'mdi:file-document-outline'
		}
	} as const;

	// State management with improved reactivity
	let items = $state<DashboardWidgetConfig[]>([]);
	let dropdownOpen = $state(false);
	let preferencesLoaded = $state(false);
<<<<<<< HEAD
	let previewSizes = $state<Record<string, WidgetSize>>({});
=======
	let searchQuery = $state('');
>>>>>>> fefef6c2

	// Drag and drop state
	let dragState = $state<DragState>({
		item: null,
		element: null,
		offset: { x: 0, y: 0 },
		isActive: false
<<<<<<< HEAD
	});

	let dropIndicator = $state<DropIndicator | null>(null);

	// Keyboard state
	let keyboardState = $state<KeyboardState>({
		mode: false,
		selectedIndex: null,
		dropTarget: null
	});

=======
	});

	let dropIndicator = $state<DropIndicator | null>(null);

	// Keyboard state
	let keyboardState = $state<KeyboardState>({
		mode: false,
		selectedIndex: null,
		dropTarget: null
	});

>>>>>>> fefef6c2
	// Grid update counter for reactive updates
	let gridUpdateCounter = $state(0);

	// Derived values using Svelte's reactive system
<<<<<<< HEAD
	let currentTheme = $derived($modeCurrent ? 'light' : 'dark');
	let availableWidgets = $derived(Object.keys(widgetComponentRegistry).filter((name) => !items.some((item) => item.component === name)));
	let canAddMoreWidgets = $derived(availableWidgets.length > 0);

	// UI state for error and layout switching hint
	let loadError = $state<string | null>(null);

	// Helper: Validate widgets
	function validateWidgets(widgets: any[]): DashboardWidgetConfig[] {
		return (widgets || []).filter((w) => w && w.id && w.component && w.size && typeof w.gridPosition === 'number');
	}

	// Event handling functions with improved error handling
	function getClientCoordinates(event: MouseEvent | TouchEvent): { x: number; y: number } {
		if ('touches' in event) {
			return {
				x: event.touches[0].clientX,
				y: event.touches[0].clientY
			};
		}
		return {
			x: event.clientX,
			y: event.clientY
		};
	}

	function isInteractiveElement(target: HTMLElement): boolean {
		return !!(target.closest('button') || target.closest('input') || target.closest('select') || target.closest('a'));
	}

	function isInHeaderArea(event: MouseEvent | TouchEvent, element: HTMLElement): boolean {
		const coords = getClientCoordinates(event);
		const rect = element.getBoundingClientRect();
		const relativeY = coords.y - rect.top;
		return relativeY <= HEADER_HEIGHT;
	}

	// Drag and drop functions with improved state management
	function handleDragStart(event: MouseEvent | TouchEvent, item: DashboardWidgetConfig, element: HTMLElement) {
		if (isInteractiveElement(event.target as HTMLElement) || !isInHeaderArea(event, element)) {
			return;
		}

		event.preventDefault();
		const coords = getClientCoordinates(event);
		const rect = element.getBoundingClientRect();

		// Update drag state
		dragState = {
			item,
			element,
			offset: {
				x: coords.x - rect.left,
				y: coords.y - rect.top
			},
			isActive: true
		};

		// Apply drag styles using Svelte's style binding
		applyDragStyles(element, rect);

		// Add global event listeners
		addGlobalDragListeners();
	}

	function applyDragStyles(element: HTMLElement, rect: DOMRect) {
		element.style.cssText = `
			opacity: 0.8;
			transform: scale(1.02);
			z-index: 1000;
			position: fixed;
			pointer-events: none;
			width: ${rect.width}px;
			height: ${rect.height}px;
			box-shadow: 0 20px 40px rgba(0, 0, 0, 0.15);
			transition: none;
		`;
	}

	function removeDragStyles(element: HTMLElement) {
		element.style.cssText = '';
	}

	function addGlobalDragListeners() {
		document.addEventListener('mousemove', handleDragMove);
		document.addEventListener('mouseup', handleDragEnd);
		document.addEventListener('touchmove', handleDragMove, { passive: false });
		document.addEventListener('touchend', handleDragEnd);
	}

	function removeGlobalDragListeners() {
		document.removeEventListener('mousemove', handleDragMove);
		document.removeEventListener('mouseup', handleDragEnd);
		document.removeEventListener('touchmove', handleDragMove);
		document.removeEventListener('touchend', handleDragEnd);
	}

	function handleDragMove(event: MouseEvent | TouchEvent) {
		if (!dragState.isActive || !dragState.element) return;

		event.preventDefault();
		const coords = getClientCoordinates(event);

		// Update dragged element position
		dragState.element.style.left = `${coords.x - dragState.offset.x}px`;
		dragState.element.style.top = `${coords.y - dragState.offset.y}px`;

		// Update drop indicator
		updateDropIndicator(coords);
	}

	function updateDropIndicator(coords: { x: number; y: number }) {
		// Find widget container under cursor
		const widgetContainer = findWidgetContainerAtCoords(coords);

		if (widgetContainer) {
			const targetIndex = parseInt(widgetContainer.getAttribute('data-grid-index') || '-1');
			if (targetIndex !== -1 && dragState.item && targetIndex !== items.findIndex((item) => item.id === dragState.item!.id)) {
				dropIndicator = { index: targetIndex, position: 'replace' };
				return;
			}
		}

=======
	let currentTheme = $derived($modeCurrent ? 'dark' : 'light') as 'light' | 'dark';
	let availableWidgets = $derived(Object.keys(widgetComponentRegistry).filter((name) => !items.some((item) => item.component === name)));
	let canAddMoreWidgets = $derived(availableWidgets.length > 0);
	let filteredWidgets = $derived(
		availableWidgets
			.filter((componentName) => {
				const widgetInfo = widgetComponentRegistry[componentName as keyof typeof widgetComponentRegistry];
				return widgetInfo.name.toLowerCase().includes(searchQuery.toLowerCase()) || componentName.toLowerCase().includes(searchQuery.toLowerCase());
			})
			.sort((a, b) => {
				const nameA = widgetComponentRegistry[a as keyof typeof widgetComponentRegistry].name;
				const nameB = widgetComponentRegistry[b as keyof typeof widgetComponentRegistry].name;
				return nameA.localeCompare(nameB);
			})
	);

	// Track the current screen size
	let currentScreenSize = $screenSize;

	// UI state for error and layout switching hint
	let loadError = $state<string | null>(null);
	let layoutHint = $state<string | null>(null);

	// Helper: Validate widgets
	function validateWidgets(widgets: any): DashboardWidgetConfig[] {
		// Ensure widgets is an array before calling filter
		const widgetsArray = Array.isArray(widgets) ? widgets : [];
		return widgetsArray.filter((w) => w && w.id && w.component && w.size && typeof w.gridPosition === 'number');
	}

	// Watch for screen size changes and switch layout if a saved layout exists
	$effect(() => {
		const prefsState = $systemPreferences;
		// Since the API returns a simple array of preferences, we'll use that directly
		const widgetsForNewSize = validateWidgets(prefsState?.preferences || []);
		if (preferencesLoaded && currentScreenSize === undefined) {
			// First load: use the loaded preferences
			if (widgetsForNewSize.length > 0) {
				layoutHint = null;
				items = widgetsForNewSize.map((existingWidget, index) => {
					const componentInfo = widgetComponentRegistry[existingWidget.component as keyof typeof widgetComponentRegistry];
					let defaultSize: WidgetSize = '1/4';
					if (existingWidget.component === 'LogsWidget') defaultSize = '1/2';
					else {
						if (index === 1) defaultSize = '1/2';
						if (index === 2) defaultSize = '3/4';
						if (index === 3) defaultSize = 'full';
					}
					return {
						id: existingWidget.id || crypto.randomUUID(),
						component: existingWidget.component,
						label: existingWidget.label || componentInfo?.name || 'Unknown Widget',
						icon: existingWidget.icon || componentInfo?.icon || 'mdi:help-circle',
						size: (existingWidget as any).size || defaultSize,
						gridPosition: (existingWidget as any).gridPosition || index
					};
				});
				items = recalculateGridPositions();
				currentScreenSize = $screenSize;
			}
		} else if (preferencesLoaded && $screenSize !== currentScreenSize) {
			// For now, we'll use the same layout for all screen sizes
			// In the future, we can implement screen-size-specific layouts
			currentScreenSize = $screenSize;
			layoutHint = `Layout updated for ${$screenSize}`;
			setTimeout(() => {
				layoutHint = null;
			}, 3000);
		}
	});

	// Utility functions with improved type safety
	function getColumnSpan(size: WidgetSize): number {
		const spanMap: Record<WidgetSize, number> = {
			'1/4': 1,
			'1/2': 2,
			'3/4': 3,
			full: 4
		};
		return spanMap[size] || 1;
	}

	function getAvailableSizes(componentName?: string): WidgetSize[] {
		if (componentName === 'LogsWidget') {
			return ['1/2', '3/4', 'full'];
		}
		return ['1/4', '1/2', '3/4', 'full'];
	}

	// Grid calculation functions
	function recalculateGridPositions(): DashboardWidgetConfig[] {
		const newItems = [...items];
		let currentRow = 0;
		let currentCol = 0;

		newItems.forEach((item) => {
			const span = getColumnSpan(item.size);

			if (currentCol + span <= 4) {
				item.gridPosition = currentRow * 4 + currentCol;
				currentCol += span;
			} else {
				currentRow++;
				currentCol = 0;
				item.gridPosition = currentRow * 4 + currentCol;
				currentCol += span;
			}
		});

		return newItems;
	}

	// Event handling functions with improved error handling
	function getClientCoordinates(event: MouseEvent | TouchEvent): { x: number; y: number } {
		if ('touches' in event) {
			return {
				x: event.touches[0].clientX,
				y: event.touches[0].clientY
			};
		}
		return {
			x: event.clientX,
			y: event.clientY
		};
	}

	function isInteractiveElement(target: HTMLElement): boolean {
		return !!(target.closest('button') || target.closest('input') || target.closest('select') || target.closest('a'));
	}

	function isInHeaderArea(event: MouseEvent | TouchEvent, element: HTMLElement): boolean {
		const coords = getClientCoordinates(event);
		const rect = element.getBoundingClientRect();
		const relativeY = coords.y - rect.top;
		return relativeY <= HEADER_HEIGHT;
	}

	// Drag and drop functions with improved state management
	function handleDragStart(event: MouseEvent | TouchEvent, item: DashboardWidgetConfig, element: HTMLElement) {
		if (isInteractiveElement(event.target as HTMLElement) || !isInHeaderArea(event, element)) {
			return;
		}

		event.preventDefault();
		const coords = getClientCoordinates(event);
		const rect = element.getBoundingClientRect();

		// Update drag state
		dragState = {
			item,
			element,
			offset: {
				x: coords.x - rect.left,
				y: coords.y - rect.top
			},
			isActive: true
		};

		// Apply drag styles using Svelte's style binding
		applyDragStyles(element, rect);

		// Add global event listeners
		addGlobalDragListeners();
	}

	function applyDragStyles(element: HTMLElement, rect: DOMRect) {
		element.style.cssText = `
			opacity: 0.8;
			transform: scale(1.02);
			z-index: 1000;
			position: fixed;
			pointer-events: none;
			width: ${rect.width}px;
			height: ${rect.height}px;
			box-shadow: 0 20px 40px rgba(0, 0, 0, 0.15);
			transition: none;
		`;
	}

	function removeDragStyles(element: HTMLElement) {
		element.style.cssText = '';
	}

	function addGlobalDragListeners() {
		document.addEventListener('mousemove', handleDragMove);
		document.addEventListener('mouseup', handleDragEnd);
		document.addEventListener('touchmove', handleDragMove, { passive: false });
		document.addEventListener('touchend', handleDragEnd);
	}

	function removeGlobalDragListeners() {
		document.removeEventListener('mousemove', handleDragMove);
		document.removeEventListener('mouseup', handleDragEnd);
		document.removeEventListener('touchmove', handleDragMove);
		document.removeEventListener('touchend', handleDragEnd);
	}

	function handleDragMove(event: MouseEvent | TouchEvent) {
		if (!dragState.isActive || !dragState.element) return;

		event.preventDefault();
		const coords = getClientCoordinates(event);

		// Update dragged element position
		dragState.element.style.left = `${coords.x - dragState.offset.x}px`;
		dragState.element.style.top = `${coords.y - dragState.offset.y}px`;

		// Update drop indicator
		updateDropIndicator(coords);
	}

	function updateDropIndicator(coords: { x: number; y: number }) {
		// Find widget container under cursor
		const widgetContainer = findWidgetContainerAtCoords(coords);

		if (widgetContainer) {
			const targetIndex = parseInt(widgetContainer.getAttribute('data-grid-index') || '-1');
			if (targetIndex !== -1 && dragState.item && targetIndex !== items.findIndex((item) => item.id === dragState.item!.id)) {
				dropIndicator = { index: targetIndex, position: 'replace' };
				return;
			}
		}

>>>>>>> fefef6c2
		// Check for empty space
		const emptySpaceIndex = findEmptySpaceAtCoords(coords);
		if (emptySpaceIndex !== -1) {
			dropIndicator = { index: emptySpaceIndex, position: 'insert' };
			return;
		}

		dropIndicator = null;
	}

	function findWidgetContainerAtCoords(coords: { x: number; y: number }): HTMLElement | null {
		const containers = document.querySelectorAll('.widget-container');

		for (const container of containers) {
			const rect = container.getBoundingClientRect();
			if (coords.x >= rect.left && coords.x <= rect.right && coords.y >= rect.top && coords.y <= rect.bottom) {
				return container as HTMLElement;
			}
		}

		return null;
	}

	function findEmptySpaceAtCoords(coords: { x: number; y: number }): number {
		const gridContainer = document.querySelector('.responsive-dashboard-grid');
		if (!gridContainer || !dragState.item) return -1;

		const gridRect = gridContainer.getBoundingClientRect();
		const relativeX = coords.x - gridRect.left;
		const relativeY = coords.y - gridRect.top;

		const cellWidth = gridRect.width / 4;
		const cellHeight = ROW_HEIGHT + GAP_SIZE;

		const col = Math.floor(relativeX / cellWidth);
		const row = Math.floor(relativeY / cellHeight);
		const gridPosition = row * 4 + col;

		const isValidPosition = col >= 0 && col < 4 && row >= 0 && gridPosition >= 0 && gridPosition < 16;
		return isValidPosition ? gridPosition : -1;
	}

	function handleDragEnd() {
		if (!dragState.isActive || !dragState.item) return;

		// Reset dragged element styles
		if (dragState.element) {
			removeDragStyles(dragState.element);
		}

		// Handle drop
		if (dropIndicator && dragState.item) {
			performDrop(dragState.item, dropIndicator);
		}

		// Reset state
		dragState = {
			item: null,
			element: null,
			offset: { x: 0, y: 0 },
			isActive: false
		};
		dropIndicator = null;

		// Remove global event listeners
		removeGlobalDragListeners();
	}

	function performDrop(draggedItem: DashboardWidgetConfig, indicator: DropIndicator) {
		const draggedIndex = items.findIndex((item) => item.id === draggedItem.id);
		if (draggedIndex === -1) return;

		const newItems = [...items];
		const [draggedWidget] = newItems.splice(draggedIndex, 1);

		if (indicator.position === 'replace') {
			const targetIndex = indicator.index;

			if (targetIndex !== draggedIndex) {
				const [targetWidget] = newItems.splice(targetIndex > draggedIndex ? targetIndex - 1 : targetIndex, 1);
				const insertIndex = targetIndex > draggedIndex ? targetIndex - 1 : targetIndex;
				newItems.splice(insertIndex, 0, draggedWidget);
				newItems.splice(draggedIndex, 0, targetWidget);
			} else {
				newItems.splice(draggedIndex, 0, draggedWidget);
			}
		} else if (indicator.position === 'insert') {
			let newIndex = indicator.index;
			if (newIndex > draggedIndex) {
				newIndex--;
			}
			newItems.splice(newIndex, 0, draggedWidget);
		}

		items = newItems;
		items = recalculateGridPositions();
		gridUpdateCounter++;
		saveLayout();
	}

	// Widget management functions
	function resizeWidget(widgetId: string, newSize: WidgetSize) {
		const itemIndex = items.findIndex((item) => item.id === widgetId);
		if (itemIndex === -1) return;

		const updatedWidget: DashboardWidgetConfig = {
			...items[itemIndex],
			size: newSize
		};
<<<<<<< HEAD

		const newItems = [...items];
		newItems[itemIndex] = updatedWidget;
		items = newItems;
		items = recalculateGridPositions();
		gridUpdateCounter++;
		saveLayout();

		// Clear preview size when resize is complete
		previewSizes = { ...previewSizes };
		delete previewSizes[widgetId];
	}

	function handlePreviewSizeChange(widgetId: string, previewSize: WidgetSize) {
		const resizingIndex = items.findIndex((item) => item.id === widgetId);

		if (resizingIndex === -1) return;

		// Check if this is clearing the preview (previewSize matches current size)
		const currentItem = items[resizingIndex];
		if (previewSize === currentItem.size) {
			// Clear preview and restore original positions
			previewSizes = { ...previewSizes };
			delete previewSizes[widgetId];
			items = recalculateGridPositions();
		} else {
			// Update preview size
			previewSizes = { ...previewSizes, [widgetId]: previewSize };

			// Recalculate grid positions with the preview size
			const newItems = [...items];
			const originalSize = newItems[resizingIndex].size;
			newItems[resizingIndex] = { ...newItems[resizingIndex], size: previewSize };

			// Recalculate grid positions
			const recalculatedItems = recalculateGridPositionsWithItems(newItems);

			// Update items with new positions but keep original sizes
			items = recalculatedItems.map((item, index) => {
				if (item.id === widgetId) {
					return { ...item, size: originalSize }; // Keep original size for the actual widget
				}
				return item;
			});
		}

		gridUpdateCounter++;
=======

		const newItems = [...items];
		newItems[itemIndex] = updatedWidget;
		items = newItems;
		items = recalculateGridPositions();
		gridUpdateCounter++;
		saveLayout();
>>>>>>> fefef6c2
	}

	function removeWidget(id: string) {
		items = items.filter((item) => item.id !== id);
		items = items.map((item, index) => ({ ...item, gridPosition: index }));
		items = recalculateGridPositions();
		saveLayout();
	}

	function resetGrid() {
		items = [];
		systemPreferences.clearPreferences(pageData.user.id);
		saveLayout();
	}

	function addNewWidget(componentName: string) {
		const componentInfo = widgetComponentRegistry[componentName as keyof typeof widgetComponentRegistry];
		if (!componentInfo) return;

		const newItem: DashboardWidgetConfig = {
			id: crypto.randomUUID(),
			component: componentName,
			label: componentInfo.name,
			icon: componentInfo.icon,
			size: componentName === 'LogsWidget' ? '1/2' : '1/4',
			gridPosition: items.length
		};

		items = [...items, newItem];
		items = recalculateGridPositions();
		saveLayout();
		dropdownOpen = false;
		searchQuery = ''; // Reset search when adding widget
	}

	// Keyboard navigation functions
	function handleKeyDown(event: KeyboardEvent) {
		const navigationKeys = ['Tab', 'Enter', 'Space', 'ArrowUp', 'ArrowDown', 'ArrowLeft', 'ArrowRight'];
		const actionKeys = ['Escape', 'Delete', 'Backspace'];

		if (!keyboardState.mode && ![...navigationKeys, ...actionKeys].includes(event.key)) {
			return;
		}

		if ([...navigationKeys, ...actionKeys].includes(event.key)) {
			event.preventDefault();
		}

		switch (event.key) {
			case 'Tab':
				if (!keyboardState.mode) {
					keyboardState.mode = true;
					keyboardState.selectedIndex = 0;
				}
				break;

			case 'ArrowUp':
				handleArrowNavigation('up');
				break;

			case 'ArrowDown':
				handleArrowNavigation('down');
				break;

			case 'ArrowLeft':
				handleArrowNavigation('left');
				break;

			case 'ArrowRight':
				handleArrowNavigation('right');
				break;

			case 'Enter':
			case ' ':
				handleEnterSpace();
				break;

			case 'Escape':
				handleEscape();
				break;

			case 'Delete':
			case 'Backspace':
				handleDelete();
				break;
		}
	}

	function handleArrowNavigation(direction: KeyboardDirection) {
		if (!keyboardState.mode || keyboardState.selectedIndex === null) return;

		if (dragState.isActive) {
			moveKeyboardDropTarget(direction);
		} else {
			moveSelection(direction);
		}
	}

	function moveSelection(direction: KeyboardDirection) {
		if (keyboardState.selectedIndex === null) return;

		let newIndex = keyboardState.selectedIndex;
		const currentRow = Math.floor(keyboardState.selectedIndex / 4);
		const currentCol = keyboardState.selectedIndex % 4;

		switch (direction) {
			case 'up':
				newIndex = Math.max(0, (currentRow - 1) * 4 + currentCol);
				break;
			case 'down':
				newIndex = Math.min(items.length - 1, (currentRow + 1) * 4 + currentCol);
				break;
			case 'left':
				newIndex = Math.max(0, keyboardState.selectedIndex - 1);
				break;
			case 'right':
				newIndex = Math.min(items.length - 1, keyboardState.selectedIndex + 1);
				break;
		}

		if (newIndex < items.length) {
			keyboardState.selectedIndex = newIndex;
		}
	}

	function moveKeyboardDropTarget(direction: KeyboardDirection) {
		if (!dragState.isActive || keyboardState.dropTarget === null) return;

		let newTarget = keyboardState.dropTarget;

		switch (direction) {
			case 'up':
				newTarget = Math.max(0, keyboardState.dropTarget - 4);
				break;
			case 'down':
				newTarget = Math.min(items.length - 1, keyboardState.dropTarget + 4);
				break;
			case 'left':
				newTarget = Math.max(0, keyboardState.dropTarget - 1);
				break;
			case 'right':
				newTarget = Math.min(items.length - 1, keyboardState.dropTarget + 1);
				break;
		}

		if (newTarget !== keyboardState.dropTarget) {
			keyboardState.dropTarget = newTarget;
			dropIndicator = { index: newTarget, position: 'replace' };
		}
	}

	function handleEnterSpace() {
		if (!keyboardState.mode || keyboardState.selectedIndex === null) return;

		if (dragState.isActive) {
			confirmKeyboardDrop();
		} else {
			startKeyboardDrag(keyboardState.selectedIndex);
		}
	}

	function handleEscape() {
		if (dragState.isActive) {
			cancelKeyboardDrag();
		} else {
			exitKeyboardMode();
		}
	}

	function handleDelete() {
		if (keyboardState.mode && keyboardState.selectedIndex !== null && !dragState.isActive) {
			const widgetToRemove = items[keyboardState.selectedIndex];
			removeWidget(widgetToRemove.id);
			keyboardState.selectedIndex = Math.min(keyboardState.selectedIndex, items.length - 1);
		}
	}

	function startKeyboardDrag(widgetIndex: number) {
		if (widgetIndex < 0 || widgetIndex >= items.length) return;

		const widget = items[widgetIndex];
		dragState = {
			item: widget,
			element: null,
			offset: { x: 0, y: 0 },
			isActive: true
		};
		keyboardState.dropTarget = widgetIndex;
		dropIndicator = { index: widgetIndex, position: 'replace' };
	}

	function cancelKeyboardDrag() {
		dragState = {
			item: null,
			element: null,
			offset: { x: 0, y: 0 },
			isActive: false
		};
		keyboardState.dropTarget = null;
		dropIndicator = null;
	}

	function exitKeyboardMode() {
		keyboardState = {
			mode: false,
			selectedIndex: null,
			dropTarget: null
		};
	}

	function confirmKeyboardDrop() {
		if (!dragState.isActive || !dragState.item || keyboardState.dropTarget === null) return;

		const draggedIndex = items.findIndex((item) => item.id === dragState.item!.id);
		if (draggedIndex === -1) return;

		const newItems = [...items];
		const [draggedWidget] = newItems.splice(draggedIndex, 1);
		const targetIndex = keyboardState.dropTarget;

		if (targetIndex !== draggedIndex) {
			const [targetWidget] = newItems.splice(targetIndex > draggedIndex ? targetIndex - 1 : targetIndex, 1);
			const insertIndex = targetIndex > draggedIndex ? targetIndex - 1 : targetIndex;
			newItems.splice(insertIndex, 0, draggedWidget);
			newItems.splice(draggedIndex, 0, targetWidget);
		} else {
			newItems.splice(draggedIndex, 0, draggedWidget);
		}

		items = newItems;
		items = recalculateGridPositions();
		gridUpdateCounter++;
		saveLayout();

		// Reset keyboard drag state
		dragState = {
			item: null,
			element: null,
			offset: { x: 0, y: 0 },
			isActive: false
		};
		keyboardState.dropTarget = null;
		dropIndicator = null;
		keyboardState.selectedIndex = targetIndex;
	}

<<<<<<< HEAD
	// Utility functions
	function getColumnSpan(size: WidgetSize): number {
		const spanMap: Record<WidgetSize, number> = {
			'1/4': 1,
			'1/2': 2,
			'3/4': 3,
			full: 4
		};
		return spanMap[size] || 1;
	}

	function getAvailableSizes(componentName?: string): WidgetSize[] {
		if (componentName === 'LogsWidget') {
			return ['1/2', '3/4', 'full'];
		}
		return ['1/4', '1/2', '3/4', 'full'];
	}

	function recalculateGridPositions(): DashboardWidgetConfig[] {
		return recalculateGridPositionsWithItems(items);
	}

	function recalculateGridPositionsWithItems(itemsToProcess: DashboardWidgetConfig[]): DashboardWidgetConfig[] {
		const newItems = [...itemsToProcess];
		const grid = Array(20).fill(null); // 20 rows should be enough
		let maxRow = 0;

		// Place each widget in the grid
		newItems.forEach((item) => {
			const span = getColumnSpan(item.size);
			let placed = false;
			let row = 0;
			let col = 0;

			// Find the first available position
			while (!placed && row < 20) {
				col = 0;
				while (col + span <= 4 && !placed) {
					// Check if this position and the next columns are available
					let canPlace = true;
					for (let i = 0; i < span; i++) {
						if (grid[row * 4 + col + i] !== null) {
							canPlace = false;
							break;
						}
					}

					if (canPlace) {
						// Place the widget
						for (let i = 0; i < span; i++) {
							grid[row * 4 + col + i] = item.id;
						}
						item.gridPosition = row * 4 + col;
						placed = true;
						maxRow = Math.max(maxRow, row);
					} else {
						col++;
					}
				}
				if (!placed) row++;
			}

			// If we couldn't place it, put it at the end
			if (!placed) {
				item.gridPosition = (maxRow + 1) * 4;
				maxRow++;
			}
		});

		return newItems;
	}

	// Lifecycle and data management
	onMount(async () => {
		try {
			await systemPreferences.loadPreferences(pageData.user.id);

			// Get the current state from the store
			const currentState = systemPreferences.getState();

			const loadedWidgets = validateWidgets(currentState?.preferences || []);
			items = loadedWidgets.map((existingWidget, index) => {
				const componentInfo = widgetComponentRegistry[existingWidget.component as keyof typeof widgetComponentRegistry];
				let defaultSize: WidgetSize = '1/4';
				if (existingWidget.component === 'LogsWidget') defaultSize = '1/2';
				else {
					if (index === 1) defaultSize = '1/2';
					if (index === 2) defaultSize = '3/4';
					if (index === 3) defaultSize = 'full';
				}
				return {
					id: existingWidget.id || crypto.randomUUID(),
					component: existingWidget.component,
					label: existingWidget.label || componentInfo?.name || 'Unknown Widget',
					icon: existingWidget.icon || componentInfo?.icon || 'mdi:help-circle',
					size: existingWidget.size || defaultSize,
					gridPosition: index
				};
			});
			items = recalculateGridPositions();
			loadError = null;
		} catch (error) {
			console.error('Error loading preferences:', error);
			loadError = 'Failed to load dashboard preferences. Please try again.';
		}
		preferencesLoaded = true;
		document.addEventListener('keydown', handleKeyDown);

		return () => {
			document.removeEventListener('keydown', handleKeyDown);
			removeGlobalDragListeners();
		};
	});

	async function saveLayout() {
		try {
			// Convert DashboardWidgetConfig to WidgetPreference format
			const widgetPreferences = items.map((item) => ({
				id: item.id,
				component: item.component,
				label: item.label,
				icon: item.icon,
				size: item.size,
				gridPosition: item.gridPosition,
				x: 0,
				y: 0,
				w: getColumnSpan(item.size),
				h: 1,
				movable: true,
				resizable: true
			}));
			await systemPreferences.setPreference(pageData.user.id, widgetPreferences);
		} catch (error) {
			console.error('Failed to save layout:', error);
		}
=======
	// Lifecycle and data management
	onMount(() => {
		const loadData = async () => {
			try {
				await systemPreferences.loadPreferences(pageData.user.id);
				const prefsState = $systemPreferences;
				const loadedWidgets = validateWidgets(prefsState?.preferences || []);
				items = loadedWidgets.map((existingWidget, index) => {
					const componentInfo = widgetComponentRegistry[existingWidget.component as keyof typeof widgetComponentRegistry];
					let defaultSize: WidgetSize = '1/4';
					if (existingWidget.component === 'LogsWidget') defaultSize = '1/2';
					else {
						if (index === 1) defaultSize = '1/2';
						if (index === 2) defaultSize = '3/4';
						if (index === 3) defaultSize = 'full';
					}
					return {
						id: existingWidget.id || crypto.randomUUID(),
						component: existingWidget.component,
						label: existingWidget.label || componentInfo?.name || 'Unknown Widget',
						icon: existingWidget.icon || componentInfo?.icon || 'mdi:help-circle',
						size: (existingWidget as any).size || defaultSize,
						gridPosition: (existingWidget as any).gridPosition || index
					};
				});
				items = recalculateGridPositions();
				loadError = null;
			} catch (error) {
				items = [];
				loadError = 'Failed to load dashboard preferences. Please try again.';
			}
			preferencesLoaded = true;
		};

		loadData();

		document.addEventListener('keydown', handleKeyDown);
		document.addEventListener('click', handleClickOutside);

		return () => {
			document.removeEventListener('keydown', handleKeyDown);
			document.removeEventListener('click', handleClickOutside);
			removeGlobalDragListeners();
		};
	});

	// Handle clicking outside dropdown to close it
	function handleClickOutside(event: MouseEvent) {
		if (dropdownOpen) {
			const dropdown = document.querySelector('.widget-dropdown');
			const headerButton = document.querySelector('.widget-dropdown-button');
			const emptyStateButton = document.querySelector('.empty-state-add-button');

			if (
				dropdown &&
				!dropdown.contains(event.target as Node) &&
				(!headerButton || !headerButton.contains(event.target as Node)) &&
				(!emptyStateButton || !emptyStateButton.contains(event.target as Node))
			) {
				dropdownOpen = false;
				searchQuery = '';
			}
		}
	}

	async function saveLayout() {
		try {
			// Convert DashboardWidgetConfig to WidgetPreference format
			const widgetPreferences = items.map(
				(item) =>
					({
						id: item.id,
						component: item.component,
						label: item.label,
						icon: item.icon,
						x: 0,
						y: 0,
						w: getColumnSpan(item.size),
						h: 1,
						movable: true,
						resizable: true,
						// Store our custom properties as part of the object
						size: item.size,
						gridPosition: item.gridPosition
					}) as any
			);

			await systemPreferences.setPreference(pageData.user.id, widgetPreferences);
		} catch (error) {}
>>>>>>> fefef6c2
	}
</script>

<main
	class="dashboard-container m-0 flex min-h-screen w-full flex-col bg-surface-100 p-0 text-neutral-900 dark:bg-surface-900 dark:text-neutral-100"
	style="overflow-x: hidden; overflow-y: auto; touch-action: pan-y;"
>
<<<<<<< HEAD
	<header class="my-2 flex items-center justify-between gap-2 border-b border-surface-200 px-4 py-2 dark:border-surface-700">
		<h1 class="sr-only">Dashboard</h1>
		<PageTitle name="Dashboard" icon="bi:bar-chart-line" />
=======
	<header class="flex items-center justify-between gap-2">
		<div class="">
			<PageTitle name="Dashboard" icon="bi:bar-chart-line" />
		</div>

>>>>>>> fefef6c2
		<div class="flex items-center gap-2">
			{#if keyboardState.mode}
				<div
					class="flex items-center gap-2 rounded-lg bg-primary-100 px-3 py-1 text-sm text-primary-700 dark:bg-primary-900/30 dark:text-primary-300"
				>
					<iconify-icon icon="mdi:keyboard" width="16"></iconify-icon>
					<span>Keyboard Mode: Arrow keys to navigate, Enter/Space to drag, Escape to exit</span>
				</div>
			{/if}
			{#if canAddMoreWidgets}
				<div class="relative">
					<button
<<<<<<< HEAD
						onclick={() => (dropdownOpen = !dropdownOpen)}
=======
						onclick={() => {
							dropdownOpen = !dropdownOpen;
							if (dropdownOpen) {
								// Focus search input when dropdown opens
								setTimeout(() => {
									const searchInput = document.getElementById('widget-search');
									if (searchInput) searchInput.focus();
								}, 10);
							} else {
								searchQuery = ''; // Reset search when closing
							}
						}}
>>>>>>> fefef6c2
						type="button"
						aria-haspopup="true"
						aria-expanded={dropdownOpen}
						class="widget-dropdown-button variant-filled-tertiary {$screenSize === 'SM' || $screenSize === 'XS'
							? 'btn-icon '
							: 'btn gap-2 rounded-full'} !text-white dark:variant-filled-primary"
						title="Add Widget"
					>
						<iconify-icon icon="carbon:add-filled" width="20"></iconify-icon>
						{#if $screenSize !== 'SM' && $screenSize !== 'XS'}
							<span>Add Widget</span>
						{/if}
					</button>
					{#if dropdownOpen}
						<div
							class="widget-dropdown absolute right-0 z-20 mt-2 w-72 origin-top-right rounded-md border border-gray-300 bg-white shadow-lg ring-1 ring-black ring-opacity-5 focus:outline-none dark:border-gray-700 dark:bg-gray-800"
							role="menu"
						>
<<<<<<< HEAD
							<div class="py-1" role="none">
								{#each availableWidgets as componentName}
									{@const widgetInfo = widgetComponentRegistry[componentName as keyof typeof widgetComponentRegistry]}
									<button
										onclick={() => addNewWidget(componentName)}
										type="button"
										class="flex w-full items-center gap-3 px-4 py-2 text-sm text-gray-700 hover:bg-gray-100 hover:text-gray-900 dark:text-gray-200 dark:hover:bg-gray-700 dark:hover:text-white"
										role="menuitem"
									>
										<iconify-icon icon={widgetInfo.icon} width="18" class="text-tertiary-500 dark:text-primary-500"></iconify-icon>
										{widgetInfo.name}
									</button>
								{/each}
=======
							<!-- Search input -->
							<div class="border-b border-gray-200 p-3 dark:border-gray-600">
								<div class="relative">
									<iconify-icon icon="mdi:magnify" width="16" class="absolute left-3 top-1/2 -translate-y-1/2 text-gray-400 dark:text-gray-500"
									></iconify-icon>
									<input
										id="widget-search"
										type="text"
										placeholder="Search widgets..."
										bind:value={searchQuery}
										class="w-full rounded-md border border-gray-300 bg-white py-2 pl-10 pr-4 text-sm text-gray-900 placeholder-gray-500 focus:border-primary-500 focus:outline-none focus:ring-1 focus:ring-primary-500 dark:border-gray-600 dark:bg-gray-700 dark:text-gray-100 dark:placeholder-gray-400 dark:focus:border-primary-400 dark:focus:ring-primary-400"
										onkeydown={(e) => {
											if (e.key === 'Escape') {
												dropdownOpen = false;
												searchQuery = '';
											} else if (e.key === 'Enter' && filteredWidgets.length > 0) {
												addNewWidget(filteredWidgets[0]);
											}
										}}
									/>
								</div>
							</div>

							<!-- Widget list -->
							<div class="max-h-64 overflow-y-auto py-1" role="none">
								{#if filteredWidgets.length === 0}
									<div class="px-4 py-3 text-sm text-gray-500 dark:text-gray-400">
										{searchQuery ? 'No widgets found matching your search.' : 'No widgets available.'}
									</div>
								{:else}
									{#each filteredWidgets as componentName}
										{@const widgetInfo = widgetComponentRegistry[componentName as keyof typeof widgetComponentRegistry]}
										<button
											onclick={() => addNewWidget(componentName)}
											type="button"
											class="flex w-full items-center gap-3 px-4 py-2 text-sm text-gray-700 hover:bg-gray-100 hover:text-gray-900 dark:text-gray-200 dark:hover:bg-gray-700 dark:hover:text-white"
											role="menuitem"
										>
											<iconify-icon icon={widgetInfo.icon} width="18" class="text-tertiary-500 dark:text-primary-500"></iconify-icon>
											<span class="truncate">{widgetInfo.name}</span>
										</button>
									{/each}
								{/if}
>>>>>>> fefef6c2
							</div>
						</div>
					{/if}
				</div>
			{/if}
<<<<<<< HEAD
			<button class="variant-outline-warning btn" onclick={resetGrid}>Reset Layout</button>
			<button
				onclick={() => (keyboardState.mode = !keyboardState.mode)}
				class="variant-outline-primary btn gap-2 {keyboardState.mode
=======
			<button
				class="variant-outline-warning {$screenSize === 'SM' || $screenSize === 'XS' ? 'btn-icon' : 'btn'}"
				onclick={resetGrid}
				title="Reset Layout"
			>
				<iconify-icon icon="mdi:refresh" width="16"></iconify-icon>
				{#if $screenSize !== 'SM' && $screenSize !== 'XS'}
					<span class="ml-2">Reset Layout</span>
				{/if}
			</button>
			<button
				onclick={() => (keyboardState.mode = !keyboardState.mode)}
				class="variant-outline-primary {$screenSize === 'SM' || $screenSize === 'XS' ? 'btn-icon' : 'btn gap-2'} {keyboardState.mode
>>>>>>> fefef6c2
					? 'bg-primary-100 text-primary-700 dark:bg-primary-900/30 dark:text-primary-300'
					: ''}"
				title="Toggle keyboard navigation mode"
			>
				<iconify-icon icon="mdi:keyboard" width="16"></iconify-icon>
<<<<<<< HEAD
				Keyboard
=======
				{#if $screenSize !== 'SM' && $screenSize !== 'XS'}
					<span>Keyboard</span>
				{/if}
>>>>>>> fefef6c2
			</button>
			<button onclick={() => history.back()} aria-label="Back" class="variant-ghost-surface btn-icon">
				<iconify-icon icon="ri:arrow-left-line" width="20"></iconify-icon>
			</button>
		</div>
		{#if loadError}
			<div class="flex w-full items-center gap-2 rounded bg-error-100 p-2 text-error-700 dark:bg-error-900 dark:text-error-200">
				<iconify-icon icon="mdi:alert-circle" width="20"></iconify-icon>
				<span>{loadError}</span>
				<button class="btn-xs variant-outline-error btn ml-auto" onclick={() => location.reload()}>Retry</button>
			</div>
		{/if}
<<<<<<< HEAD
=======
		{#if layoutHint}
			<div class="bg-info-100 text-info-700 dark:bg-info-900 dark:text-info-200 flex w-full items-center gap-2 rounded p-2">
				<iconify-icon icon="mdi:monitor-dashboard" width="20"></iconify-icon>
				<span>{layoutHint}</span>
			</div>
		{/if}
>>>>>>> fefef6c2
	</header>

	<div class="relative m-0 w-full p-0">
		<!-- Global drag overlay -->
		{#if dragState.isActive}
			<div class="pointer-events-none fixed inset-0 z-50 cursor-grabbing bg-black/5" style="touch-action: none;"></div>
		{/if}

		<!-- Keyboard instructions overlay -->
		{#if keyboardState.mode && !dragState.isActive}
			<div
				class="fixed bottom-4 left-4 z-40 rounded-lg bg-surface-800/90 p-4 text-sm text-surface-100 shadow-lg backdrop-blur-sm dark:bg-surface-900/90"
			>
				<div class="mb-2 font-semibold">Keyboard Controls:</div>
				<div class="space-y-1 text-xs">
					<div>• <kbd class="rounded bg-surface-700 px-1">Tab</kbd> - Enter/Exit keyboard mode</div>
					<div>• <kbd class="rounded bg-surface-700 px-1">↑↓←→</kbd> - Navigate widgets</div>
					<div>• <kbd class="rounded bg-surface-700 px-1">Enter</kbd> or <kbd class="rounded bg-surface-700 px-1">Space</kbd> - Start drag</div>
					<div>• <kbd class="rounded bg-surface-700 px-1">Escape</kbd> - Cancel/Exit</div>
					<div>• <kbd class="rounded bg-surface-700 px-1">Delete</kbd> - Remove widget</div>
				</div>
			</div>
		{/if}

		<!-- Keyboard drag instructions -->
		{#if keyboardState.mode && dragState.isActive}
			<div
				class="fixed bottom-4 left-4 z-40 rounded-lg bg-success-800/90 p-4 text-sm text-success-100 shadow-lg backdrop-blur-sm dark:bg-success-900/90"
			>
				<div class="mb-2 font-semibold">Dragging Widget:</div>
				<div class="space-y-1 text-xs">
					<div>• <kbd class="rounded bg-success-700 px-1">↑↓←→</kbd> - Move drop target</div>
					<div>• <kbd class="rounded bg-success-700 px-1">Enter</kbd> - Confirm drop</div>
					<div>• <kbd class="rounded bg-success-700 px-1">Escape</kbd> - Cancel drag</div>
				</div>
			</div>
		{/if}

<<<<<<< HEAD
		<section class="w-full px-1 py-4">
=======
		<section class="w-full py-4">
>>>>>>> fefef6c2
			{#if !preferencesLoaded}
				<div class="flex h-full items-center justify-center text-lg text-gray-500" role="status" aria-live="polite">Loading preferences...</div>
			{:else if items.length > 0}
				<div
					class="responsive-dashboard-grid relative grid w-full gap-4"
					role="grid"
					aria-label="Dashboard widgets grid"
					data-grid-update={gridUpdateCounter}
				>
					{#each items as item, index (item.id)}
						{@const SvelteComponent = widgetComponentRegistry[item.component as keyof typeof widgetComponentRegistry]?.component}
<<<<<<< HEAD
						{@const effectiveSize = previewSizes[item.id] || item.size}
						{@const columnSpan = getColumnSpan(effectiveSize)}

						<article
							class="widget-container grid-span-{columnSpan} group relative select-none overflow-hidden rounded-lg transition-all duration-200 ease-in-out {keyboardState.mode &&
							keyboardState.selectedIndex === index
								? 'ring-1 ring-primary-500'
								: ''} {dragState.isActive && keyboardState.dropTarget === index ? 'ring-1 ring-success-500' : ''}"
=======
						{@const columnSpan = getColumnSpan(item.size)}

						<article
							class="widget-container grid-span-{columnSpan} group relative select-none transition-all duration-200 ease-in-out {keyboardState.mode &&
							keyboardState.selectedIndex === index
								? 'ring-2 ring-primary-500 ring-offset-2'
								: ''} {dragState.isActive && keyboardState.dropTarget === index ? 'ring-2 ring-success-500 ring-offset-2' : ''}"
>>>>>>> fefef6c2
							data-widget-id={item.id}
							data-widget-size={item.size}
							data-column-span={columnSpan}
							data-grid-index={index}
							data-grid-update={gridUpdateCounter}
							aria-label={item.label}
							style="touch-action: none;"
							animate:flip={{ duration: 200 }}
						>
							{#if SvelteComponent}
								<!-- Drop indicator overlay -->
								{#if dropIndicator && dropIndicator.index === index}
									<div
										class="pointer-events-none absolute inset-0 z-20 animate-pulse rounded-lg border-4 border-dashed border-primary-500 bg-primary-50/60 shadow-lg transition-all duration-200 dark:border-primary-400 dark:bg-primary-900/30"
									>
										<div class="flex h-full items-center justify-center">
											<iconify-icon icon="mdi:swap-horizontal" width="24" class="animate-bounce text-primary-500 dark:text-primary-400"
											></iconify-icon>
										</div>
									</div>
								{/if}

								<SvelteComponent
									label={item.label}
									icon={item.icon}
									theme={currentTheme}
									widgetId={item.id}
<<<<<<< HEAD
									currentSize={item.size}
									availableSizes={getAvailableSizes(item.component)}
									onSizeChange={(newSize) => resizeWidget(item.id, newSize)}
									onPreviewSizeChange={(previewSize) => handlePreviewSizeChange(item.id, previewSize)}
=======
									currentSize={item.size as any}
									availableSizes={getAvailableSizes(item.component) as any}
									onSizeChange={(newSize) => resizeWidget(item.id, newSize)}
									{gridCellWidth}
>>>>>>> fefef6c2
									{ROW_HEIGHT}
									{GAP_SIZE}
									onCloseRequest={() => removeWidget(item.id)}
									draggable={true}
<<<<<<< HEAD
									onDragStart={(event, dragItem, element) => handleDragStart(event, item, element)}
=======
									onDragStart={(event, _dragItem, element) => handleDragStart(event, item, element)}
>>>>>>> fefef6c2
								/>
							{:else}
								<div
									class="flex h-full w-full items-center justify-center rounded-md border border-dashed border-error-500 bg-error-100 p-4 text-error-700"
								>
									Widget "{item.component}" not found.
								</div>
							{/if}
						</article>
					{/each}

					<!-- Empty space drop indicator -->
					{#if dropIndicator && dropIndicator.position === 'insert'}
						<div
							class="pointer-events-none absolute z-20 animate-pulse rounded-lg border-4 border-dashed border-success-500 bg-success-50/60 shadow-lg transition-all duration-200 dark:border-success-400 dark:bg-success-900/30"
							style="
								left: {(dropIndicator.index % 4) * (100 / 4)}%;
								top: {Math.floor(dropIndicator.index / 4) * (ROW_HEIGHT + GAP_SIZE)}px;
								width: {100 / 4}%;
								height: {ROW_HEIGHT}px;
								transform: translateX({GAP_SIZE / 2}px) translateY({GAP_SIZE / 2}px);
							"
						>
							<div class="flex h-full items-center justify-center">
								<iconify-icon icon="mdi:plus-circle" width="32" class="animate-bounce text-success-500 dark:text-success-400"></iconify-icon>
							</div>
						</div>
					{/if}
				</div>
			{:else if preferencesLoaded && items.length === 0}
				<div class="mx-auto flex h-[60vh] w-full flex-col items-center justify-center text-center" role="status" aria-live="polite">
					<div class="flex flex-col items-center px-10 py-12">
						<iconify-icon
							icon="mdi:view-dashboard-outline"
							width="80"
							class="mb-6 text-primary-400 drop-shadow-lg dark:text-primary-500"
							aria-hidden="true"
						></iconify-icon>
<<<<<<< HEAD
						<p class="mb-2 text-2xl font-bold text-primary-700 dark:text-primary-200">Your Dashboard is Empty</p>
=======
						<p class="font-display mb-2 text-2xl font-bold">Your Dashboard is Empty</p>
>>>>>>> fefef6c2
						<p class="mb-6 text-base text-surface-600 dark:text-surface-300">
							Click below to add your first widget and start personalizing your dashboard experience.
						</p>
						<button
<<<<<<< HEAD
							class="btn rounded-full bg-primary-500 px-6 py-3 text-lg font-semibold text-white shadow-lg transition-all duration-150 hover:bg-primary-600 focus:outline-none focus:ring-2 focus:ring-primary-400 dark:bg-primary-600 dark:hover:bg-primary-500"
							onclick={() => (dropdownOpen = true)}
=======
							class="empty-state-add-button btn rounded-full bg-primary-500 px-6 py-3 text-lg font-semibold text-white shadow-lg transition-all duration-150 hover:bg-primary-600 focus:outline-none focus:ring-2 focus:ring-primary-400 dark:bg-primary-600 dark:hover:bg-primary-500"
							onclick={() => {
								dropdownOpen = !dropdownOpen;
								if (dropdownOpen) {
									// Focus search input when dropdown opens
									setTimeout(() => {
										const searchInput = document.getElementById('widget-search');
										if (searchInput) searchInput.focus();
									}, 10);
								} else {
									searchQuery = ''; // Reset search when closing
								}
							}}
							type="button"
							aria-haspopup="true"
							aria-expanded={dropdownOpen}
>>>>>>> fefef6c2
							aria-label="Add widget"
						>
							<iconify-icon icon="mdi:plus" width="22" class="mr-2" aria-hidden="true"></iconify-icon>
							Add Widget
						</button>
					</div>
				</div>
			{/if}
		</section>
	</div>
</main>

<style>
	/* Grid span classes for reliable reactivity */
	.grid-span-1 {
		grid-column: span 1;
	}

	.grid-span-2 {
		grid-column: span 2;
	}

	.grid-span-3 {
		grid-column: span 3;
	}

	.grid-span-4 {
		grid-column: span 4;
	}

	/* Responsive dashboard grid */
	.responsive-dashboard-grid {
		display: grid;
		gap: 1rem;
		grid-template-columns: repeat(1, minmax(0, 1fr));
	}
	@media (min-width: 640px) {
		.responsive-dashboard-grid {
			grid-template-columns: repeat(2, minmax(0, 1fr));
		}
	}
	@media (min-width: 1024px) {
		.responsive-dashboard-grid {
			grid-template-columns: repeat(4, minmax(0, 1fr));
		}
	}
</style><|MERGE_RESOLUTION|>--- conflicted
+++ resolved
@@ -20,10 +20,7 @@
 
 	// Stores
 	import { systemPreferences } from '@stores/systemPreferences.svelte';
-<<<<<<< HEAD
-=======
 	import { screenSize } from '@stores/screenSizeStore.svelte';
->>>>>>> fefef6c2
 
 	// Components
 	import PageTitle from '@components/PageTitle.svelte';
@@ -34,10 +31,7 @@
 	import UserActivityWidget from './widgets/UserActivityWidget.svelte';
 	import SystemMessagesWidget from './widgets/SystemMessagesWidget.svelte';
 	import LogsWidget from './widgets/LogsWidget.svelte';
-<<<<<<< HEAD
-=======
 	import Last5ContentWidget from './widgets/Last5ContentWidget.svelte';
->>>>>>> fefef6c2
 
 	// Types
 	type WidgetSize = '1/4' | '1/2' | '3/4' | 'full';
@@ -64,7 +58,6 @@
 		offset: { x: number; y: number };
 		isActive: boolean;
 	}
-<<<<<<< HEAD
 
 	interface KeyboardState {
 		mode: boolean;
@@ -73,27 +66,13 @@
 	}
 
 	// Constants
-	const GRID_COLS = 4;
-=======
-
-	interface KeyboardState {
-		mode: boolean;
-		selectedIndex: number | null;
-		dropTarget: number | null;
-	}
-
-	// Constants
->>>>>>> fefef6c2
 	const ROW_HEIGHT = 400;
 	const GAP_SIZE = 16;
 	const HEADER_HEIGHT = 60;
 
-<<<<<<< HEAD
-=======
 	// Derived grid properties
 	let gridCellWidth = $derived(0); // Will be calculated based on container width
 
->>>>>>> fefef6c2
 	// Props
 	interface Props {
 		data: { user: { id: string } };
@@ -117,14 +96,11 @@
 			name: 'Memory Usage',
 			icon: 'mdi:memory'
 		},
-<<<<<<< HEAD
-=======
 		Last5ContentWidget: {
 			component: Last5ContentWidget,
 			name: 'Last 5 Content',
 			icon: 'mdi:image-multiple'
 		},
->>>>>>> fefef6c2
 		Last5MediaWidget: {
 			component: Last5MediaWidget,
 			name: 'Last 5 Media',
@@ -151,11 +127,7 @@
 	let items = $state<DashboardWidgetConfig[]>([]);
 	let dropdownOpen = $state(false);
 	let preferencesLoaded = $state(false);
-<<<<<<< HEAD
-	let previewSizes = $state<Record<string, WidgetSize>>({});
-=======
 	let searchQuery = $state('');
->>>>>>> fefef6c2
 
 	// Drag and drop state
 	let dragState = $state<DragState>({
@@ -163,7 +135,6 @@
 		element: null,
 		offset: { x: 0, y: 0 },
 		isActive: false
-<<<<<<< HEAD
 	});
 
 	let dropIndicator = $state<DropIndicator | null>(null);
@@ -175,148 +146,10 @@
 		dropTarget: null
 	});
 
-=======
-	});
-
-	let dropIndicator = $state<DropIndicator | null>(null);
-
-	// Keyboard state
-	let keyboardState = $state<KeyboardState>({
-		mode: false,
-		selectedIndex: null,
-		dropTarget: null
-	});
-
->>>>>>> fefef6c2
 	// Grid update counter for reactive updates
 	let gridUpdateCounter = $state(0);
 
 	// Derived values using Svelte's reactive system
-<<<<<<< HEAD
-	let currentTheme = $derived($modeCurrent ? 'light' : 'dark');
-	let availableWidgets = $derived(Object.keys(widgetComponentRegistry).filter((name) => !items.some((item) => item.component === name)));
-	let canAddMoreWidgets = $derived(availableWidgets.length > 0);
-
-	// UI state for error and layout switching hint
-	let loadError = $state<string | null>(null);
-
-	// Helper: Validate widgets
-	function validateWidgets(widgets: any[]): DashboardWidgetConfig[] {
-		return (widgets || []).filter((w) => w && w.id && w.component && w.size && typeof w.gridPosition === 'number');
-	}
-
-	// Event handling functions with improved error handling
-	function getClientCoordinates(event: MouseEvent | TouchEvent): { x: number; y: number } {
-		if ('touches' in event) {
-			return {
-				x: event.touches[0].clientX,
-				y: event.touches[0].clientY
-			};
-		}
-		return {
-			x: event.clientX,
-			y: event.clientY
-		};
-	}
-
-	function isInteractiveElement(target: HTMLElement): boolean {
-		return !!(target.closest('button') || target.closest('input') || target.closest('select') || target.closest('a'));
-	}
-
-	function isInHeaderArea(event: MouseEvent | TouchEvent, element: HTMLElement): boolean {
-		const coords = getClientCoordinates(event);
-		const rect = element.getBoundingClientRect();
-		const relativeY = coords.y - rect.top;
-		return relativeY <= HEADER_HEIGHT;
-	}
-
-	// Drag and drop functions with improved state management
-	function handleDragStart(event: MouseEvent | TouchEvent, item: DashboardWidgetConfig, element: HTMLElement) {
-		if (isInteractiveElement(event.target as HTMLElement) || !isInHeaderArea(event, element)) {
-			return;
-		}
-
-		event.preventDefault();
-		const coords = getClientCoordinates(event);
-		const rect = element.getBoundingClientRect();
-
-		// Update drag state
-		dragState = {
-			item,
-			element,
-			offset: {
-				x: coords.x - rect.left,
-				y: coords.y - rect.top
-			},
-			isActive: true
-		};
-
-		// Apply drag styles using Svelte's style binding
-		applyDragStyles(element, rect);
-
-		// Add global event listeners
-		addGlobalDragListeners();
-	}
-
-	function applyDragStyles(element: HTMLElement, rect: DOMRect) {
-		element.style.cssText = `
-			opacity: 0.8;
-			transform: scale(1.02);
-			z-index: 1000;
-			position: fixed;
-			pointer-events: none;
-			width: ${rect.width}px;
-			height: ${rect.height}px;
-			box-shadow: 0 20px 40px rgba(0, 0, 0, 0.15);
-			transition: none;
-		`;
-	}
-
-	function removeDragStyles(element: HTMLElement) {
-		element.style.cssText = '';
-	}
-
-	function addGlobalDragListeners() {
-		document.addEventListener('mousemove', handleDragMove);
-		document.addEventListener('mouseup', handleDragEnd);
-		document.addEventListener('touchmove', handleDragMove, { passive: false });
-		document.addEventListener('touchend', handleDragEnd);
-	}
-
-	function removeGlobalDragListeners() {
-		document.removeEventListener('mousemove', handleDragMove);
-		document.removeEventListener('mouseup', handleDragEnd);
-		document.removeEventListener('touchmove', handleDragMove);
-		document.removeEventListener('touchend', handleDragEnd);
-	}
-
-	function handleDragMove(event: MouseEvent | TouchEvent) {
-		if (!dragState.isActive || !dragState.element) return;
-
-		event.preventDefault();
-		const coords = getClientCoordinates(event);
-
-		// Update dragged element position
-		dragState.element.style.left = `${coords.x - dragState.offset.x}px`;
-		dragState.element.style.top = `${coords.y - dragState.offset.y}px`;
-
-		// Update drop indicator
-		updateDropIndicator(coords);
-	}
-
-	function updateDropIndicator(coords: { x: number; y: number }) {
-		// Find widget container under cursor
-		const widgetContainer = findWidgetContainerAtCoords(coords);
-
-		if (widgetContainer) {
-			const targetIndex = parseInt(widgetContainer.getAttribute('data-grid-index') || '-1');
-			if (targetIndex !== -1 && dragState.item && targetIndex !== items.findIndex((item) => item.id === dragState.item!.id)) {
-				dropIndicator = { index: targetIndex, position: 'replace' };
-				return;
-			}
-		}
-
-=======
 	let currentTheme = $derived($modeCurrent ? 'dark' : 'light') as 'light' | 'dark';
 	let availableWidgets = $derived(Object.keys(widgetComponentRegistry).filter((name) => !items.some((item) => item.component === name)));
 	let canAddMoreWidgets = $derived(availableWidgets.length > 0);
@@ -540,7 +373,6 @@
 			}
 		}
 
->>>>>>> fefef6c2
 		// Check for empty space
 		const emptySpaceIndex = findEmptySpaceAtCoords(coords);
 		if (emptySpaceIndex !== -1) {
@@ -650,7 +482,6 @@
 			...items[itemIndex],
 			size: newSize
 		};
-<<<<<<< HEAD
 
 		const newItems = [...items];
 		newItems[itemIndex] = updatedWidget;
@@ -658,55 +489,6 @@
 		items = recalculateGridPositions();
 		gridUpdateCounter++;
 		saveLayout();
-
-		// Clear preview size when resize is complete
-		previewSizes = { ...previewSizes };
-		delete previewSizes[widgetId];
-	}
-
-	function handlePreviewSizeChange(widgetId: string, previewSize: WidgetSize) {
-		const resizingIndex = items.findIndex((item) => item.id === widgetId);
-
-		if (resizingIndex === -1) return;
-
-		// Check if this is clearing the preview (previewSize matches current size)
-		const currentItem = items[resizingIndex];
-		if (previewSize === currentItem.size) {
-			// Clear preview and restore original positions
-			previewSizes = { ...previewSizes };
-			delete previewSizes[widgetId];
-			items = recalculateGridPositions();
-		} else {
-			// Update preview size
-			previewSizes = { ...previewSizes, [widgetId]: previewSize };
-
-			// Recalculate grid positions with the preview size
-			const newItems = [...items];
-			const originalSize = newItems[resizingIndex].size;
-			newItems[resizingIndex] = { ...newItems[resizingIndex], size: previewSize };
-
-			// Recalculate grid positions
-			const recalculatedItems = recalculateGridPositionsWithItems(newItems);
-
-			// Update items with new positions but keep original sizes
-			items = recalculatedItems.map((item, index) => {
-				if (item.id === widgetId) {
-					return { ...item, size: originalSize }; // Keep original size for the actual widget
-				}
-				return item;
-			});
-		}
-
-		gridUpdateCounter++;
-=======
-
-		const newItems = [...items];
-		newItems[itemIndex] = updatedWidget;
-		items = newItems;
-		items = recalculateGridPositions();
-		gridUpdateCounter++;
-		saveLayout();
->>>>>>> fefef6c2
 	}
 
 	function removeWidget(id: string) {
@@ -953,143 +735,6 @@
 		keyboardState.selectedIndex = targetIndex;
 	}
 
-<<<<<<< HEAD
-	// Utility functions
-	function getColumnSpan(size: WidgetSize): number {
-		const spanMap: Record<WidgetSize, number> = {
-			'1/4': 1,
-			'1/2': 2,
-			'3/4': 3,
-			full: 4
-		};
-		return spanMap[size] || 1;
-	}
-
-	function getAvailableSizes(componentName?: string): WidgetSize[] {
-		if (componentName === 'LogsWidget') {
-			return ['1/2', '3/4', 'full'];
-		}
-		return ['1/4', '1/2', '3/4', 'full'];
-	}
-
-	function recalculateGridPositions(): DashboardWidgetConfig[] {
-		return recalculateGridPositionsWithItems(items);
-	}
-
-	function recalculateGridPositionsWithItems(itemsToProcess: DashboardWidgetConfig[]): DashboardWidgetConfig[] {
-		const newItems = [...itemsToProcess];
-		const grid = Array(20).fill(null); // 20 rows should be enough
-		let maxRow = 0;
-
-		// Place each widget in the grid
-		newItems.forEach((item) => {
-			const span = getColumnSpan(item.size);
-			let placed = false;
-			let row = 0;
-			let col = 0;
-
-			// Find the first available position
-			while (!placed && row < 20) {
-				col = 0;
-				while (col + span <= 4 && !placed) {
-					// Check if this position and the next columns are available
-					let canPlace = true;
-					for (let i = 0; i < span; i++) {
-						if (grid[row * 4 + col + i] !== null) {
-							canPlace = false;
-							break;
-						}
-					}
-
-					if (canPlace) {
-						// Place the widget
-						for (let i = 0; i < span; i++) {
-							grid[row * 4 + col + i] = item.id;
-						}
-						item.gridPosition = row * 4 + col;
-						placed = true;
-						maxRow = Math.max(maxRow, row);
-					} else {
-						col++;
-					}
-				}
-				if (!placed) row++;
-			}
-
-			// If we couldn't place it, put it at the end
-			if (!placed) {
-				item.gridPosition = (maxRow + 1) * 4;
-				maxRow++;
-			}
-		});
-
-		return newItems;
-	}
-
-	// Lifecycle and data management
-	onMount(async () => {
-		try {
-			await systemPreferences.loadPreferences(pageData.user.id);
-
-			// Get the current state from the store
-			const currentState = systemPreferences.getState();
-
-			const loadedWidgets = validateWidgets(currentState?.preferences || []);
-			items = loadedWidgets.map((existingWidget, index) => {
-				const componentInfo = widgetComponentRegistry[existingWidget.component as keyof typeof widgetComponentRegistry];
-				let defaultSize: WidgetSize = '1/4';
-				if (existingWidget.component === 'LogsWidget') defaultSize = '1/2';
-				else {
-					if (index === 1) defaultSize = '1/2';
-					if (index === 2) defaultSize = '3/4';
-					if (index === 3) defaultSize = 'full';
-				}
-				return {
-					id: existingWidget.id || crypto.randomUUID(),
-					component: existingWidget.component,
-					label: existingWidget.label || componentInfo?.name || 'Unknown Widget',
-					icon: existingWidget.icon || componentInfo?.icon || 'mdi:help-circle',
-					size: existingWidget.size || defaultSize,
-					gridPosition: index
-				};
-			});
-			items = recalculateGridPositions();
-			loadError = null;
-		} catch (error) {
-			console.error('Error loading preferences:', error);
-			loadError = 'Failed to load dashboard preferences. Please try again.';
-		}
-		preferencesLoaded = true;
-		document.addEventListener('keydown', handleKeyDown);
-
-		return () => {
-			document.removeEventListener('keydown', handleKeyDown);
-			removeGlobalDragListeners();
-		};
-	});
-
-	async function saveLayout() {
-		try {
-			// Convert DashboardWidgetConfig to WidgetPreference format
-			const widgetPreferences = items.map((item) => ({
-				id: item.id,
-				component: item.component,
-				label: item.label,
-				icon: item.icon,
-				size: item.size,
-				gridPosition: item.gridPosition,
-				x: 0,
-				y: 0,
-				w: getColumnSpan(item.size),
-				h: 1,
-				movable: true,
-				resizable: true
-			}));
-			await systemPreferences.setPreference(pageData.user.id, widgetPreferences);
-		} catch (error) {
-			console.error('Failed to save layout:', error);
-		}
-=======
 	// Lifecycle and data management
 	onMount(() => {
 		const loadData = async () => {
@@ -1179,7 +824,6 @@
 
 			await systemPreferences.setPreference(pageData.user.id, widgetPreferences);
 		} catch (error) {}
->>>>>>> fefef6c2
 	}
 </script>
 
@@ -1187,17 +831,11 @@
 	class="dashboard-container m-0 flex min-h-screen w-full flex-col bg-surface-100 p-0 text-neutral-900 dark:bg-surface-900 dark:text-neutral-100"
 	style="overflow-x: hidden; overflow-y: auto; touch-action: pan-y;"
 >
-<<<<<<< HEAD
-	<header class="my-2 flex items-center justify-between gap-2 border-b border-surface-200 px-4 py-2 dark:border-surface-700">
-		<h1 class="sr-only">Dashboard</h1>
-		<PageTitle name="Dashboard" icon="bi:bar-chart-line" />
-=======
 	<header class="flex items-center justify-between gap-2">
 		<div class="">
 			<PageTitle name="Dashboard" icon="bi:bar-chart-line" />
 		</div>
 
->>>>>>> fefef6c2
 		<div class="flex items-center gap-2">
 			{#if keyboardState.mode}
 				<div
@@ -1210,9 +848,6 @@
 			{#if canAddMoreWidgets}
 				<div class="relative">
 					<button
-<<<<<<< HEAD
-						onclick={() => (dropdownOpen = !dropdownOpen)}
-=======
 						onclick={() => {
 							dropdownOpen = !dropdownOpen;
 							if (dropdownOpen) {
@@ -1225,7 +860,6 @@
 								searchQuery = ''; // Reset search when closing
 							}
 						}}
->>>>>>> fefef6c2
 						type="button"
 						aria-haspopup="true"
 						aria-expanded={dropdownOpen}
@@ -1244,21 +878,6 @@
 							class="widget-dropdown absolute right-0 z-20 mt-2 w-72 origin-top-right rounded-md border border-gray-300 bg-white shadow-lg ring-1 ring-black ring-opacity-5 focus:outline-none dark:border-gray-700 dark:bg-gray-800"
 							role="menu"
 						>
-<<<<<<< HEAD
-							<div class="py-1" role="none">
-								{#each availableWidgets as componentName}
-									{@const widgetInfo = widgetComponentRegistry[componentName as keyof typeof widgetComponentRegistry]}
-									<button
-										onclick={() => addNewWidget(componentName)}
-										type="button"
-										class="flex w-full items-center gap-3 px-4 py-2 text-sm text-gray-700 hover:bg-gray-100 hover:text-gray-900 dark:text-gray-200 dark:hover:bg-gray-700 dark:hover:text-white"
-										role="menuitem"
-									>
-										<iconify-icon icon={widgetInfo.icon} width="18" class="text-tertiary-500 dark:text-primary-500"></iconify-icon>
-										{widgetInfo.name}
-									</button>
-								{/each}
-=======
 							<!-- Search input -->
 							<div class="border-b border-gray-200 p-3 dark:border-gray-600">
 								<div class="relative">
@@ -1302,18 +921,11 @@
 										</button>
 									{/each}
 								{/if}
->>>>>>> fefef6c2
 							</div>
 						</div>
 					{/if}
 				</div>
 			{/if}
-<<<<<<< HEAD
-			<button class="variant-outline-warning btn" onclick={resetGrid}>Reset Layout</button>
-			<button
-				onclick={() => (keyboardState.mode = !keyboardState.mode)}
-				class="variant-outline-primary btn gap-2 {keyboardState.mode
-=======
 			<button
 				class="variant-outline-warning {$screenSize === 'SM' || $screenSize === 'XS' ? 'btn-icon' : 'btn'}"
 				onclick={resetGrid}
@@ -1327,19 +939,14 @@
 			<button
 				onclick={() => (keyboardState.mode = !keyboardState.mode)}
 				class="variant-outline-primary {$screenSize === 'SM' || $screenSize === 'XS' ? 'btn-icon' : 'btn gap-2'} {keyboardState.mode
->>>>>>> fefef6c2
 					? 'bg-primary-100 text-primary-700 dark:bg-primary-900/30 dark:text-primary-300'
 					: ''}"
 				title="Toggle keyboard navigation mode"
 			>
 				<iconify-icon icon="mdi:keyboard" width="16"></iconify-icon>
-<<<<<<< HEAD
-				Keyboard
-=======
 				{#if $screenSize !== 'SM' && $screenSize !== 'XS'}
 					<span>Keyboard</span>
 				{/if}
->>>>>>> fefef6c2
 			</button>
 			<button onclick={() => history.back()} aria-label="Back" class="variant-ghost-surface btn-icon">
 				<iconify-icon icon="ri:arrow-left-line" width="20"></iconify-icon>
@@ -1352,15 +959,12 @@
 				<button class="btn-xs variant-outline-error btn ml-auto" onclick={() => location.reload()}>Retry</button>
 			</div>
 		{/if}
-<<<<<<< HEAD
-=======
 		{#if layoutHint}
 			<div class="bg-info-100 text-info-700 dark:bg-info-900 dark:text-info-200 flex w-full items-center gap-2 rounded p-2">
 				<iconify-icon icon="mdi:monitor-dashboard" width="20"></iconify-icon>
 				<span>{layoutHint}</span>
 			</div>
 		{/if}
->>>>>>> fefef6c2
 	</header>
 
 	<div class="relative m-0 w-full p-0">
@@ -1399,11 +1003,7 @@
 			</div>
 		{/if}
 
-<<<<<<< HEAD
-		<section class="w-full px-1 py-4">
-=======
 		<section class="w-full py-4">
->>>>>>> fefef6c2
 			{#if !preferencesLoaded}
 				<div class="flex h-full items-center justify-center text-lg text-gray-500" role="status" aria-live="polite">Loading preferences...</div>
 			{:else if items.length > 0}
@@ -1415,16 +1015,6 @@
 				>
 					{#each items as item, index (item.id)}
 						{@const SvelteComponent = widgetComponentRegistry[item.component as keyof typeof widgetComponentRegistry]?.component}
-<<<<<<< HEAD
-						{@const effectiveSize = previewSizes[item.id] || item.size}
-						{@const columnSpan = getColumnSpan(effectiveSize)}
-
-						<article
-							class="widget-container grid-span-{columnSpan} group relative select-none overflow-hidden rounded-lg transition-all duration-200 ease-in-out {keyboardState.mode &&
-							keyboardState.selectedIndex === index
-								? 'ring-1 ring-primary-500'
-								: ''} {dragState.isActive && keyboardState.dropTarget === index ? 'ring-1 ring-success-500' : ''}"
-=======
 						{@const columnSpan = getColumnSpan(item.size)}
 
 						<article
@@ -1432,7 +1022,6 @@
 							keyboardState.selectedIndex === index
 								? 'ring-2 ring-primary-500 ring-offset-2'
 								: ''} {dragState.isActive && keyboardState.dropTarget === index ? 'ring-2 ring-success-500 ring-offset-2' : ''}"
->>>>>>> fefef6c2
 							data-widget-id={item.id}
 							data-widget-size={item.size}
 							data-column-span={columnSpan}
@@ -1460,26 +1049,15 @@
 									icon={item.icon}
 									theme={currentTheme}
 									widgetId={item.id}
-<<<<<<< HEAD
-									currentSize={item.size}
-									availableSizes={getAvailableSizes(item.component)}
-									onSizeChange={(newSize) => resizeWidget(item.id, newSize)}
-									onPreviewSizeChange={(previewSize) => handlePreviewSizeChange(item.id, previewSize)}
-=======
 									currentSize={item.size as any}
 									availableSizes={getAvailableSizes(item.component) as any}
 									onSizeChange={(newSize) => resizeWidget(item.id, newSize)}
 									{gridCellWidth}
->>>>>>> fefef6c2
 									{ROW_HEIGHT}
 									{GAP_SIZE}
 									onCloseRequest={() => removeWidget(item.id)}
 									draggable={true}
-<<<<<<< HEAD
-									onDragStart={(event, dragItem, element) => handleDragStart(event, item, element)}
-=======
 									onDragStart={(event, _dragItem, element) => handleDragStart(event, item, element)}
->>>>>>> fefef6c2
 								/>
 							{:else}
 								<div
@@ -1518,19 +1096,11 @@
 							class="mb-6 text-primary-400 drop-shadow-lg dark:text-primary-500"
 							aria-hidden="true"
 						></iconify-icon>
-<<<<<<< HEAD
-						<p class="mb-2 text-2xl font-bold text-primary-700 dark:text-primary-200">Your Dashboard is Empty</p>
-=======
 						<p class="font-display mb-2 text-2xl font-bold">Your Dashboard is Empty</p>
->>>>>>> fefef6c2
 						<p class="mb-6 text-base text-surface-600 dark:text-surface-300">
 							Click below to add your first widget and start personalizing your dashboard experience.
 						</p>
 						<button
-<<<<<<< HEAD
-							class="btn rounded-full bg-primary-500 px-6 py-3 text-lg font-semibold text-white shadow-lg transition-all duration-150 hover:bg-primary-600 focus:outline-none focus:ring-2 focus:ring-primary-400 dark:bg-primary-600 dark:hover:bg-primary-500"
-							onclick={() => (dropdownOpen = true)}
-=======
 							class="empty-state-add-button btn rounded-full bg-primary-500 px-6 py-3 text-lg font-semibold text-white shadow-lg transition-all duration-150 hover:bg-primary-600 focus:outline-none focus:ring-2 focus:ring-primary-400 dark:bg-primary-600 dark:hover:bg-primary-500"
 							onclick={() => {
 								dropdownOpen = !dropdownOpen;
@@ -1547,7 +1117,6 @@
 							type="button"
 							aria-haspopup="true"
 							aria-expanded={dropdownOpen}
->>>>>>> fefef6c2
 							aria-label="Add widget"
 						>
 							<iconify-icon icon="mdi:plus" width="22" class="mr-2" aria-hidden="true"></iconify-icon>
