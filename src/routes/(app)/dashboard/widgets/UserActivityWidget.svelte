<!--
@file src/routes/(app)/dashboard/widgets/UserActivityWidget.svelte
@component
**Dashboard widget for displaying user activity with improved rendering and error handling**

@example
<UserActivityWidget label="User Activity" />

### Props
- `label`: The label for the widget (default: 'User Activity')

Features:
- Responsive doughnut chart visualization
- Theme-aware rendering (light/dark mode support)
- Real-time data updates
- Customizable widget properties (size, position, etc.)
- Improved error handling and data validation
- Proper lifecycle management
- Enhanced debugging and logging
-->

<script lang="ts">
	// --- Widget Metadata ---
	export const widgetMeta = {
		name: 'User Activity',
		icon: 'mdi:account-group',
		defaultW: 2,
		defaultH: 1,
		validSizes: [
			{ w: 1, h: 1 },
			{ w: 2, h: 1 },
			{ w: 1, h: 2 },
			{ w: 2, h: 2 }
		]
	};

	import BaseWidget from '../BaseWidget.svelte';
<<<<<<< HEAD

	let {
		label = 'User Activity',
		theme = 'light',
		icon = 'mdi:account-group',
		widgetId = undefined,

		// New sizing props
		currentSize = '1/4',
		availableSizes = ['1/4', '1/2', '3/4', 'full'],
		onSizeChange = (newSize) => {},

		// Drag props
		draggable = true,
		onDragStart = (event, item, element) => {},

		// Legacy props
		gridCellWidth = 0,
		ROW_HEIGHT = 0,
		GAP_SIZE = 0,
		resizable = true,
		onResizeCommitted = (spans: { w: number; h: number }) => {},
		onCloseRequest = () => {}
	} = $props<{
		label?: string;
		theme?: 'light' | 'dark';
		icon?: string;
		widgetId?: string;

		// New sizing props
		currentSize?: '1/4' | '1/2' | '3/4' | 'full';
		availableSizes?: ('1/4' | '1/2' | '3/4' | 'full')[];
		onSizeChange?: (newSize: '1/4' | '1/2' | '3/4' | 'full') => void;

		// Drag props
		draggable?: boolean;
		onDragStart?: (event: MouseEvent, item: any, element: HTMLElement) => void;

		// Legacy props
=======

	// --- Type Definitions ---
	// Defines the structure for a single user activity entry.
	interface User {
		email: string;
		status: 'active' | 'pending' | string;
		role: string;
	}

	// Defines the shape of the data payload fetched from the API.
	type FetchedData = User[];

	// Type alias for widget size options.
	type Size = '1/4' | '1/2' | '3/4' | 'full';

	// --- Component Props ---
	let {
		label = 'User Activity',
		theme = 'light',
		icon = 'mdi:account-group',
		widgetId = undefined,
		currentSize = '1/4',
		availableSizes = ['1/4', '1/2', '3/4', 'full'],
		// FIX: Added types and prefixed unused parameters with an underscore.
		onSizeChange = (_newSize: Size) => {},
		draggable = true,
		onDragStart = (_event: MouseEvent, _item: any, _element: HTMLElement) => {},
		gridCellWidth = 0,
		ROW_HEIGHT = 0,
		GAP_SIZE = 0,
		resizable = true,
		onResizeCommitted = (_spans: { w: number; h: number }) => {},
		onCloseRequest = () => {}
	} = $props<{
		label?: string;
		theme?: 'light' | 'dark';
		icon?: string;
		widgetId?: string;
		currentSize?: Size;
		availableSizes?: Size[];
		onSizeChange?: (newSize: Size) => void;
		draggable?: boolean;
		onDragStart?: (event: MouseEvent, item: any, element: HTMLElement) => void;
>>>>>>> fefef6c2
		gridCellWidth?: number;
		ROW_HEIGHT?: number;
		GAP_SIZE?: number;
		resizable?: boolean;
		onResizeCommitted?: (spans: { w: number; h: number }) => void;
		onCloseRequest?: () => void;
	}>();
</script>

<BaseWidget
	{label}
	{theme}
	endpoint="/api/dashboard/userActivity"
	pollInterval={30000}
	{icon}
	{widgetId}
	{currentSize}
	{availableSizes}
	{onSizeChange}
	{draggable}
	{onDragStart}
	{gridCellWidth}
	{ROW_HEIGHT}
	{GAP_SIZE}
	{resizable}
	{onResizeCommitted}
	{onCloseRequest}
>
<<<<<<< HEAD
	{#snippet children({ data: fetchedData })}
=======
	<!-- FIX: Explicitly typed the 'data' prop from the snippet to resolve 'never' type errors. -->
	{#snippet children({ data: fetchedData }: { data: FetchedData | undefined })}
		<!-- This check now correctly narrows the type of 'fetchedData' to 'User[]' -->
>>>>>>> fefef6c2
		{#if fetchedData && Array.isArray(fetchedData) && fetchedData.length > 0}
			<!-- Stats row on top -->
			<div class="mb-2 flex items-center justify-between text-xs text-surface-600 opacity-80 dark:text-surface-400">
				<span>Total: {fetchedData.length}</span>
				<span class="flex items-center gap-1"
					><span class="inline-block h-2 w-2 rounded-full bg-emerald-500"></span>Active: {fetchedData.filter((u) => u.status === 'active')
						.length}</span
				>
				<span class="flex items-center gap-1"
					><span class="inline-block h-2 w-2 rounded-full bg-yellow-400"></span>Pending: {fetchedData.filter((u) => u.status === 'pending')
						.length}</span
				>
			</div>
<<<<<<< HEAD
			<div class="grid gap-2" style="max-height: 120px; overflow: hidden;">
=======
			<div class="grid gap-2" style="max-height: 120px; overflow-y: auto;">
>>>>>>> fefef6c2
				{#each fetchedData.slice(0, 5) as user}
					<div class="flex items-center justify-between rounded-lg bg-surface-100/80 px-3 py-2 text-xs dark:bg-surface-700/60">
						<div class="flex min-w-0 items-center gap-2">
							{#if user.status === 'active'}
<<<<<<< HEAD
								<span class="inline-block h-2 w-2 rounded-full bg-emerald-500" title="Online"></span>
							{:else if user.status === 'pending'}
								<span class="inline-block h-2 w-2 rounded-full bg-yellow-400" title="Pending"></span>
							{:else}
								<span class="inline-block h-2 w-2 rounded-full bg-gray-400" title={user.status}></span>
=======
								<span class="inline-block h-2 w-2 flex-shrink-0 rounded-full bg-emerald-500" title="Online"></span>
							{:else if user.status === 'pending'}
								<span class="inline-block h-2 w-2 flex-shrink-0 rounded-full bg-yellow-400" title="Pending"></span>
							{:else}
								<span class="inline-block h-2 w-2 flex-shrink-0 rounded-full bg-gray-400" title={user.status}></span>
>>>>>>> fefef6c2
							{/if}
							<span class="text-text-900 dark:text-text-100 truncate font-medium" title={user.email}>{user.email || 'Unknown User'}</span>
						</div>
						<div class="flex flex-col items-end">
							<span class="text-xs text-surface-500 dark:text-surface-400">{user.role || 'No Role'}</span>
						</div>
					</div>
				{/each}
			</div>
		{:else}
			<div class="flex flex-1 flex-col items-center justify-center py-6 text-xs text-gray-500 dark:text-gray-400">
				<iconify-icon icon="mdi:account-off-outline" width="32" class="mb-2 text-surface-400 dark:text-surface-500"></iconify-icon>
				<span>No user activity</span>
			</div>
		{/if}
	{/snippet}
</BaseWidget><|MERGE_RESOLUTION|>--- conflicted
+++ resolved
@@ -35,47 +35,6 @@
 	};
 
 	import BaseWidget from '../BaseWidget.svelte';
-<<<<<<< HEAD
-
-	let {
-		label = 'User Activity',
-		theme = 'light',
-		icon = 'mdi:account-group',
-		widgetId = undefined,
-
-		// New sizing props
-		currentSize = '1/4',
-		availableSizes = ['1/4', '1/2', '3/4', 'full'],
-		onSizeChange = (newSize) => {},
-
-		// Drag props
-		draggable = true,
-		onDragStart = (event, item, element) => {},
-
-		// Legacy props
-		gridCellWidth = 0,
-		ROW_HEIGHT = 0,
-		GAP_SIZE = 0,
-		resizable = true,
-		onResizeCommitted = (spans: { w: number; h: number }) => {},
-		onCloseRequest = () => {}
-	} = $props<{
-		label?: string;
-		theme?: 'light' | 'dark';
-		icon?: string;
-		widgetId?: string;
-
-		// New sizing props
-		currentSize?: '1/4' | '1/2' | '3/4' | 'full';
-		availableSizes?: ('1/4' | '1/2' | '3/4' | 'full')[];
-		onSizeChange?: (newSize: '1/4' | '1/2' | '3/4' | 'full') => void;
-
-		// Drag props
-		draggable?: boolean;
-		onDragStart?: (event: MouseEvent, item: any, element: HTMLElement) => void;
-
-		// Legacy props
-=======
 
 	// --- Type Definitions ---
 	// Defines the structure for a single user activity entry.
@@ -119,7 +78,6 @@
 		onSizeChange?: (newSize: Size) => void;
 		draggable?: boolean;
 		onDragStart?: (event: MouseEvent, item: any, element: HTMLElement) => void;
->>>>>>> fefef6c2
 		gridCellWidth?: number;
 		ROW_HEIGHT?: number;
 		GAP_SIZE?: number;
@@ -148,13 +106,9 @@
 	{onResizeCommitted}
 	{onCloseRequest}
 >
-<<<<<<< HEAD
-	{#snippet children({ data: fetchedData })}
-=======
 	<!-- FIX: Explicitly typed the 'data' prop from the snippet to resolve 'never' type errors. -->
 	{#snippet children({ data: fetchedData }: { data: FetchedData | undefined })}
 		<!-- This check now correctly narrows the type of 'fetchedData' to 'User[]' -->
->>>>>>> fefef6c2
 		{#if fetchedData && Array.isArray(fetchedData) && fetchedData.length > 0}
 			<!-- Stats row on top -->
 			<div class="mb-2 flex items-center justify-between text-xs text-surface-600 opacity-80 dark:text-surface-400">
@@ -168,28 +122,16 @@
 						.length}</span
 				>
 			</div>
-<<<<<<< HEAD
-			<div class="grid gap-2" style="max-height: 120px; overflow: hidden;">
-=======
 			<div class="grid gap-2" style="max-height: 120px; overflow-y: auto;">
->>>>>>> fefef6c2
 				{#each fetchedData.slice(0, 5) as user}
 					<div class="flex items-center justify-between rounded-lg bg-surface-100/80 px-3 py-2 text-xs dark:bg-surface-700/60">
 						<div class="flex min-w-0 items-center gap-2">
 							{#if user.status === 'active'}
-<<<<<<< HEAD
-								<span class="inline-block h-2 w-2 rounded-full bg-emerald-500" title="Online"></span>
-							{:else if user.status === 'pending'}
-								<span class="inline-block h-2 w-2 rounded-full bg-yellow-400" title="Pending"></span>
-							{:else}
-								<span class="inline-block h-2 w-2 rounded-full bg-gray-400" title={user.status}></span>
-=======
 								<span class="inline-block h-2 w-2 flex-shrink-0 rounded-full bg-emerald-500" title="Online"></span>
 							{:else if user.status === 'pending'}
 								<span class="inline-block h-2 w-2 flex-shrink-0 rounded-full bg-yellow-400" title="Pending"></span>
 							{:else}
 								<span class="inline-block h-2 w-2 flex-shrink-0 rounded-full bg-gray-400" title={user.status}></span>
->>>>>>> fefef6c2
 							{/if}
 							<span class="text-text-900 dark:text-text-100 truncate font-medium" title={user.email}>{user.email || 'Unknown User'}</span>
 						</div>
