--- conflicted
+++ resolved
@@ -216,11 +216,7 @@
 <BaseWidget
 	{label}
 	{theme}
-<<<<<<< HEAD
-	endpoint="/api/systemInfo?type=memory"
-=======
 	endpoint="/api/dashboard/systemInfo?type=memory"
->>>>>>> fefef6c2
 	pollInterval={10000}
 	{icon}
 	{widgetId}
@@ -236,11 +232,7 @@
 	{onResizeCommitted}
 	{onCloseRequest}
 >
-<<<<<<< HEAD
-	{#snippet children({ data: fetchedData })}
-=======
 	{#snippet children({ data: fetchedData }: { data: FetchedData | undefined })}
->>>>>>> fefef6c2
 		{#if fetchedData?.memoryInfo?.total}
 			{@const totalMemGB = (fetchedData.memoryInfo.total.totalMemMb || 0) / 1024}
 			{@const usedMemGB = (fetchedData.memoryInfo.total.usedMemMb || 0) / 1024}
