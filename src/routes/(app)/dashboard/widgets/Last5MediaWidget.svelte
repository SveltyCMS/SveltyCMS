<!--
@file src/routes/(app)/dashboard/widgets/Last5MediaWidget.svelte
@component
**A reusable widget component for displaying last 5 media information with improved rendering and error handling**

@example
<Last5MediaWidget label="Last 5 Media" />

### Props
- `label`: The label for the widget (default: 'Last 5 Media')

### Features:
- Responsive doughnut chart visualization
- Theme-aware rendering (light/dark mode support)
- Real-time data updates
- Customizable widget properties (size, position, etc.)
- Improved error handling and data validation
- Proper lifecycle management
- Enhanced debugging and logging
-->

<script lang="ts">
	export const widgetMeta = {
		name: 'Last 5 Media',
		icon: 'mdi:image-multiple',
		defaultW: 2,
		defaultH: 2,
		validSizes: [
			{ w: 1, h: 1 },
			{ w: 2, h: 2 },
			{ w: 2, h: 1 },
			{ w: 1, h: 2 }
		]
	};

	import BaseWidget from '../BaseWidget.svelte';

	interface MediaFile {
		name: string;
		size: number;
		modified: string;
		type: string;
		url: string;
	}

	let {
		label = 'Last 5 Media',
		theme = 'light',
		icon = 'mdi:image-multiple',
		widgetId = undefined,

		// New sizing props
		currentSize = '1/4',
		availableSizes = ['1/4', '1/2', '3/4', 'full'],
		onSizeChange = (newSize) => {},

		// Drag props
		draggable = true,
		onDragStart = (event, item, element) => {},

		// Legacy props
		gridCellWidth = 0,
		ROW_HEIGHT = 0,
		GAP_SIZE = 0,
		resizable = true,
		onResizeCommitted = (spans: { w: number; h: number }) => {},
		onCloseRequest = () => {}
	} = $props<{
		label?: string;
		theme?: 'light' | 'dark';
		icon?: string;
		widgetId?: string;

		// New sizing props
		currentSize?: '1/4' | '1/2' | '3/4' | 'full';
		availableSizes?: ('1/4' | '1/2' | '3/4' | 'full')[];
		onSizeChange?: (newSize: '1/4' | '1/2' | '3/4' | 'full') => void;

		// Drag props
		draggable?: boolean;
		onDragStart?: (event: MouseEvent, item: any, element: HTMLElement) => void;

		// Legacy props
		gridCellWidth?: number;
		ROW_HEIGHT?: number;
		GAP_SIZE?: number;
		resizable?: boolean;
		onResizeCommitted?: (spans: { w: number; h: number }) => void;
		onCloseRequest?: () => void;
	}>();

	function formatFileSize(bytes: number): string {
		if (bytes === 0) return '0 B';
		const k = 1024;
		const sizes = ['B', 'KB', 'MB', 'GB'];
		const i = Math.floor(Math.log(bytes) / Math.log(k));
		return `${parseFloat((bytes / Math.pow(k, i)).toFixed(1))} ${sizes[i]}`;
	}

	function getFileIcon(type: string): string {
		const imageTypes = ['jpg', 'jpeg', 'png', 'gif', 'webp'];
		const videoTypes = ['mp4', 'mov', 'avi'];

		if (imageTypes.includes(type.toLowerCase())) {
			return 'mdi:image';
		} else if (videoTypes.includes(type.toLowerCase())) {
			return 'mdi:video';
		}
		return 'mdi:file';
	}
</script>

<BaseWidget
	{label}
	{theme}
<<<<<<< HEAD
	endpoint="/api/dashboard/media"
=======
	endpoint="/api/dashboard/last5media"
>>>>>>> fefef6c2
	pollInterval={30000}
	{icon}
	{widgetId}
	{currentSize}
	{availableSizes}
	{onSizeChange}
	{draggable}
	{onDragStart}
	{gridCellWidth}
	{ROW_HEIGHT}
	{GAP_SIZE}
	{resizable}
	{onResizeCommitted}
	{onCloseRequest}
>
	{#snippet children({ data: fetchedData })}
		{#if fetchedData && Array.isArray(fetchedData) && fetchedData.length > 0}
			<div class="grid gap-2" role="list" aria-label="Last 5 media files">
				{#each fetchedData.slice(0, 5) as file}
					<div class="flex items-center justify-between rounded-lg bg-surface-100/80 px-3 py-2 text-xs dark:bg-surface-700/60" role="listitem">
						<div class="flex min-w-0 items-center gap-2">
							<iconify-icon icon={getFileIcon(file.type)} class="text-primary-400" width="18" aria-label={file.type + ' file icon'}></iconify-icon>
							<div class="flex min-w-0 flex-col">
								<span class="text-text-900 dark:text-text-100 truncate font-medium" title={file.name}>{file.name}</span>
								<span class="text-xs text-surface-500 dark:text-surface-400">{formatFileSize(file.size)}</span>
							</div>
						</div>
						<div class="flex flex-col items-end">
							<span class="uppercase text-surface-600 dark:text-surface-300">{file.type}</span>
							<span class="text-xs text-surface-500 dark:text-surface-400">{new Date(file.modified).toLocaleDateString()}</span>
						</div>
					</div>
				{/each}
			</div>
		{:else}
			<div class="flex flex-1 flex-col items-center justify-center py-6 text-xs text-gray-500 dark:text-gray-400" role="status" aria-live="polite">
				<iconify-icon icon="mdi:file-remove-outline" width="32" class="mb-2 text-surface-400 dark:text-surface-500" aria-hidden="true"></iconify-icon>
				<span>No media files found</span>
			</div>
		{/if}
	{/snippet}
</BaseWidget><|MERGE_RESOLUTION|>--- conflicted
+++ resolved
@@ -113,11 +113,7 @@
 <BaseWidget
 	{label}
 	{theme}
-<<<<<<< HEAD
-	endpoint="/api/dashboard/media"
-=======
 	endpoint="/api/dashboard/last5media"
->>>>>>> fefef6c2
 	pollInterval={30000}
 	{icon}
 	{widgetId}
