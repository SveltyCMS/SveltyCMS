--- conflicted
+++ resolved
@@ -216,11 +216,7 @@
 	{onResizeCommitted}
 	{onCloseRequest}
 >
-<<<<<<< HEAD
-	{#snippet children({ data: fetchedData })}
-=======
 	{#snippet children({ data: fetchedData }: { data: FetchedData | undefined })}
->>>>>>> fefef6c2
 		<div class="mb-4 flex flex-col gap-3 sm:flex-row sm:items-center sm:justify-between" role="region" aria-label="Log controls">
 			<div class="flex flex-1 gap-2">
 				<select
@@ -281,11 +277,7 @@
 			</div>
 			<div class="mt-4 flex items-center justify-between text-xs" role="navigation" aria-label="Pagination">
 				<button
-<<<<<<< HEAD
-					on:click={prevPage}
-=======
 					onclick={prevPage}
->>>>>>> fefef6c2
 					class="rounded-lg bg-primary-500 px-3 py-1 text-white shadow-sm transition hover:bg-primary-600 disabled:bg-surface-300 disabled:text-surface-400 dark:bg-primary-600 dark:hover:bg-primary-500 dark:disabled:bg-surface-700 dark:disabled:text-surface-500"
 					disabled={fetchedData.page === 1}
 					aria-label="Previous page"
@@ -297,11 +289,7 @@
 					Page {fetchedData.page} of {fetchedData.totalPages}
 				</span>
 				<button
-<<<<<<< HEAD
-					on:click={nextPage}
-=======
 					onclick={nextPage}
->>>>>>> fefef6c2
 					class="rounded-lg bg-primary-500 px-3 py-1 text-white shadow-sm transition hover:bg-primary-600 disabled:bg-surface-300 disabled:text-surface-400 dark:bg-primary-600 dark:hover:bg-primary-500 dark:disabled:bg-surface-700 dark:disabled:text-surface-500"
 					disabled={fetchedData.page === fetchedData.totalPages}
 					aria-label="Next page"
