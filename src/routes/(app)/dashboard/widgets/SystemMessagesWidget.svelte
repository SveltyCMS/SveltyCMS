--- conflicted
+++ resolved
@@ -35,57 +35,14 @@
 
 	import BaseWidget from '../BaseWidget.svelte';
 
-<<<<<<< HEAD
-=======
 	// --- Type Definitions ---
 	// Defines the structure for a single system message.
->>>>>>> fefef6c2
 	interface SystemMessage {
 		title: string;
 		timestamp: string;
 		body: string;
 	}
 
-<<<<<<< HEAD
-	let {
-		label = 'System Messages',
-		theme = 'light',
-		icon = 'mdi:message-alert',
-		widgetId = undefined,
-
-		// New sizing props
-		currentSize = '1/4',
-		availableSizes = ['1/4', '1/2', '3/4', 'full'],
-		onSizeChange = (newSize) => {},
-
-		// Drag props
-		draggable = true,
-		onDragStart = (event, item, element) => {},
-
-		// Legacy props
-		gridCellWidth = 0,
-		ROW_HEIGHT = 0,
-		GAP_SIZE = 0,
-		resizable = true,
-		onResizeCommitted = (spans: { w: number; h: number }) => {},
-		onCloseRequest = () => {}
-	} = $props<{
-		label?: string;
-		theme?: 'light' | 'dark';
-		icon?: string;
-		widgetId?: string;
-
-		// New sizing props
-		currentSize?: '1/4' | '1/2' | '3/4' | 'full';
-		availableSizes?: ('1/4' | '1/2' | '3/4' | 'full')[];
-		onSizeChange?: (newSize: '1/4' | '1/2' | '3/4' | 'full') => void;
-
-		// Drag props
-		draggable?: boolean;
-		onDragStart?: (event: MouseEvent, item: any, element: HTMLElement) => void;
-
-		// Legacy props
-=======
 	// Defines the shape of the data payload fetched from the API.
 	type FetchedData = SystemMessage[];
 
@@ -120,7 +77,6 @@
 		onSizeChange?: (newSize: Size) => void;
 		draggable?: boolean;
 		onDragStart?: (event: MouseEvent, item: any, element: HTMLElement) => void;
->>>>>>> fefef6c2
 		gridCellWidth?: number;
 		ROW_HEIGHT?: number;
 		GAP_SIZE?: number;
@@ -149,28 +105,18 @@
 	{onResizeCommitted}
 	{onCloseRequest}
 >
-<<<<<<< HEAD
-	{#snippet children({ data: fetchedData })}
-		{#if fetchedData && Array.isArray(fetchedData) && fetchedData.length > 0}
-			<div class="grid gap-2" style="max-height: 180px; overflow: hidden;" role="list" aria-label="System messages">
-=======
 	<!-- FIX: Explicitly typed the 'data' prop from the snippet to resolve 'never' type errors. -->
 	{#snippet children({ data: fetchedData }: { data: FetchedData | undefined })}
 		<!-- This check now correctly narrows the type of 'fetchedData' to 'SystemMessage[]' -->
 		{#if fetchedData && Array.isArray(fetchedData) && fetchedData.length > 0}
 			<div class="grid gap-2" style="max-height: 180px; overflow-y: auto;" role="list" aria-label="System messages">
->>>>>>> fefef6c2
 				{#each fetchedData.slice(0, 5) as message}
 					<div class="rounded-lg bg-surface-100/80 px-3 py-2 text-xs dark:bg-surface-700/60" role="listitem">
 						<div class="flex items-start justify-between">
 							<strong class="text-text-900 dark:text-text-100 text-sm" aria-label="Message title">{message.title}</strong>
-<<<<<<< HEAD
-							<small class="text-surface-500 dark:text-surface-400" aria-label="Timestamp">{new Date(message.timestamp).toLocaleString()}</small>
-=======
 							<small class="flex-shrink-0 pl-2 text-surface-500 dark:text-surface-400" aria-label="Timestamp"
 								>{new Date(message.timestamp).toLocaleString()}</small
 							>
->>>>>>> fefef6c2
 						</div>
 						<p class="mt-1 text-surface-700 dark:text-surface-300" aria-label="Message body">{message.body}</p>
 					</div>
