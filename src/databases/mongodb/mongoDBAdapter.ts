/**
 * @file src/databases/mongodb/mongoDBAdapter.ts
 * @description MongoDB adapter for CMS database operations, user preferences, and virtual folder management.
 *
 * This module provides an implementation of the `dbInterface` for MongoDB, handling:
 * - MongoDB connection management with a robust retry mechanism
 * - CRUD operations for collections, documents, drafts, revisions, and widgets
 * - Management of media storage, retrieval, and virtual folders
 * - User authentication and session management
 * - Management of system preferences including user screen sizes and widget layouts
 * - Theme management
 * - Content Structure Management
 *
 * Key Features:
 * - Automatic reconnection with exponential backoff for MongoDB
 * - Schema definitions and model creation for various collections (e.g., Drafts, Revisions, Widgets, Media)
 * - Robust handling of media files with specific schemas for different media types
 * - Management of authentication-related models (e.g., User, Token, Session)
 * - Default and custom theme management with database storage
 * - User preferences storage and retrieval, including layout and screen size information
 * - Virtual folder management for organizing media
 * - Flexible Content Structure management for pages and collections
 *
 * Usage:
 * This adapter is utilized when the CMS is configured to use MongoDB, providing a
 * database-agnostic interface for various database operations within the CMS.
 * The adapter supports complex queries, schema management, and handles error logging
 * and connection retries. It integrates fully with the CMS for all data management needs.
 */

import { v4 as uuidv4 } from 'uuid';

// Stores
import type { SystemPreferences } from '@stores/systemPreferences.svelte';
import type { Unsubscriber } from 'svelte/store';
<<<<<<< HEAD
=======

// Types
import type { CollectionConfig } from '@src/content/types';
import type { MediaType } from '@utils/media/mediaModels';
import type { ContentStructureNode as ContentNode } from './models/contentStructure';
>>>>>>> fefef6c2

// Database Models
import { ContentStructureModel, registerContentStructureDiscriminators } from './models/contentStructure';
import { DraftModel } from './models/draft';
import { mediaSchema } from './models/media';
import { RevisionModel } from './models/revision';
import { SystemPreferencesModel } from './models/systemPreferences';
import { SystemVirtualFolderModel } from './models/systemVirtualFolder';
import { ThemeModel } from './models/theme';
import { WidgetModel, widgetSchema } from './models/widget';
<<<<<<< HEAD

// Types
import type { CollectionConfig } from '@src/content/types';
import type { MediaType } from '@utils/media/mediaModels';
import type { ContentStructureNode as ContentNode } from './models/contentStructure';
=======
>>>>>>> fefef6c2

// System Logging
import { logger, type LoggableValue } from '@utils/logger.svelte';

// Widget Manager
import '@widgets/index';

// Database
import type { Document, FilterQuery, Model, UpdateQuery } from 'mongoose';
import mongoose, { Schema } from 'mongoose';

import { dateToISODateString, isISODateString, normalizeDateInput, stringToISODateString } from '../../utils/dateUtils';
import type {
	BaseEntity,
	CollectionModel,
	DatabaseAdapter,
	DatabaseError,
	DatabaseId,
	DatabaseResult,
	ISODateString,
	MediaItem,
	PaginationOptions,
	SystemVirtualFolder,
	Theme,
	Widget
} from '../dbInterface';

// Utility function to handle DatabaseErrors consistently
const createDatabaseError = (error: unknown, code: string, message: string): DatabaseError => {
	logger.error(`${code}: ${message}`, error);
	return {
		code,
		message,
		details: error instanceof Error ? error.message : String(error),
		stack: error instanceof Error ? error.stack : undefined
	};
};

export class MongoDBAdapter implements DatabaseAdapter {
	//  Core Connection Management
	private unsubscribe: Unsubscriber | undefined;
	private collectionsInitialized = false;

	async connect(): Promise<DatabaseResult<void>> {
		try {
			if (!mongoose.connection.readyState) {
				await mongoose.connect(process.env.MONGODB_URI || '', {
					serverSelectionTimeoutMS: 5000,
					socketTimeoutMS: 45000
				});
				logger.info('MongoDB connection established');
				return { success: true, data: undefined };
			}
			return { success: true, data: undefined };
		} catch (error) {
			return {
				success: false,
				error: createDatabaseError(error, 'CONNECTION_ERROR', 'MongoDB connection failed')
			};
		}
	}

	//  Utility Methods
	public utils = {
		// Generate a unique ID using UUID
		generateId(): DatabaseId {
			return uuidv4().replace(/-/g, '') as DatabaseId;
		},
		normalizePath(path: string): string {
			return path;
		},
		validateId(id: string): boolean {
			return /^[0-9a-f]{8}-[0-9a-f]{4}-4[0-9a-f]{3}-[89ab][0-9a-f]{3}-[0-9a-f]{12}$/i.test(id);
		},
		createPagination<T>(items: T[], options: PaginationOptions): PaginatedResult<T> {
			const { page = 1, pageSize = 10 } = options;
			const start = (page - 1) * pageSize;
			const end = start + pageSize;
			return {
				items: items.slice(start, end),
				total: items.length,
				page,
				pageSize
			};
		}
	};

	//  Content Structure Management
	content = {
		nodes: {
			// Helper method to recursively scan directories for compiled content structure files
			scanDirectoryForContentStructure: async (dirPath: string): Promise<string[]> => {
				const collectionFiles: string[] = [];
				try {
					const entries = await import('fs').then((fs) => fs.promises.readdir(dirPath, { withFileTypes: true }));
					logger.debug(`Scanning directory: \x1b[34m${dirPath}\x1b[0m`);
					for (const entry of entries) {
						const fullPath = new URL(entry.name, dirPath).pathname;
						if (entry.isDirectory()) {
							// Recursively scan subdirectories
							logger.debug(`Found subdirectory: \x1b[34m${entry.name}\x1b[0m`);
							const subDirFiles = await this.contentStructure.scanDirectoryForContentStructure(fullPath);
							collectionFiles.push(...subDirFiles);
						} else if (entry.isFile() && entry.name.endsWith('.js')) {
							logger.debug(`Found compiled collection file: \x1b[34m${entry.name}\x1b[0m`);
							collectionFiles.push(fullPath);
						}
					}
				} catch (error) {
					logger.error(`Error scanning directory ${dirPath}: ${error.message}`);
				}
				return collectionFiles;
			},

			// Create or update content structure
			createOrUpdateContentStructure: async (contentData: {
				_id: string;
				name: string;
				path: string;
				icon?: string;
				order?: number;
				isCategory?: boolean;
				collectionConfig?: unknown;
				translations?: { languageTag: string; translationName: string }[];
			}): Promise<void> => {
				try {
					const type = contentData.isCategory !== undefined ? (contentData.isCategory ? 'category' : 'collection') : 'category';
					const existingNode = await ContentStructureModel.findOne({
						path: contentData.path
					}).exec();
					if (existingNode) {
						// Update existing node
						existingNode._id = contentData._id;
						existingNode.name = contentData.name;
						existingNode.path = contentData.path;
						existingNode.icon = contentData.icon || 'iconoir:info-empty';
						existingNode.order = contentData.order || 999;
						existingNode.type = type;
						existingNode.isCollection = contentData.isCategory;
						existingNode.collectionConfig = contentData.collectionConfig;
						existingNode.markModified('type'); // Ensure type field is marked as modified

						// Update translations if provided
						if (contentData.translations) {
							existingNode.translations = contentData.translations.map((t) => ({
								languageTag: t.languageTag,
								translationName: t.translationName
							}));
						}

						await existingNode.save();
						logger.info(`Updated content structure: \x1b[34m${contentData.path}\x1b[0m`);
					} else {
						// Create new node with validated UUID
						const newNode = new ContentStructureModel({
							...contentData,
							_id: contentData._id, // Already validated
							type,
							parentPath: contentData.path.split('/').slice(0, -1).join('/') || null
						});
						await newNode.save();
						logger.info(`Created content structure: \x1b[34m${contentData.path}\x1b[0m with UUID: \x1b[34m${contentData._id}\x1b[0m`);
					}
				} catch (error) {
					logger.error(`Error creating/updating content structure: ${error.message}`);
					throw new Error(`Error creating/updating content structure`);
				}
			},
			upsertContentStructureNode: async (contentData: ContentNode): Promise<ContentNode> => {
				if (contentData.nodeType === 'collection') {
					return ContentStructureModel.upsertCollection(contentData);
				}
				return ContentStructureModel.upsertCategory(contentData);
			},

			getContentByPath: async (path: string): Promise<Document | null> => {
				return ContentStructureModel.getContentByPath(path);
			},

			getContentStructureById: async (id: string): Promise<Document | null> => {
				return ContentStructureModel.getContentStructureById(id);
			},

			getStructure: async (): Promise<ContentNode[]> => {
				return ContentStructureModel.getContentStructure();
			},

			getContentStructureChildren: async (parentId: string): Promise<Document[]> => {
				return ContentStructureModel.getContentStructureChildren(parentId);
			},

			updateContentStructure: async (contentId: string, updateData: Partial<ContentNode>): Promise<Document | null> => {
				return ContentStructureModel.updateContentStructure(contentId, updateData);
			},

			deleteContentStructure: async (contentId: string): Promise<boolean> => {
				return ContentStructureModel.deleteContentStructure(contentId);
			}
		}
	};

	//  Collection Management
	collection = {
		models: new Map<string, Model<unknown>>(),
		// Get collection models
		getModelsMap: async <T = unknown>(): Promise<Map<string, Model<T>>> => {
			try {
				return this.collection.models as Map<string, Model<T>>;
			} catch (error) {
				logger.error('Failed to get collection models: ' + error.message);
				throw new Error('Failed to get collection models');
			}
		},

		// Helper method to check if collection exists in MongoDB
		collectionExists: async (collectionName: string): Promise<boolean> => {
			try {
				const collections = await mongoose.connection.db?.listCollections({ name: collectionName.toLowerCase() }).toArray();
				return collections.length > 0;
			} catch (error) {
				logger.error(`Error checking if collection exists: ${error}`);
				return false;
			}
		},
		getModel: (id: string): CollectionModel => {
			return this.collection.models.get(id);
		},

		// Create or update a collection model based on the provided configuration
		createModel: async (collection: CollectionConfig): Promise<CollectionModel> => {
			try {
				// Generate UUID if not provided
				const collectionUuid = collection._id || this.utils.generateId();
				logger.debug(`Using UUID for collection: \x1b[34m${collectionUuid}\x1b[0m`);

				// Ensure collection name is prefixed with collection_
				const collectionName = `collection_${collectionUuid}`;
				logger.debug(`Creating collection model with name: \x1b[34m${collectionName}\x1b[0m`);

				// Return existing model if it exists
				if (mongoose.models[collectionName]) {
					logger.debug(`Model \x1b[34m${collectionName}\x1b[0m already exists in Mongoose, returning existing model`);
					this.collection.models.set(collectionUuid, mongoose.models[collectionName]);
					return mongoose.models[collectionName] as CollectionModel;
				}

				// Clear existing model from Mongoose's cache if it exists
				if (mongoose.modelNames().includes(collectionName)) {
					delete mongoose.models[collectionName];
					delete (mongoose as mongoose.Mongoose & { modelSchemas: { [key: string]: mongoose.Schema } }).modelSchemas[collectionName];
				}

				logger.debug(`Collection \x1b[34m${collectionName}\x1b[0m does not exist in Mongoose, creating new model`);

				// Base schema definition for the main collection
				const schemaDefinition: Record<string, unknown> = {
					_id: { type: String },
					status: { type: String, default: 'draft' },
					createdAt: { type: Date, default: Date.now },
					updatedAt: { type: Date, default: Date.now },
					createdBy: { type: Schema.Types.Mixed, ref: 'auth_users' },
					updatedBy: { type: Schema.Types.Mixed, ref: 'auth_users' }
				};

				// Process fields if they exist
				if (collection.fields && Array.isArray(collection.fields)) {
					logger.debug(`Processing \x1b[34m${collection.fields.length}\x1b[0m fields for \x1b[34m${collectionName}\x1b[0m`);
					for (const field of collection.fields) {
						try {
							// Generate fieldKey from label if db_fieldName is not present
							const fieldKey = field.db_fieldName || (field.label ? field.label.toLowerCase().replace(/[^a-z0-9_]/g, '_') : null) || field.Name;

							if (!fieldKey) {
								logger.error(`Field missing required identifiers:`, JSON.stringify(field, null, 2));
								continue;
							}

							const isRequired = field.required || false;
							const isTranslated = field.translate || false;
							const isSearchable = field.searchable || false;
							const isUnique = field.unique || false;

							// Base field schema with improved type handling
							const fieldSchema: mongoose.SchemaDefinitionProperty = {
								type: Schema.Types.Mixed, // Default to Mixed type
								required: isRequired,
								translate: isTranslated,
								searchable: isSearchable,
								unique: isUnique
							};

							// Add field specific validations or transformations if needed
							if (field.type === 'string') {
								fieldSchema.type = String;
							} else if (field.type === 'number') {
								fieldSchema.type = Number;
							} else if (field.type === 'boolean') {
								fieldSchema.type = Boolean;
							} else if (field.type === 'date') {
								fieldSchema.type = Date;
							}

							schemaDefinition[fieldKey] = fieldSchema;
						} catch (error) {
							logger.error(`Error processing field:`, error);
							logger.error(`Field data:`, JSON.stringify(field, null, 2));
						}
					}
				} else {
					logger.warn(`No fields defined in schema for collection: \x1b[34m${collectionName}\x1b[0m`);
				}

				// Optimized schema options for the main collection
				const schemaOptions: mongoose.SchemaOptions = {
					strict: collection.schema?.strict !== false,
					timestamps: true,
					collection: collectionName.toLowerCase(),
					autoIndex: true,
					minimize: false,
					toJSON: { virtuals: true, getters: true },
					toObject: { virtuals: true, getters: true },
					id: false,
					versionKey: false
				};

				// Create schema for the main collection
				const schema = new mongoose.Schema(schemaDefinition, schemaOptions);

				// Add indexes for the main collection
				schema.index({ createdAt: -1 });
				schema.index({ status: 1, createdAt: -1 });

				// Performance optimization: create indexes in background
				schema.set('backgroundIndexing', true);
				// Create and return the new model
				const model = mongoose.model(collectionName, schema);
				logger.debug(`Collection model \x1b[34m${collectionName}\x1b[0m created successfully.`);
				this.collection.models.set(collectionUuid, model);
				return model;
			} catch (error) {
				logger.error('Error creating collection model:', error instanceof Error ? error.stack : error);
				logger.error('Collection config that caused error:', JSON.stringify(collection, null, 2));
				throw error;
			}
		}
	};

	//  CRUD Operations
	crud = {
		// Implementing findOne method
		findOne: async <T extends DocumentContent>(
			collection: string,
			query: FilterQuery<T>
		): Promise<(T & { createdAt?: ISODateString; updatedAt?: ISODateString }) | null> => {
			try {
				const model = mongoose.models[collection] as Model<T>;
				if (!model) {
					logger.error(`Collection ${collection} does not exist.`);
					throw new Error(`Collection ${collection} does not exist.`);
				}
				const result = await model.findOne(query).lean().exec();
				if (result && result.createdAt) {
					result.createdAt = dateToISODateString(new Date(result.createdAt));
				}
				if (result && result.updatedAt) {
					result.updatedAt = dateToISODateString(new Date(result.updatedAt));
				}
				return result;
			} catch (error) {
				logger.error(`Error in findOne for collection ${collection}:`, { error });
				throw new Error(`Error in findOne for collection ${collection}`);
			}
		},

		// Implementing findMany method
		findMany: async <T extends BaseEntity>(
			collection: string,
			query: FilterQuery<T>
		): Promise<DatabaseResult<(T & { createdAt: ISODateString; updatedAt: ISODateString })[]>> => {
			try {
				const model = mongoose.models[collection] as Model<T>;
				if (!model) {
					logger.error(`findMany failed. Collection ${collection} does not exist.`);
					throw new Error(`findMany failed. Collection ${collection} does not exist.`);
				}
				const results = await model.find(query).lean().exec();

				return {
					success: true,
					data: results.map((result) => {
						if (result.createdAt) {
							result.createdAt = dateToISODateString(new Date(result.createdAt));
						}
						if (result.updatedAt) {
							result.updatedAt = dateToISODateString(new Date(result.updatedAt));
						}
						return result;
					})
				};
			} catch (error) {
				logger.error(`Error in findMany for collection ${collection}:`, { error });
				throw new Error(`Error in findMany for collection ${collection}`);
			}
		},
		// Implementing insertOne method
		insert: async <T extends DocumentContent = DocumentContent>(collection: string, doc: Partial<T>): Promise<T> => {
			try {
				const model = mongoose.models[collection] as Model<T>;
				if (!model) {
					logger.error(`insert failed. Collection ${collection} does not exist.`);
					throw new Error(`insert failed. Collection ${collection} does not exist.`);
				}

				// Validate and normalize date fields
				const now = new Date();
				const validatedDoc = {
					...doc,
					createdAt: doc.createdAt ? normalizeDateInput(doc.createdAt) : dateToISODateString(now),
					updatedAt: doc.updatedAt ? normalizeDateInput(doc.updatedAt) : dateToISODateString(now)
				};

				return await model.create(validatedDoc);
			} catch (error) {
				if (error.name === 'ValidationError' && error.message.includes('Cast to date failed')) {
					const invalidFields = Object.keys(error.errors).filter((key) => error.errors[key].kind === 'Date');
					logger.error(`Invalid date values provided for fields: ${invalidFields.join(', ')}`);
					throw new Error(`Invalid date values provided for fields: ${invalidFields.join(', ')}`);
				}
				logger.error(`Error inserting document into ${collection}:`, { error });
				throw new Error(`Error inserting document into ${collection}`);
			}
		},

		// Implementing insertMany method
		insertMany: async <T extends DocumentContent = DocumentContent>(collection: string, docs: Partial<T>[]): Promise<T[]> => {
			try {
				const model = mongoose.models[collection] as Model<T>;
				if (!model) {
					logger.error(`insertMany failed. Collection ${collection} does not exist.`);
					throw new Error(`insertMany failed. Collection ${collection} does not exist.`);
				}

				// Validate and normalize date fields for all docs
				const now = new Date();
				const validatedDocs = docs.map((doc) => ({
					...doc,
					createdAt: doc.createdAt ? normalizeDateInput(doc.createdAt) : now,
					updatedAt: doc.updatedAt ? normalizeDateInput(doc.updatedAt) : now
				}));
				return await model.insertMany(validatedDocs);
			} catch (error) {
				if (error && error.name === 'ValidationError') {
					const invalidFields = error.errors ? Object.keys(error.errors) : [];
					logger.error(`insertMany ValidationError in ${collection}:`, {
						message: error.message,
						fields: invalidFields,
						errors: error.errors
					});
				} else {
					logger.error(`Error inserting many documents into ${collection}:`, {
						message: error?.message,
						stack: error?.stack,
						error
					});
				}
				throw new Error(`Error inserting many documents into ${collection}`);
			}
		},

		// Implementing updateOne method
		update: async <T extends DocumentContent = DocumentContent>(
			collection: string,
			query: FilterQuery<T>,
			update: UpdateQuery<T>
		): Promise<T & { createdAt?: ISODateString; updatedAt?: ISODateString }> => {
			try {
				const model = mongoose.models[collection] as Model<T>;
				if (!model) {
					logger.error(`updateOne failed. Collection ${collection} does not exist.`);
					throw new Error(`updateOne failed. Collection ${collection} does not exist.`);
				}

				// Validate and normalize date fields in update
				if (update.$set) {
					if (update.$set.createdAt && !isISODateString(update.$set.createdAt)) {
						update.$set.createdAt = stringToISODateString(update.$set.createdAt);
					}
					if (update.$set.updatedAt) {
						update.$set.updatedAt = dateToISODateString(new Date());
					}
				}

				const result = await model.findOneAndUpdate(query, update, { new: true, strict: false }).lean().exec();

				if (!result) {
					throw new Error(`No document found to update with query: ${JSON.stringify(query)}`);
				}

				// Convert dates to ISO strings
				if (result.createdAt) {
					result.createdAt = dateToISODateString(new Date(result.createdAt));
				}
				if (result.updatedAt) {
					result.updatedAt = dateToISODateString(new Date(result.updatedAt));
				}

				return result;
			} catch (error) {
				logger.error(`Error updating document in ${collection}:`, { error });
				throw new Error(`Error updating document in ${collection}`);
			}
		},

		// Implementing updateMany method
		updateMany: async <T extends DocumentContent = DocumentContent>(
			collection: string,
			query: FilterQuery<T>,
			update: UpdateQuery<T>
		): Promise<T[]> => {
			try {
				const model = mongoose.models[collection] as Model<T>;
				if (!model) {
					logger.error(`updateMany failed. Collection ${collection} does not exist.`);
					throw new Error(`updateMany failed. Collection ${collection} does not exist.`);
				}
				return await model.updateMany(query, update, { strict: false }).lean().exec();
			} catch (error) {
				logger.error(`Error updating many documents in ${collection}:`, { error });
				throw new Error(`Error updating many documents in ${collection}`);
			}
		},

		// Implementing deleteOne method
		deleteOne: async (collection: string, query: FilterQuery<Document>): Promise<number> => {
			try {
				const model = mongoose.models[collection] as Model<Document>;
				if (!model) {
					throw new Error(`Collection ${collection} not found`);
				}

				const result = await model.deleteOne(query).exec();
				return result.deletedCount ?? 0;
			} catch (error) {
				logger.error(`Error deleting document from ${collection}:`, { error });
				throw new Error(`Error deleting document from ${collection}`);
			}
		},

		// Implementing deleteMany method
		deleteMany: async (collection: string, query: FilterQuery<Document>): Promise<number> => {
			try {
				const model = mongoose.models[collection] as Model<Document>;
				if (!model) {
					throw new Error(`Collection ${collection} not found`);
				}

				const result = await model.deleteMany(query).exec();
				return result.deletedCount ?? 0;
			} catch (error) {
				logger.error(`Error deleting many documents from ${collection}:`, { error });
				throw new Error(`Error deleting many documents from ${collection}`);
			}
		},

		// Implementing countDocuments method
		countDocuments: async (collection: string, query: FilterQuery<Document> = {}): Promise<number> => {
			try {
				const model = mongoose.models[collection] as Model<Document>;
				if (!model) {
					logger.error(`countDocuments failed. Collection ${collection} does not exist.`);
					throw new Error(`countDocuments failed. Collection ${collection} does not exist.`);
				}

				return await model.countDocuments(query).exec();
			} catch (error) {
				logger.error(`Error counting documents in ${collection}:`, { error });
				throw new Error(`Error counting documents in ${collection}`);
			}
		}
	};

	//  Authentication Model Management
	auth = {
		// Set up authentication models
		setupAuthModels: async (): Promise<void> => {
			try {
				// Explicitly import schemas before setting up models
				const { UserSchema } = await import('@src/auth/mongoDBAuth/userAdapter');
				const { TokenSchema } = await import('@src/auth/mongoDBAuth/tokenAdapter');
				const { SessionSchema } = await import('@src/auth/mongoDBAuth/sessionAdapter');

				this.modelSetup.setupModel('auth_users', UserSchema);
				this.modelSetup.setupModel('auth_sessions', SessionSchema);
				this.modelSetup.setupModel('auth_tokens', TokenSchema);

				logger.info('Authentication models set up successfully.');
			} catch (error) {
				logger.error('Failed to set up authentication models: ' + error.message);
				throw Error('Failed to set up authentication models');
			}
		}
	};

	//  Media Model Management
	media = {
		// Set up media models
		setupMediaModels: async (): Promise<void> => {
			const mediaSchemas = ['media_images', 'media_documents', 'media_audio', 'media_videos', 'media_remote', 'media_collection'];
			mediaSchemas.forEach((schemaName) => {
				this.modelSetup.setupModel(schemaName, mediaSchema);
			});
			logger.info('Media models set up successfully.');
		},

		files: {
			upload: async (file: Omit<MediaItem, '_id' | 'createdAt' | 'updatedAt'>): Promise<DatabaseResult<MediaItem>> => {
				try {
					const result = await this.modelSetup.uploadMedia(file);
					return result;
				} catch (error) {
					logger.error('Error uploading file:', error as LoggableValue);
				}
			}
		},

		// Delete media
		deleteMedia: async (mediaId: string): Promise<boolean> => {
			try {
				const result = await mongoose.models['media_files'].deleteOne({ _id: mediaId });
				return result.deletedCount === 1;
			} catch (error) {
				logger.error(`Error deleting media ${mediaId}:`, error);
				return false;
			}
		},

		// Fetch media in a specific folder
		getMediaInFolder: async (folderId: string): Promise<MediaType[]> => {
			try {
				return await mongoose.models['media_files'].find({ folderId }).sort({ createdAt: -1 }).lean().exec();
			} catch (error) {
				logger.error(`Error getting media for folder ${folderId}:`, error);
				return [];
			}
		},

		// Move media to a virtual folder
		moveMediaToFolder: async (mediaId: string, folderId: string): Promise<boolean> => {
			try {
				const result = await mongoose.models['media_files'].updateOne({ _id: mediaId }, { $set: { folderId } });
				return result.modifiedCount === 1;
			} catch (error) {
				logger.error(`Error moving media ${mediaId} to folder ${folderId}:`, error);
				return false;
			}
		},

		//Fetch the last five media documents
		getLastFiveMedia: async (): Promise<MediaType[]> => {
			throw new Error('Method not implemented.');
		}
	};

	//  Model Setup Helper
	private modelSetup = {
		// Helper method to set up models if they don't already exist
		setupModel: (name: string, schema: mongoose.Schema) => {
			// Use mongoose.Schema
			if (!mongoose.models[name]) {
				mongoose.model(name, schema);
				logger.debug(`\x1b[34m${name}\x1b[0m model created.`);

				// Register discriminators when setting up content structure model
				if (name === 'system_content_structure') {
					registerContentStructureDiscriminators();
				}
			} else {
				logger.debug(`\x1b[34m${name}\x1b[0m model already exists.`);
			}
		}
	};

	//  Draft and Revision Management
	draftsAndRevisions = {
		// Create a new draft
		createDraft: async (content: Record<string, unknown>, collectionId: string, original_document_id: string, user_id: string): Promise<Draft> => {
			return DraftModel.createDraft(content, collectionId, original_document_id, user_id);
		},

		// Update a draft
		updateDraft: async (draft_id: string, content: Record<string, unknown>): Promise<Draft> => {
			return DraftModel.updateDraft(draft_id, content);
		},

		// Publish a draft
		publishDraft: async (draft_id: string): Promise<Draft> => {
			return DraftModel.publishDraft(draft_id);
		},

		// Get drafts by user
		getDraftsByUser: async (user_id: string): Promise<Draft[]> => {
			return DraftModel.getDraftsByUser(user_id);
		},

		// Create a new revision
		createRevision: async (collectionId: string, documentId: string, userId: string, data: Record<string, unknown>): Promise<Revision> => {
			return RevisionModel.createRevision(collectionId, documentId, userId, data);
		},

		// Get revisions for a document
		getRevisions: async (collectionId: string, documentId: string): Promise<Revision[]> => {
			return RevisionModel.getRevisions(collectionId, documentId);
		},

		// Delete a specific revision
		deleteRevision: async (revisionId: string): Promise<void> => {
			return RevisionModel.deleteRevision(revisionId);
		},

		// Restore a specific revision to its original document
		restoreRevision: async (collectionId: string, revisionId: string): Promise<void> => {
			return RevisionModel.restoreRevision(collectionId, revisionId);
		}
	};

	//  Widget Management
	widgets = {
		setupWidgetModels: async (): Promise<void> => {
			// This will ensure that the Widget model is created or reused
			if (!mongoose.models.Widget) {
				mongoose.model('Widget', widgetSchema);
				logger.info('Widget model created.');
			} else {
				logger.info('Widget model already exists.');
			}
			logger.info('Widget models set up successfully.');
		},

		// Install a new widget
		installWidget: async (widgetData: { name: string; isActive?: boolean }): Promise<void> => {
			return WidgetModel.installWidget(widgetData);
		},

		// Fetch all widgets
		getAllWidgets: async (): Promise<Widget[]> => {
			return WidgetModel.getAllWidgets();
		},

		// Fetch active widgets
		getActiveWidgets: async (): Promise<string[]> => {
			return WidgetModel.getActiveWidgets();
		},

		// Activate a widget
		activateWidget: async (widgetName: string): Promise<void> => {
			return WidgetModel.activateWidget(widgetName);
		},

		// Deactivate a widget
		deactivateWidget: async (widgetName: string): Promise<void> => {
			return WidgetModel.deactivateWidget(widgetName);
		},

		// Update a widget
		updateWidget: async (widgetName: string, updateData: Partial<Widget>): Promise<void> => {
			return WidgetModel.updateWidget(widgetName, updateData);
		}
	};

	//  Theme Management
	themes = {
		// Set the default theme
		setDefaultTheme: async (themeName: string): Promise<void> => {
			return ThemeModel.setDefaultTheme(themeName);
		},

		// Fetch the default theme
		getDefaultTheme: async (): Promise<Theme | null> => {
			return ThemeModel.getDefaultTheme();
		},

		// Store themes in the database
		storeThemes: async (themes: Theme[]): Promise<void> => {
			logger.debug('MongoDBAdapter.themes.storeThemes called'); // Add this line to confirm method is reached
			return ThemeModel.storeThemes(themes, this.utils.generateId); // Delegation to ThemeModel
		},

		// Fetch all themes
		getAllThemes: async (): Promise<Theme[]> => {
			return ThemeModel.getAllThemes();
		}
	};

	//  System Preferences Management
	systemPreferences = {
		// Set user preferences
		setUserPreferences: async (userId: string, preferences: SystemPreferences): Promise<void> => {
			try {
				const query = { key: 'dashboard', scope: 'user', userId };
				await SystemPreferencesModel.updateOne(query, { $set: { preferences } }, { upsert: true });
			} catch (error) {
				throw createDatabaseError(error, 'PREFERENCES_SAVE_ERROR', 'Failed to save user preferences');
			}
		},

		// Get system preferences for a user
		getSystemPreferences: async (userId: string): Promise<SystemPreferences | null> => {
			try {
				const query = { key: 'dashboard', scope: 'user', userId };

				const doc = await SystemPreferencesModel.findOne(query).lean().exec();

				return doc?.preferences ?? null;
			} catch (error) {
				throw createDatabaseError(error, 'PREFERENCES_LOAD_ERROR', 'Failed to load user preferences');
			}
		},

		// Get system-wide global preferences
		getGlobalPreferences: async (): Promise<SystemPreferences | null> => {
			try {
				const doc = await SystemPreferencesModel.findOne({ isGlobal: true }).lean().exec();
				return doc?.preferences ?? null;
			} catch (error) {
				throw createDatabaseError(error, 'PREFERENCES_LOAD_ERROR', 'Failed to load global preferences');
			}
		},

		// Set system-wide global preferences
		setGlobalPreferences: async (preferences: SystemPreferences): Promise<void> => {
			try {
				await SystemPreferencesModel.updateOne({ isGlobal: true }, { $set: { preferences } }, { upsert: true });
			} catch (error) {
				throw createDatabaseError(error, 'PREFERENCES_SAVE_ERROR', 'Failed to save global preferences');
			}
		},

		// Clear all preferences for a user
		clearSystemPreferences: async (userId: string): Promise<void> => {
			try {
				await SystemPreferencesModel.deleteOne({ userId }).exec();
			} catch (error) {
				throw createDatabaseError(error, 'PREFERENCES_CLEAR_ERROR', 'Failed to clear preferences');
			}
		}
	};

	//  System Virtual Folder Management
	systemVirtualFolder = {
		create: async (folder: Omit<SystemVirtualFolder, '_id' | 'createdAt' | 'updatedAt'>): Promise<DatabaseResult<SystemVirtualFolder>> => {
			try {
				const folderData = {
					...folder,
					_id: this.utils.generateId(),
					type: folder.type || 'folder'
				};
				const newFolder = new SystemVirtualFolderModel(folderData);
				const savedFolder = await newFolder.save();
				return { success: true, data: savedFolder.toObject() as SystemVirtualFolder };
			} catch (error) {
				return { success: false, error: createDatabaseError(error, 'VIRTUAL_FOLDER_CREATION_FAILED', 'Failed to create virtual folder') };
			}
		},

		getById: async (folderId: DatabaseId): Promise<DatabaseResult<SystemVirtualFolder | null>> => {
			try {
				const folder = await SystemVirtualFolderModel.findById(folderId).lean().exec();
				return { success: true, data: folder as SystemVirtualFolder | null };
			} catch (error) {
				return { success: false, error: createDatabaseError(error, 'VIRTUAL_FOLDER_FETCH_FAILED', 'Failed to get virtual folder by ID') };
			}
		},

		getByParentId: async (parentId: DatabaseId | null): Promise<DatabaseResult<SystemVirtualFolder[]>> => {
			try {
				const folders = await SystemVirtualFolderModel.find({ parentId }).sort({ order: 1 }).lean().exec();
				return { success: true, data: folders as SystemVirtualFolder[] };
			} catch (error) {
				return { success: false, error: createDatabaseError(error, 'VIRTUAL_FOLDER_FETCH_FAILED', 'Failed to get virtual folders by parent ID') };
			}
		},

		getAll: async (): Promise<DatabaseResult<SystemVirtualFolder[]>> => {
			try {
				const folders = await SystemVirtualFolderModel.find().sort({ order: 1 }).lean().exec();
				return { success: true, data: folders as SystemVirtualFolder[] };
			} catch (error) {
				return { success: false, error: createDatabaseError(error, 'VIRTUAL_FOLDER_FETCH_FAILED', 'Failed to get all virtual folders') };
			}
		},

		update: async (folderId: DatabaseId, updateData: Partial<SystemVirtualFolder>): Promise<DatabaseResult<SystemVirtualFolder>> => {
			try {
				const updatedFolder = await SystemVirtualFolderModel.findByIdAndUpdate(folderId, updateData, { new: true }).lean().exec();
				if (!updatedFolder) {
					return { success: false, error: { code: 'NOT_FOUND', message: 'Folder not found' } };
				}
				return { success: true, data: updatedFolder as SystemVirtualFolder };
			} catch (error) {
				return { success: false, error: createDatabaseError(error, 'VIRTUAL_FOLDER_UPDATE_FAILED', 'Failed to update virtual folder') };
			}
		},

		addToFolder: async (contentId: DatabaseId, folderPath: string): Promise<DatabaseResult<void>> => {
			try {
				const folder = await SystemVirtualFolderModel.findOne({ path: folderPath }).exec();
				if (!folder) {
					return { success: false, error: { code: 'NOT_FOUND', message: 'Folder not found' } };
				}
				// TODO: Implement proper media file association with folders
				// This would need to update the media collection with the folderId
				return { success: true, data: undefined };
			} catch (error) {
				return { success: false, error: createDatabaseError(error, 'ADD_TO_FOLDER_FAILED', 'Failed to add content to folder') };
			}
		},

		getContents: async (folderPath: string): Promise<DatabaseResult<{ folders: SystemVirtualFolder[]; files: MediaItem[] }>> => {
			try {
				const folder = await SystemVirtualFolderModel.findOne({ path: folderPath }).lean().exec();
				if (!folder) {
					return { success: false, error: { code: 'NOT_FOUND', message: 'Folder not found' } };
				}

				const subFolders = await SystemVirtualFolderModel.find({ parentId: folder._id }).lean().exec();
				// TODO: Implement proper media file retrieval based on folderId
				const files: MediaItem[] = [];

				return {
					success: true,
					data: {
						folders: subFolders as SystemVirtualFolder[],
						files: files
					}
				};
			} catch (error) {
				return { success: false, error: createDatabaseError(error, 'GET_CONTENTS_FAILED', 'Failed to get folder contents') };
			}
		},

		delete: async (folderId: DatabaseId): Promise<DatabaseResult<void>> => {
			try {
				const result = await SystemVirtualFolderModel.findByIdAndDelete(folderId).exec();
				if (!result) {
					return { success: false, error: { code: 'NOT_FOUND', message: 'Folder not found' } };
				}
				// Optionally, handle orphaned files here.
				return { success: true, data: undefined };
			} catch (error) {
				return { success: false, error: createDatabaseError(error, 'VIRTUAL_FOLDER_DELETE_FAILED', 'Failed to delete virtual folder') };
			}
		},

		exists: async (path: string): Promise<DatabaseResult<boolean>> => {
			try {
				const count = await SystemVirtualFolderModel.countDocuments({ path }).exec();
				return { success: true, data: count > 0 };
			} catch (error) {
				return {
					success: false,
					error: createDatabaseError(error, 'VIRTUAL_FOLDER_EXISTS_CHECK_FAILED', 'Failed to check if virtual folder exists')
				};
			}
		}
	};

	//  Other Queries
	queries = {
		// Fetch the last five collections
		getLastFiveCollections: async (): Promise<Document[]> => {
			throw new Error('Method not implemented.');
		},

		// Fetch logged-in users
		getLoggedInUsers: async (): Promise<Document[]> => {
			throw new Error('Method not implemented.');
		},

		// Fetch CMS data
		getCMSData: async (): Promise<{
			collections: number;
			media: number;
			users: number;
			drafts: number;
		}> => {
			throw new Error('Method not implemented.');
		}
	};

	//  Disconnect Method
	// Disconnect from MongoDB
	async disconnect(): Promise<DatabaseResult<void>> {
		try {
			await mongoose.disconnect();
			logger.info('MongoDB connection closed');
			return { success: true, data: undefined };
		} catch (error) {
			return {
				success: false,
				error: createDatabaseError(error, 'DISCONNECTION_ERROR', 'MongoDB disconnection failed')
			};
		}
	}
}<|MERGE_RESOLUTION|>--- conflicted
+++ resolved
@@ -33,14 +33,11 @@
 // Stores
 import type { SystemPreferences } from '@stores/systemPreferences.svelte';
 import type { Unsubscriber } from 'svelte/store';
-<<<<<<< HEAD
-=======
 
 // Types
 import type { CollectionConfig } from '@src/content/types';
 import type { MediaType } from '@utils/media/mediaModels';
 import type { ContentStructureNode as ContentNode } from './models/contentStructure';
->>>>>>> fefef6c2
 
 // Database Models
 import { ContentStructureModel, registerContentStructureDiscriminators } from './models/contentStructure';
@@ -51,14 +48,6 @@
 import { SystemVirtualFolderModel } from './models/systemVirtualFolder';
 import { ThemeModel } from './models/theme';
 import { WidgetModel, widgetSchema } from './models/widget';
-<<<<<<< HEAD
-
-// Types
-import type { CollectionConfig } from '@src/content/types';
-import type { MediaType } from '@utils/media/mediaModels';
-import type { ContentStructureNode as ContentNode } from './models/contentStructure';
-=======
->>>>>>> fefef6c2
 
 // System Logging
 import { logger, type LoggableValue } from '@utils/logger.svelte';
