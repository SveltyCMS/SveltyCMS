--- conflicted
+++ resolved
@@ -3,23 +3,15 @@
  * @description MongoDB adapter for CMS database operations. Handles connection, CRUD, models ContentStructure, Media, Widget, Auth, themes, system preferences, drafts, revisions, and virtual folders
  */
 
-<<<<<<< HEAD
-
-=======
 import { v4 as uuidv4 } from 'uuid';
 
 // Stores
->>>>>>> cbc91ac6
 import type { Unsubscriber } from 'svelte/store';
 import type { ScreenSize } from '@root/src/stores/screenSizeStore.svelte';
 import type { UserPreferences, WidgetPreference } from '@root/src/stores/userPreferences.svelte';
 
 // Database Models
 import { ContentStructureModel } from './models/contentStructure';
-<<<<<<< HEAD
-import type { ContentStructureNode } from '@src/databases/dbInterface';
-=======
->>>>>>> cbc91ac6
 import { DraftModel } from './models/draft';
 import { RevisionModel } from './models/revision';
 import { ThemeModel } from './models/theme';
@@ -29,13 +21,9 @@
 import { SystemPreferencesModel } from './models/systemPreferences';
 
 // Types
-<<<<<<< HEAD
-import type { MediaBase, MediaType } from '@utils/media/mediaModels';
-=======
 import type { CollectionConfig } from '@src/content/types';
 import type { ContentStructureNode } from './models/contentStructure';
 import type { MediaType } from '@utils/media/mediaModels';
->>>>>>> cbc91ac6
 
 // Authentication Models
 import { UserSchema } from '@src/auth/mongoDBAuth/userAdapter';
@@ -50,1144 +38,6 @@
 import type { FilterQuery } from 'mongoose';
 import type { CollectionData } from '@root/src/content/types';
 
-<<<<<<< HEAD
-// Types from virtualFolder.ts
-interface VirtualFolderUpdateData {
-  name?: string;
-  parent?: string | null;
-  path?: string;
-}
-
-export class MongoDBAdapter implements dbInterface {
-  private unsubscribe: Unsubscriber | undefined;
-  private collectionsInitialized = false;
-
-  // Helper method to recursively scan directories for compiled content structure files
-  private async scanDirectoryForContentStructure(dirPath: string): Promise<string[]> {
-    const collectionFiles: string[] = [];
-    try {
-      const entries = await import('fs').then((fs) => fs.promises.readdir(dirPath, { withFileTypes: true }));
-      logger.debug(`Scanning directory: \x1b[34m${dirPath}\x1b[0m`);
-      for (const entry of entries) {
-        const fullPath = new URL(entry.name, dirPath).pathname;
-        if (entry.isDirectory()) {
-          // Recursively scan subdirectories
-          logger.debug(`Found subdirectory: \x1b[34m${entry.name}\x1b[0m`);
-          const subDirFiles = await this.scanDirectoryForContentStructure(fullPath);
-          collectionFiles.push(...subDirFiles);
-        } else if (entry.isFile() && entry.name.endsWith('.js')) {
-          logger.debug(`Found compiled collection file: \x1b[34m${entry.name}\x1b[0m`);
-          collectionFiles.push(fullPath);
-        }
-      }
-    } catch (error) {
-      logger.error(`Error scanning directory ${dirPath}: ${error.message}`);
-    }
-    return collectionFiles;
-  }
-
-
-
-  // Create or update content structure
-  async createOrUpdateContentStructure(contentData: {
-    _id: string;
-    name: string;
-    path: string;
-    icon?: string;
-    order?: number;
-    isCategory?: boolean;
-    collectionConfig?: unknown;
-    translations?: { languageTag: string; translationName: string }[];
-  }): Promise<void> {
-    try {
-      const type = contentData.isCollection !== undefined ? (contentData.isCollection ? 'collection' : 'category') : 'category';
-      const existingNode = await ContentStructureModel.findOne({ path: contentData.path }).exec();
-      if (existingNode) {
-        // Update existing node
-        existingNode._id = contentData._id;
-        existingNode.name = contentData.name;
-        existingNode.path = contentData.path;
-        existingNode.icon = contentData.icon || 'iconoir:info-empty';
-        existingNode.order = contentData.order || 999;
-        existingNode.nodeType = type;
-        existingNode.isCollection = contentData.isCollection;
-        existingNode.collectionConfig = contentData.collectionConfig;
-        existingNode.markModified('type'); // Ensure type field is marked as modified
-
-        // Update translations if provided
-        if (contentData.translations) {
-          existingNode.translations = contentData.translations.map(t => ({
-            languageTag: t.languageTag,
-            translationName: t.translationName
-          }));
-        }
-
-        await existingNode.save();
-        logger.info(`Updated content structure: \x1b[34m${contentData.path}\x1b[0m`);
-      } else {
-        // Create new node with validated UUID
-        const newNode = new ContentStructureModel({
-          ...contentData,
-          _id: contentData._id, // Already validated
-          type,
-          parentPath: contentData.path.split('/').slice(0, -1).join('/') || null
-        });
-        await newNode.save();
-        logger.info(`Created content structure: \x1b[34m${contentData.path}\x1b[0m with UUID: \x1b[34m${contentData._id}\x1b[0m`);
-      }
-    } catch (error) {
-      logger.error(`Error creating/updating content structure: ${error.message}`);
-      throw new Error(`Error creating/updating content structure`);
-    }
-  }
-
-  // Generate a unique ID using UUID
-  generateId(): string {
-    return uuidv4();
-  }
-
-  // Get collection models
-  async getCollectionModels<T = unknown>(): Promise<Map<string, Model<T>>> {
-    try {
-      const models = new Map<string, Model<T>>();
-
-      // Get all registered models
-      for (const [name, model] of Object.entries(mongoose.models)) {
-        if (name.startsWith('collection_')) {
-          models.set(name, model as Model<T>);
-        }
-      }
-
-      // Add base models if not already present
-      const baseModels = ['auth_users', 'auth_tokens', 'auth_sessions', 'Widget'];
-      for (const modelName of baseModels) {
-        if (mongoose.models[modelName] && !models.has(modelName)) {
-          models.set(modelName, mongoose.models[modelName] as Model<T>);
-        }
-      }
-
-      logger.debug(`Returning ${models.size} collection models`);
-      return models;
-    } catch (error) {
-      logger.error('Failed to get collection models: ' + error.message);
-      throw new Error('Failed to get collection models');
-    }
-  }
-
-  // Set up authentication models
-  setupAuthModels(): void {
-    try {
-      this.setupModel('auth_tokens', TokenSchema);
-      this.setupModel('auth_users', UserSchema);
-      this.setupModel('auth_sessions', SessionSchema);
-      logger.info('Authentication models set up successfully.');
-    } catch (error) {
-      logger.error('Failed to set up authentication models: ' + error.message);
-      throw Error('Failed to set up authentication models');
-    }
-  }
-
-  // Helper method to set up models if they don't already exist
-  private setupModel(name: string, schema: Schema) {
-    if (!mongoose.models[name]) {
-      mongoose.model(name, schema);
-      logger.debug(`\x1b[34m${name}\x1b[0m model created.`);
-    } else {
-      logger.debug(`\x1b[34m${name}\x1b[0m model already exists.`);
-    }
-  }
-
-  // Set up media models
-  setupMediaModels(): void {
-    const mediaSchemas = ['media_images', 'media_documents', 'media_audio', 'media_videos', 'media_remote', 'media_collection'];
-    mediaSchemas.forEach((schemaName) => {
-      this.setupModel(schemaName, mediaSchema);
-    });
-    logger.info('Media models set up successfully.');
-  }
-
-  // Set up widget models
-  setupWidgetModels(): void {
-    // This will ensure that the Widget model is created or reused
-    if (!mongoose.models.Widget) {
-      mongoose.model('Widget', widgetSchema);
-      logger.info('Widget model created.');
-    } else {
-      logger.info('Widget model already exists.');
-    }
-    logger.info('Widget models set up successfully.');
-  }
-
-  // Implementing findOne method
-  async findOne<T extends DocumentContent = DocumentContent>(collection: string, query: FilterQuery<T>): Promise<T | null> {
-    try {
-      const model = mongoose.models[collection] as Model<T>;
-      if (!model) {
-        logger.error(`Collection ${collection} does not exist.`);
-        throw new Error(`Collection ${collection} does not exist.`);
-      }
-      return await model.findOne(query).lean().exec();
-    } catch (error) {
-      logger.error(`Error in findOne for collection ${collection}:`, { error });
-      throw new Error(`Error in findOne for collection ${collection}`);
-    }
-  }
-
-  // Implementing findMany method
-  async findMany<T extends DocumentContent = DocumentContent>(collection: string, query: FilterQuery<T>): Promise<T[]> {
-    try {
-      const model = mongoose.models[collection] as Model<T>;
-      if (!model) {
-        logger.error(`findMany failed. Collection ${collection} does not exist.`);
-        throw new Error(`findMany failed. Collection ${collection} does not exist.`);
-      }
-      return await model.find(query).lean().exec();
-    } catch (error) {
-      logger.error(`Error in findMany for collection ${collection}:`, { error });
-      throw new Error(`Error in findMany for collection ${collection}`);
-    }
-  }
-  // Implementing insertOne method
-  async insertOne<T extends DocumentContent = DocumentContent>(collection: string, doc: Partial<T>): Promise<T> {
-    try {
-      const model = mongoose.models[collection] as Model<T>;
-      if (!model) {
-        logger.error(`insertOne failed. Collection ${collection} does not exist.`);
-        throw new Error(`insertOne failed. Collection ${collection} does not exist.`);
-      }
-      return await model.create(doc);
-    } catch (error) {
-      logger.error(`Error inserting document into ${collection}:`, { error });
-      throw new Error(`Error inserting document into ${collection}`);
-    }
-  }
-
-  // Implementing insertMany method
-  async insertMany<T extends DocumentContent = DocumentContent>(collection: string, docs: Partial<T>[]): Promise<T[]> {
-    try {
-      const model = mongoose.models[collection] as Model<T>;
-      if (!model) {
-        logger.error(`insertMany failed. Collection ${collection} does not exist.`);
-        throw new Error(`insertMany failed. Collection ${collection} does not exist.`);
-      }
-      logger.debug(`debug collection model`,);
-      console.debug(model)
-      await model.validate(docs)
-      return await model.insertMany(docs);
-    } catch (error) {
-      logger.error(`Error inserting many documents into ${collection}:`, { error });
-      throw new Error(`Error inserting many documents into ${collection}`);
-    }
-  }
-
-  // Implementing updateOne method
-  async updateOne<T extends DocumentContent = DocumentContent>(collection: string, query: FilterQuery<T>, update: UpdateQuery<T>): Promise<T> {
-    try {
-      const model = mongoose.models[collection] as Model<T>;
-      if (!model) {
-        logger.error(`updateOne failed. Collection ${collection} does not exist.`);
-        throw new Error(`updateOne failed. Collection ${collection} does not exist.`);
-      }
-
-      const result = await model.findOneAndUpdate(query, update, { new: true, strict: false }).lean().exec();
-
-      if (!result) {
-        throw new Error(`No document found to update with query: ${JSON.stringify(query)}`);
-      }
-
-      return result;
-    } catch (error) {
-      logger.error(`Error updating document in ${collection}:`, { error });
-      throw new Error(`Error updating document in ${collection}`);
-    }
-  }
-
-  // Implementing updateMany method
-  async updateMany<T extends DocumentContent = DocumentContent>(collection: string, query: FilterQuery<T>, update: UpdateQuery<T>): Promise<T[]> {
-    try {
-      const model = mongoose.models[collection] as Model<T>;
-      if (!model) {
-        logger.error(`updateMany failed. Collection ${collection} does not exist.`);
-        throw new Error(`updateMany failed. Collection ${collection} does not exist.`);
-      }
-
-      const result = await model.updateMany(query, update, { strict: false }).lean().exec();
-      return Object.values(result) as T[]; // Adjust based on actual result structure
-    } catch (error) {
-      logger.error(`Error updating many documents in ${collection}:`, { error });
-      throw new Error(`Error updating many documents in ${collection}`);
-    }
-  }
-
-  // Implementing deleteOne method
-  async deleteOne(collection: string, query: FilterQuery<Document>): Promise<number> {
-    try {
-      const model = mongoose.models[collection] as Model<Document>;
-      if (!model) {
-        throw new Error(`Collection ${collection} not found`);
-      }
-
-      const result = await model.deleteOne(query).exec();
-      return result.deletedCount ?? 0;
-    } catch (error) {
-      logger.error(`Error deleting document from ${collection}:`, { error });
-      throw new Error(`Error deleting document from ${collection}`);
-    }
-  }
-
-  // Implementing deleteMany method
-  async deleteMany(collection: string, query: FilterQuery<Document>): Promise<number> {
-    try {
-      const model = mongoose.models[collection] as Model<Document>;
-      if (!model) {
-        throw new Error(`Collection ${collection} not found`);
-      }
-
-      const result = await model.deleteMany(query).exec();
-      return result.deletedCount ?? 0;
-    } catch (error) {
-      logger.error(`Error deleting many documents from ${collection}:`, { error });
-      throw new Error(`Error deleting many documents from ${collection}`);
-    }
-  }
-
-  // Implementing countDocuments method
-  async countDocuments(collection: string, query: FilterQuery<Document> = {}): Promise<number> {
-    try {
-      const model = mongoose.models[collection] as Model<Document>;
-      if (!model) {
-        logger.error(`countDocuments failed. Collection ${collection} does not exist.`);
-        throw new Error(`countDocuments failed. Collection ${collection} does not exist.`);
-      }
-
-      return await model.countDocuments(query).exec();
-    } catch (error) {
-      logger.error(`Error counting documents in ${collection}:`, { error });
-      throw new Error(`Error counting documents in ${collection}`);
-    }
-  }
-
-  // Helper method to check if collection exists in MongoDB
-  private async collectionExists(collectionName: string): Promise<boolean> {
-    try {
-      const collections = await mongoose.connection.db.listCollections({ name: collectionName.toLowerCase() }).toArray();
-      return collections.length > 0;
-    } catch (error) {
-      logger.error(`Error checking if collection exists: ${error}`);
-      return false;
-    }
-  }
-
-  // Create or update a collection model based on the provided configuration
-  async createCollectionModel(collection: CollectionData): Promise<CollectionModel> {
-    try {
-      // Generate UUID if not provided
-      const collectionUuid = collection._id || this.generateId();
-      logger.debug(`Using UUID for collection: \x1b[34m${collectionUuid}\x1b[0m`);
-
-      // Ensure collection name is prefixed with collection_
-      const collectionName = `collection_${collectionUuid}`;
-      logger.debug(`Creating collection model with name: \x1b[34m${collectionName}\x1b[0m`);
-
-      // Return existing model if it exists
-      if (mongoose.models[collectionName]) {
-        logger.debug(`Model \x1b[34m${collectionName}\x1b[0m already exists in Mongoose, returning existing model`);
-        return mongoose.models[collectionName] as CollectionModel;
-      }
-
-      // Clear existing model from Mongoose's cache if it exists
-      if (mongoose.modelNames().includes(collectionName)) {
-        delete mongoose.models[collectionName];
-        delete (mongoose as mongoose.Mongoose & { modelSchemas: { [key: string]: mongoose.Schema } }).modelSchemas[collectionName];
-      }
-
-      logger.debug(`Collection \x1b[34m${collectionName}\x1b[0m does not exist in Mongoose, creating new model`);
-
-      // Base schema definition for the main collection
-      const schemaDefinition: Record<string, unknown> = {
-        _id: { type: String },
-        status: { type: String, default: 'draft' },
-        createdAt: { type: Date, default: Date.now },
-        updatedAt: { type: Date, default: Date.now },
-        createdBy: { type: Schema.Types.Mixed, ref: 'auth_users' },
-        updatedBy: { type: Schema.Types.Mixed, ref: 'auth_users' }
-      };
-
-      // Process fields if they exist
-      if (collection.fields && Array.isArray(collection.fields)) {
-        logger.debug(`Processing \x1b[34m${collection.fields.length}\x1b[0m fields for \x1b[34m${collectionName}\x1b[0m`);
-        for (const field of collection.fields) {
-          try {
-            // Generate fieldKey from label if db_fieldName is not present
-            const fieldKey = field.db_fieldName || (field.label ? field.label.toLowerCase().replace(/[^a-z0-9_]/g, '_') : null) || field.Name;
-
-            if (!fieldKey) {
-              logger.error(`Field missing required identifiers:`, JSON.stringify(field, null, 2));
-              continue;
-            }
-
-            const isRequired = field.required || false;
-            const isTranslated = field.translate || false;
-            const isSearchable = field.searchable || false;
-            const isUnique = field.unique || false;
-
-            // Base field schema with improved type handling
-            const fieldSchema: mongoose.SchemaDefinitionProperty = {
-              type: Schema.Types.Mixed, // Default to Mixed type
-              required: isRequired,
-              translate: isTranslated,
-              searchable: isSearchable,
-              unique: isUnique
-            };
-
-            // Add field specific validations or transformations if needed
-            if (field.type === 'string') {
-              fieldSchema.type = String;
-            } else if (field.type === 'number') {
-              fieldSchema.type = Number;
-            } else if (field.type === 'boolean') {
-              fieldSchema.type = Boolean;
-            } else if (field.type === 'date') {
-              fieldSchema.type = Date;
-            }
-
-            schemaDefinition[fieldKey] = fieldSchema;
-          } catch (error) {
-            logger.error(`Error processing field:`, error);
-            logger.error(`Field data:`, JSON.stringify(field, null, 2));
-          }
-        }
-      } else {
-        logger.warn(`No fields defined in schema for collection: \x1b[34m${collectionName}\x1b[0m`);
-      }
-
-      // Optimized schema options for the main collection
-      const schemaOptions: mongoose.SchemaOptions = {
-        strict: collection.strict !== false,
-        timestamps: true,
-        collection: collectionName.toLowerCase(),
-        autoIndex: true,
-        minimize: false,
-        toJSON: { virtuals: true, getters: true },
-        toObject: { virtuals: true, getters: true },
-        id: false,
-        versionKey: false
-      };
-
-      // Create schema for the main collection
-      const schema = new mongoose.Schema(schemaDefinition, schemaOptions);
-
-      // Add indexes for the main collection
-      schema.index({ createdAt: -1 });
-      schema.index({ status: 1, createdAt: -1 });
-
-      // Performance optimization: create indexes in background
-      schema.set('backgroundIndexing', true);
-      // Create and return the new model
-      const model = mongoose.model(collectionName, schema);
-      logger.debug(`Collection model \x1b[34m${collectionName}\x1b[0m created successfully.`);
-      return model;
-    } catch (error) {
-      logger.error('Error creating collection model:', error instanceof Error ? error.stack : error);
-      logger.error('Collection config that caused error:', JSON.stringify(collection, null, 2));
-      throw error;
-    }
-  }
-
-
-  // Methods for Draft and Revision Management
-  // Create a new draft
-  async createDraft(content: Record<string, unknown>, collectionId: string, original_document_id: string, user_id: string): Promise<Draft> {
-    return DraftModel.createDraft(content, collectionId, original_document_id, user_id);
-  }
-
-  // Update a draft
-  async updateDraft(draft_id: string, content: Record<string, unknown>): Promise<Draft> {
-    return DraftModel.updateDraft(draft_id, content);
-  }
-
-  // Publish a draft
-  async publishDraft(draft_id: string): Promise<Draft> {
-    return DraftModel.publishDraft(draft_id);
-  }
-
-  // Get drafts by user
-  async getDraftsByUser(user_id: string): Promise<Draft[]> {
-    return DraftModel.getDraftsByUser(user_id);
-  }
-
-  // Create a new revision
-  async createRevision(collectionId: string, documentId: string, userId: string, data: Record<string, unknown>): Promise<Revision> {
-    try {
-      const revision = new RevisionModel({
-        collectionId: collectionId,
-        documentId: documentId,
-        content: data,
-        createdBy: userId
-      });
-      return await revision.save();
-    } catch (error) {
-      logger.error(`Error creating revision: ${error.message}`);
-      throw Error(`Error creating revision`);
-    }
-  }
-
-  // Get revisions for a document
-  async getRevisions(collectionId: string, documentId: string): Promise<Revision[]> {
-    try {
-      return await RevisionModel.find({
-        collectionId: collectionId,
-        documentId: documentId
-      })
-        .sort({ createdAt: -1 })
-        .lean()
-        .exec();
-    } catch (error) {
-      logger.error(`Error retrieving revisions for document ID ${documentId} in collection ID ${collectionId}: ${error.message}`);
-      throw Error(`Failed to retrieve revisions`);
-    }
-  }
-
-  // Delete a specific revision
-  async deleteRevision(revisionId: string): Promise<void> {
-    try {
-      const result = await RevisionModel.deleteOne({ _id: revisionId }).exec();
-      if (result.deletedCount === 0) {
-        throw Error(`Revision not found with ID: ${revisionId}`);
-      }
-
-      logger.info(`Revision ${revisionId} deleted successfully.`);
-    } catch (error) {
-      logger.error(`Error deleting revision ${revisionId}: ${error.message}`);
-      throw Error(`Failed to delete revision`);
-    }
-  }
-
-  // Restore a specific revision to its original document
-  async restoreRevision(collectionId: string, revisionId: string): Promise<void> {
-    try {
-      // Fetch the revision with the correct typing
-      const revision = await RevisionModel.findOne({ _id: revisionId }).exec();
-
-      if (!revision) {
-        throw Error(`Revision not found with ID: ${revisionId}`);
-      }
-
-      // Destructure the necessary properties
-      const { documentId, content } = revision;
-
-      if (!documentId || !content) {
-        throw Error(`Revision ${revisionId} is missing required fields.`);
-      }
-
-      // Update the original document with the revision content
-      const updateResult = await this.updateOne(collectionId, { _id: documentId }, { $set: content });
-
-      // `updateOne` now throws an error if no document is found, so this check might be redundant
-      // Keeping it for clarity.
-      if (!updateResult) {
-        throw Error(`Failed to restore revision: Document not found or no changes applied.`);
-      }
-
-      logger.info(`Revision ${revisionId} restored successfully to document ID: ${documentId}`);
-    } catch (error) {
-      logger.error(`Error restoring revision ${revisionId}: ${error.message}`);
-      throw Error(`Failed to restore revision`);
-    }
-  }
-
-  // Methods for Widget Management
-
-  // Install a new widget
-  async installWidget(widgetData: { name: string; isActive?: boolean }): Promise<void> {
-    try {
-      const widget = new WidgetModel({
-        ...widgetData,
-        isActive: widgetData.isActive ?? false,
-        createdAt: new Date(),
-        updatedAt: new Date()
-      });
-      await widget.save();
-      logger.info(`Widget \x1b[34m${widgetData.name}\x1b[0m installed successfully.`);
-    } catch (error) {
-      logger.error(`Error installing widget: ${error.message}`);
-      throw Error(`Error installing widget`);
-    }
-  }
-
-  // Fetch all widgets
-  async getAllWidgets(): Promise<Widget[]> {
-    try {
-      return await WidgetModel.find().lean().exec();
-    } catch (error) {
-      logger.error(`Error fetching all widgets: ${error.message}`);
-      throw Error(`Error fetching all widgets`);
-    }
-  }
-
-  // Fetch active widgets
-  async getActiveWidgets(): Promise<string[]> {
-    try {
-      const widgets = await WidgetModel.find({ status: 'active' }, 'name').lean().exec();
-      return widgets.map((widget) => widget.name);
-    } catch (error) {
-      logger.error(`Error fetching active widgets: ${error.message}`);
-      throw Error(`Error fetching active widgets`);
-    }
-  }
-
-  // Activate a widget
-  async activateWidget(widgetName: string): Promise<void> {
-    try {
-      const result = await WidgetModel.updateOne({ name: widgetName }, { $set: { isActive: true, updatedAt: new Date() } }).exec();
-      if (result.modifiedCount === 0) {
-        throw Error(`Widget with name ${widgetName} not found or already active.`);
-      }
-      logger.info(`Widget \x1b[34m${widgetName}\x1b[0m activated successfully.`);
-    } catch (error) {
-      logger.error(`Error activating widget: ${error.message}`);
-      throw Error(`Error activating widget`);
-    }
-  }
-
-  // Deactivate a widget
-  async deactivateWidget(widgetName: string): Promise<void> {
-    try {
-      const result = await WidgetModel.updateOne({ name: widgetName }, { $set: { isActive: false, updatedAt: new Date() } }).exec();
-      if (result.modifiedCount === 0) {
-        throw Error(`Widget with name ${widgetName} not found or already inactive.`);
-      }
-      logger.info(`Widget \x1b[34m$${widgetName}\x1b[0m deactivated successfully.`);
-    } catch (error) {
-      logger.error(`Error deactivating widget: ${error.message}`);
-      throw Error(`Error deactivating widget`);
-    }
-  }
-
-  // Update a widget
-  async updateWidget(widgetName: string, updateData: Partial<Widget>): Promise<void> {
-    try {
-      const result = await WidgetModel.updateOne({ name: widgetName }, { $set: { ...updateData, updatedAt: new Date() } }).exec();
-      if (result.modifiedCount === 0) {
-        throw Error(`Widget with name ${widgetName} not found or no changes applied.`);
-      }
-      logger.info(`Widget \x1b[34m${widgetName}\x1b[0m updated successfully.`);
-    } catch (error) {
-      logger.error(`Error updating widget: ${error.message}`);
-      throw Error(`Error updating widget`);
-    }
-  }
-
-  // Methods for Theme Management
-  // Set the default theme
-  async setDefaultTheme(themeName: string): Promise<void> {
-    try {
-      // First, unset the current default theme
-      await ThemeModel.updateMany({}, { $set: { isDefault: false } });
-      // Then, set the new default theme
-      const result = await ThemeModel.updateOne({ name: themeName }, { $set: { isDefault: true } });
-
-      if (result.modifiedCount === 0) {
-        throw Error(`Theme with name ${themeName} not found.`);
-      }
-
-      logger.info(`Theme \x1b[34m${themeName}\x1b[0m set as default successfully.`);
-    } catch (error) {
-      logger.error(`Error setting default theme: ${error.message}`);
-      throw Error(`Error setting default theme`);
-    }
-  }
-
-  // Fetch the default theme
-  async getDefaultTheme(): Promise<Theme | null> {
-    try {
-      logger.debug('Attempting to fetch the default theme from the database...');
-      let theme = await ThemeModel.findOne({ isDefault: true }).lean<Theme>().exec();
-
-      if (theme) {
-        logger.info(`Default theme found: \x1b[34m${theme.name}\x1b[0m`);
-        return theme;
-      }
-
-      const count = await ThemeModel.countDocuments();
-      if (count === 0) {
-        logger.warn('Theme collection is empty. Inserting default theme.');
-        await this.storeThemes([DEFAULT_THEME]);
-        theme = await ThemeModel.findOne({ isDefault: true }).lean<Theme>().exec();
-      }
-
-      if (!theme) {
-        logger.warn('No default theme found in database. Using DEFAULT_THEME constant.');
-        return DEFAULT_THEME as Theme;
-      }
-
-      return theme;
-    } catch (error) {
-      logger.error(`Error fetching default theme: ${error.message}`);
-      throw Error(`Error fetching default theme`);
-    }
-  }
-
-  // Store themes in the database
-  async storeThemes(themes: Theme[]): Promise<void> {
-    try {
-      // If there's a default theme in the new themes, unset the current default
-      if (themes.some((theme) => theme.isDefault)) {
-        await ThemeModel.updateMany({}, { $set: { isDefault: false } });
-      }
-
-      await ThemeModel.insertMany(
-        themes.map((theme) => ({
-          _id: theme._id,
-          name: theme.name,
-          path: theme.path,
-          isDefault: theme.isDefault ?? false,
-          createdAt: theme.createdAt ?? new Date(),
-          updatedAt: theme.updatedAt ?? new Date()
-        })),
-        { ordered: false }
-      ); // Use ordered: false to ignore duplicates
-      logger.info(`Stored \x1b[34m${themes.length}\x1b[0m themes in the database.`);
-    } catch (error) {
-      logger.error(`Error storing themes: ${error.message}`);
-      throw Error(`Error storing themes`);
-    }
-  }
-  // Fetch all themes
-  async getAllThemes(): Promise<Theme[]> {
-    try {
-      const themes = await ThemeModel.find().exec();
-      logger.info(`Fetched \x1b[34m${themes.length}\x1b[0m themes.`);
-      return themes;
-    } catch (error) {
-      logger.error(`Error fetching all themes: ${error.message}`);
-      throw Error(`Error fetching all themes`);
-    }
-  }
-
-  // Methods for System Preferences Management
-  // Set user preferences
-  async setUserPreferences(userId: string, preferences: UserPreferences): Promise<void> {
-    try {
-      await SystemPreferencesModel.updateOne({ userId }, { $set: { preferences } }, { upsert: true }).exec();
-      logger.info(`User preferences set successfully for userId: \x1b[34m${userId}\x1b[0m`);
-    } catch (error) {
-      logger.error(`Failed to set user preferences for user \x1b[34m${userId}\x1b[0m: ${error.message}`);
-      throw Error(`Failed to set user preferences`);
-    }
-  }
-
-  //Retrieve system preferences for a user
-  async getSystemPreferences(user_id: string): Promise<UserPreferences | null> {
-    try {
-      const preferencesDoc = await SystemPreferencesModel.findOne({ userId: user_id }).exec();
-      if (preferencesDoc) {
-        logger.info(`Retrieved system preferences for userId: \x1b[34m${user_id}\x1b[0m `);
-        return preferencesDoc.preferences as UserPreferences;
-      }
-      logger.info(`No system preferences found for userId: \x1b[34m${user_id}\x1b[0m`);
-      return null;
-    } catch (error) {
-      logger.error(`Failed to retrieve system preferences for user \x1b[34m${user_id}\x1b[0m: ${error.message}`);
-      throw Error(`Failed to retrieve system preferences`);
-    }
-  }
-
-  // Update system preferences for a user
-  async updateSystemPreferences(user_id: string, screenSize: ScreenSize, preferences: WidgetPreference[]): Promise<void> {
-    try {
-      await SystemPreferencesModel.findOneAndUpdate({ userId: user_id }, { $set: { screenSize, preferences } }, { new: true, upsert: true }).exec();
-      logger.info(`System preferences updated for userId: \x1b[34m${user_id}\x1b[0m`);
-    } catch (error) {
-      logger.error(`Failed to update system preferences for user \x1b[34m${user_id}\x1b[0m: ${error.message}`);
-      throw Error(`Failed to update system preferences`);
-    }
-  }
-  // Clear system preferences for a user
-  async clearSystemPreferences(user_id: string): Promise<void> {
-    try {
-      const result = await SystemPreferencesModel.deleteOne({ userId: user_id }).exec();
-      if (result.deletedCount === 0) {
-        logger.warn(`No system preferences found to delete for userId: \x1b[34m${user_id}\x1b[0m`);
-      } else {
-        logger.info(`System preferences cleared for userId: \x1b[34m${user_id}\x1b[0m`);
-      }
-    } catch (error) {
-      logger.error(`Failed to clear system preferences for user \x1b[34m${user_id}\x1b[0m: ${error.message}`);
-      throw Error(`Failed to clear system preferences`);
-    }
-  }
-
-  // Methods for Virtual Folder Management
-  // Create a virtual folder in the database
-  async createVirtualFolder(folderData: {
-    name: string;
-    parent?: string;
-    path: string;
-    icon?: string;
-    order?: number;
-    type?: 'folder' | 'collection';
-  }): Promise<Document> {
-    try {
-      const folder = new SystemVirtualFolderModel({
-        _id: this.generateId(),
-        name: folderData.name,
-        parent: folderData.parent || null,
-        path: folderData.path,
-        icon: folderData.icon,
-        order: folderData.order,
-        type: folderData.type || 'folder' // Default to 'folder' if not specified
-      });
-      await folder.save();
-      logger.info(`Virtual folder '\x1b[34m${folderData.name}\x1b[0m' created successfully.`);
-      return folder;
-    } catch (error) {
-      logger.error(`Error creating virtual folder: ${error.message}`);
-      throw Error(`Error creating virtual folder`);
-    }
-  }
-
-  // Get all virtual folders
-  async getVirtualFolders(): Promise<Document[]> {
-    try {
-      const folders = await SystemVirtualFolderModel.find({}).lean().exec();
-      logger.info(`Fetched \x1b[34m${folders.length}\x1b[0m virtual folders.`);
-      return folders;
-    } catch (error) {
-      logger.error(`Error fetching virtual folders: ${error.message}`);
-      throw Error(`Error fetching virtual folders`);
-    }
-  }
-
-  // Get contents of a virtual folder
-  async getVirtualFolderContents(folderId: string): Promise<Document[]> {
-    try {
-      const folder = await SystemVirtualFolderModel.findById(folderId);
-      if (!folder) throw Error('Folder not found');
-
-      const mediaTypes = ['media_images', 'media_documents', 'media_audio', 'media_videos'];
-      const mediaPromises = mediaTypes.map((type) => mongoose.model(type).find({ folderId: folderId }).lean());
-      const results = await Promise.all(mediaPromises);
-      logger.info(`Fetched contents for virtual folder ID: \x1b[34m${folderId}\x1b[0m`);
-      return results.flat();
-    } catch (error) {
-      logger.error(`Error fetching contents for virtual folder \x1b[34m${folderId}\x1b[0m: ${error.message}`);
-      throw Error(`Failed to fetch virtual folder contents`);
-    }
-  }
-
-  // Update a virtual folder
-  async updateVirtualFolder(folderId: string, updateData: VirtualFolderUpdateData): Promise<Document | null> {
-    try {
-      const updatePayload: VirtualFolderUpdateData & { updatedAt: Date } = {
-        ...updateData,
-        updatedAt: new Date()
-      };
-
-      if (updateData.parent) {
-        updatePayload.parent = updateData.parent;
-      }
-      const updatedFolder = await SystemVirtualFolderModel.findByIdAndUpdate(folderId, updatePayload, { new: true }).exec();
-      if (!updatedFolder) {
-        throw Error(`Virtual folder with ID \x1b[34m${folderId}\x1b[0m not found.`);
-      }
-      logger.info(`Virtual folder \x1b[34m${folderId}\x1b[0m updated successfully.`);
-      return updatedFolder;
-    } catch (error) {
-      logger.error(`Error updating virtual folder \x1b[34m${folderId}\x1b[0m: ${error.message}`);
-      throw Error(`Failed to update virtual folder`);
-    }
-  }
-
-  // Delete a virtual folder
-  async deleteVirtualFolder(folderId: string): Promise<boolean> {
-    try {
-      const result = await SystemVirtualFolderModel.findByIdAndDelete(folderId).exec();
-      if (!result) {
-        logger.warn(`Virtual folder with ID \x1b[34m${folderId}\x1b[0m not found.`);
-        return false;
-      }
-      logger.info(`Virtual folder \x1b[34m${folderId}\x1b[0m deleted successfully.`);
-      return true;
-    } catch (error) {
-      logger.error(`Error deleting virtual folder \x1b[34m${folderId}\x1b[0m: ${error.message}`);
-      throw Error(`Failed to delete virtual folder`);
-    }
-  }
-
-  // Move media to a virtual folder
-  async moveMediaToFolder(mediaId: string, folderId: string): Promise<boolean> {
-    try {
-      const mediaTypes = ['media_images', 'media_documents', 'media_audio', 'media_videos'];
-      // Create update query for all media types
-      const updateResult = await Promise.all(
-        mediaTypes.map((type) => this.updateOne(type, { _id: mediaId }, { folderId: folderId }))
-      );
-      // Check if any media types updated
-      const mediaUpdated = updateResult.some((result) => result);
-      if (mediaUpdated) {
-        logger.info(`Media \x1b[34m${mediaId}\x1b[0m moved to folder \x1b[34m${folderId}\x1b[0m successfully.`);
-        return true;
-      }
-      logger.warn(`Media \x1b[34m${mediaId}\x1b[0m not found in any media type collections.`);
-      return false;
-    } catch (error) {
-      logger.error(`Error moving media \x1b[34m${mediaId}\x1b[0m to folder \x1b[34m${folderId}\x1b[0m: ${error.message}`);
-      throw Error(`Failed to move media to folder`);
-    }
-  }
-
-  // Content Structure Methods
-  async upsertContentStructureNode(contentData: ContentStructureNode): Promise<ContentStructureNode> {
-    try {
-      // Ensure collections and subcategories are always arrays
-
-      // Ensure _id is always present
-      // Set the 'type' field based on 'isCollection'
-      const type = contentData.nodeType;
-
-      if (type === 'collection') {
-        const node = await ContentStructureModel.upsertCollection(contentData)
-        return node
-      } else {
-        const node = await ContentStructureModel.upsertCategory(contentData)
-        return node
-      }
-
-    } catch (error) {
-      logger.error(`Error creating/updating content structure: ${error.message}`);
-      throw Error(`Error creating/updating content structure`);
-    }
-  }
-
-  async getContentByPath(path: string): Promise<Document | null> {
-    try {
-      const contentNode = await ContentStructureModel.findOne({ path: path }).exec();
-      if (contentNode) {
-        logger.info(`Content found for path: \x1b[34m${path}\x1b[0m`);
-        return contentNode.toObject();
-      } else {
-        logger.info(`No content found for path: \x1b[34m${path}\x1b[0m`);
-        return null;
-      }
-    } catch (error) {
-      logger.error(`Error getting content by path \x1b[34m${path}\x1b[0m: ${error.message}`);
-      throw Error(`Error getting content by path`);
-    }
-  }
-
-  async getContentStructureById(id: string): Promise<Document | null> {
-    try {
-      const node = await ContentStructureModel.findById(id).exec();
-      return node ? node.toObject() : null;
-    } catch (error) {
-      logger.error(`Error getting content structure by ID ${id}:`, error);
-      return null;
-    }
-  }
-
-
-  async getContentStructure(): Promise<ContentStructureNode[]> {
-    try {
-      const nodes = await ContentStructureModel.find({}).exec();
-      return nodes;
-
-    } catch (error) {
-      logger.error(`Error getting content structure: ${error.message}`);
-      throw Error(`Error getting content structure`);
-    }
-  }
-
-  async getContentStructureChildren(parentId: string): Promise<Document[]> {
-    try {
-      const children = await ContentStructureModel.find({ parent: parentId })
-        .sort({ order: 1 })
-        .exec();
-      logger.info(`Fetched \x1b[34m${children.length}\x1b[0m children for parent ID: \x1b[34m${parentId}\x1b[0m.`);
-      return children;
-    } catch (error) {
-      logger.error(`Error fetching content structure children: ${error.message}`);
-      throw Error(`Error fetching content structure children`);
-    }
-  }
-
-
-
-  async updateContentStructure(contentId: string, updateData: Partial<ContentStructureNode>): Promise<Document | null> {
-    try {
-      // Only allow updates to name and fileName, exclude _id, uuid, and other fields
-      const { name, fileName } = updateData;
-      const allowedUpdates: Partial<ContentStructureNode> = {};
-
-      if (name !== undefined) allowedUpdates.name = name;
-      if (fileName !== undefined) allowedUpdates.fileName = fileName;
-
-      const updatedNode = await ContentStructureModel.findByIdAndUpdate(contentId, allowedUpdates, { new: true }).exec();
-
-      if (updatedNode) {
-        logger.info(`Content structure \x1b[34m${contentId}\x1b[0m updated successfully.`);
-      } else {
-        logger.warn(`No content structure found with ID \x1b[34m${contentId}\x1b[0m.`);
-      }
-      return updatedNode;
-    } catch (error) {
-      logger.error(`Error updating content structure: ${error.message}`);
-      throw Error(`Error updating content structure`);
-    }
-  }
-
-  async deleteContentStructure(contentId: string): Promise<boolean> {
-    try {
-      const result = await ContentStructureModel.deleteOne({ _id: contentId }).exec();
-      if (result.deletedCount === 0) {
-        logger.warn(`Content structure with ID \x1b[34m${contentId}\x1b[0m not found.`);
-        return false;
-      }
-      logger.info(`Content structure \x1b[34m${contentId}\x1b[0m deleted successfully.`);
-      return true;
-    } catch (error) {
-      logger.error(`Error deleting content structure: ${error.message}`);
-      throw Error(`Error deleting content structure`);
-    }
-  }
-
-  // Methods for Media Management
-  // Fetch all media
-  async getAllMedia(): Promise<MediaType[]> {
-    try {
-      const mediaTypes = ['media_images', 'media_documents', 'media_audio', 'media_videos', 'media_remote'];
-      const results = await Promise.all(mediaTypes.map((type) => this.findMany<Document & MediaBase>(type, {})));
-      const allMedia = results.flat().map((item) => ({
-        ...item,
-        _id: item._id?.toString(),
-        type: item.type || 'unknown'
-      }));
-      logger.info(`Fetched all media, total count: \x1b[34m${allMedia.length}\x1b[0m`);
-      return allMedia as MediaType[];
-    } catch (error) {
-      logger.error(`Error fetching all media: ${error.message}`);
-      throw Error(`Error fetching all media`);
-    }
-  }
-
-  // Delete media
-  async deleteMedia(mediaId: string): Promise<boolean> {
-    try {
-      const mediaTypes = ['media_images', 'media_documents', 'media_audio', 'media_videos', 'media_remote'];
-      const deleteResults = await Promise.all(mediaTypes.map((type) => this.deleteOne(type, { _id: mediaId })));
-      // Check if any media was deleted
-      const mediaDeleted = deleteResults.some((result) => result > 0);
-      if (mediaDeleted) {
-        logger.info(`Media \x1b[34m${mediaId}\x1b[0m deleted successfully.`);
-        return true;
-      }
-      logger.warn(`Media \x1b[34m${mediaId}\x1b[0m not found in any media type collections.`);
-      return false;
-    } catch (error) {
-      logger.error(`Error deleting media \x1b[34m${mediaId}\x1b[0m: ${error.message}`);
-      throw Error(`Error deleting media`);
-    }
-  }
-
-  // Fetch media in a specific folder
-  async getMediaInFolder(folder_id: string): Promise<MediaType[]> {
-    try {
-      const mediaTypes = ['media_images', 'media_documents', 'media_audio', 'media_videos'];
-      const mediaPromises = mediaTypes.map((type) => mongoose.model(type).find({ folderId: folder_id }).lean());
-      const results = await Promise.all(mediaPromises);
-      const mediaInFolder = results.flat();
-      logger.info(`Fetched \x1b[34m${mediaInFolder.length}\x1b[0m media items in folder ID: \x1b[34m${folder_id}\x1b[0m`);
-      return mediaInFolder;
-    } catch (error) {
-      logger.error(`Error fetching media in folder \x1b[34m${folder_id}\x1b[0m: ${error.message}`);
-      throw Error(`Failed to fetch media in folder`);
-    }
-  }
-
-  // Fetch the last five collections
-  async getLastFiveCollections(): Promise<Document[]> {
-    try {
-      const contentTypes = Object.keys(mongoose.models);
-      const recentCollections: Document[] = [];
-
-      for (const collectionType of contentTypes) {
-        const model = mongoose.models[collectionType];
-        if (model) {
-          const collections = await model.find().sort({ createdAt: -1 }).limit(5).lean().exec();
-          recentCollections.push(...collections);
-        }
-      }
-
-      return recentCollections.sort((a, b) => (b.createdAt?.getTime() ?? 0) - (a.createdAt?.getTime() ?? 0)).slice(0, 5);
-    } catch (error) {
-      logger.error(`Failed to fetch last five collections: ${error.message}`);
-      throw Error(`Failed to fetch last five collections`);
-    }
-  }
-
-  // Fetch logged-in users
-  async getLoggedInUsers(): Promise<Document[]> {
-    try {
-      const sessionModel = mongoose.models['auth_sessions'];
-      if (!sessionModel) {
-        throw Error('auth_sessions collection does not exist.');
-      }
-      const activeSessions = await sessionModel.find({ active: true }).lean().exec();
-      logger.info(`Fetched \x1b[34m${activeSessions.length}\x1b[0m active sessions.`);
-      return activeSessions;
-    } catch (error) {
-      logger.error(`Error fetching logged-in users: ${error.message}`);
-      throw Error(`Failed to fetch logged-in users`);
-    }
-  }
-
-  // Fetch CMS data
-  async getCMSData(): Promise<{
-    collections: number;
-    media: number;
-    users: number;
-    drafts: number;
-  }> {
-    // Implement your CMS data fetching logic here
-    // This is a placeholder and should be replaced with actual implementation
-    logger.debug('Fetching CMS data...');
-    return {};
-  }
-
-  // Fetch the last five media documents
-  async getLastFiveMedia(): Promise<MediaType[]> {
-    try {
-      const mediaSchemas = ['media_images', 'media_documents', 'media_audio', 'media_videos', 'media_remote'];
-      const recentMedia: MediaType[] = [];
-
-      for (const schemaName of mediaSchemas) {
-        const model = mongoose.models[schemaName];
-        if (model) {
-          const media = await model.find().sort({ createdAt: -1 }).limit(5).lean().exec();
-          recentMedia.push(...(media as MediaType[]));
-        }
-      }
-
-      return recentMedia.sort((a, b) => (b.createdAt?.getTime() ?? 0) - (a.createdAt?.getTime() ?? 0)).slice(0, 5);
-    } catch (error) {
-      logger.error(`Failed to fetch last five media documents: ${error.message}`);
-      throw Error(`Failed to fetch last five media documents`);
-    }
-  }
-
-  // Methods for Disconnecting
-
-  // Disconnect from MongoDB
-  async disconnect(): Promise<void> {
-    try {
-      await mongoose.disconnect();
-      logger.info('MongoDB adapter connection closed.');
-    } catch (error) {
-      logger.error(`Error disconnecting from MongoDB: ${error.message}`);
-      throw Error(`Error disconnecting from MongoDB`);
-    }
-  }
-=======
 // Database
 import mongoose from 'mongoose';
 import type { Schema, Model, FilterQuery, UpdateQuery } from 'mongoose'; // Keep type imports for clarity
@@ -1953,5 +803,4 @@
 			}
 		}
 	};
->>>>>>> cbc91ac6
 }