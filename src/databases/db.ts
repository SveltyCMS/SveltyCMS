/**
 * @file src/databases/db.ts
 * @description
 * Database and authentication initialization and management module.
 *
 * This module is responsible for:
 * - Loading and initializing database and authentication adapters based on the configured DB_TYPE
 * - Establishing database connections with a retry mechanism
 * - Managing initialization of authentication models, media models, and collection models
 * - Setting up default roles and permissions
 * - Configuring Google OAuth2 client if credentials are provided
 *
 * Multi-Tenancy Note:
 * This file handles the one-time global startup of the server. Tenant-specific
 * data scoping is handled by the API endpoints and server hooks that use the
 * initialized services from this module.
 */

import { building } from '$app/environment';
import { publicEnv } from '@src/utils/configMigration';

// Handle private config that might not exist during setup
let privateEnv: any = null; // eslint-disable-line @typescript-eslint/no-explicit-any

// Function to load private config when needed
async function loadPrivateConfig() {
	if (privateEnv) return privateEnv;

	try {
		const module = await import('@root/config/private');
		privateEnv = module.privateEnv;
		return privateEnv;
	} catch {
		// Private config doesn't exist during setup - this is expected
		console.log('Private config not found during setup - this is expected during initial setup');
		return null;
	}
}

// MongoDB
import { connectToMongoDB } from './mongodb/dbconnect';

// Auth
import { Auth } from '@root/src/auth';
import { getDefaultSessionStore } from '@src/auth/sessionStore';

// Adapters Interfaces
import type { authDBInterface } from '@src/auth/authDBInterface';
import type { DatabaseAdapter } from './dbInterface';

// MongoDB Adapters
import { SessionAdapter } from '@src/auth/mongoDBAuth/sessionAdapter';
import { TokenAdapter } from '@src/auth/mongoDBAuth/tokenAdapter';
import { UserAdapter } from '@src/auth/mongoDBAuth/userAdapter';

// Content Manager
import { getAllPermissions } from '@src/auth/permissions';
import { contentManager } from '@src/content/ContentManager';

// Theme
import { DEFAULT_THEME } from '@src/databases/themeManager';

// System Logger
import { logger } from '@utils/logger.svelte';

// State Variables
export let dbAdapter: DatabaseAdapter | null = null; // Database adapter
export let authAdapter: authDBInterface | null = null; // Authentication adapter
export let auth: Auth | null = null; // Authentication instance
export let isConnected = false; // Database connection state (primarily for external checks if needed)
let isInitialized = false; // Initialization state
let initializationPromise: Promise<void> | null = null; // Initialization promise
let adaptersLoaded = false; // Internal flag

// Load database and authentication adapters
async function loadAdapters() {
	if (adaptersLoaded && dbAdapter) {
		logger.debug('Adapters already loaded, skipping');
		return;
	}

	// Load private config when needed
	const config = await loadPrivateConfig();

	// If private config doesn't exist yet (during setup), we can't load adapters
	if (!config || !config.DB_TYPE) {
		logger.debug('Private config not available yet - skipping adapter loading during setup');
		return;
	}

	logger.debug(`🔌 Loading \x1b[34m${config.DB_TYPE}\x1b[0m adapters...`);

	try {
		switch (config.DB_TYPE) {
			case 'mongodb': {
				logger.debug('Importing MongoDB adapter...');
				const { MongoDBAdapter } = await import('./mongodb/mongoDBAdapter');
				dbAdapter = new MongoDBAdapter();
				logger.debug('MongoDB adapter created');

				logger.debug('Creating auth adapters...');
				const userAdapter = new UserAdapter();
				const sessionAdapter = new SessionAdapter();
				const tokenAdapter = new TokenAdapter();

				authAdapter = {
					// User Management Methods
					createUser: userAdapter.createUser.bind(userAdapter),
					updateUserAttributes: userAdapter.updateUserAttributes.bind(userAdapter),
					deleteUser: userAdapter.deleteUser.bind(userAdapter),
					getUserById: userAdapter.getUserById.bind(userAdapter),
					getUserByEmail: userAdapter.getUserByEmail.bind(userAdapter),
					getAllUsers: userAdapter.getAllUsers.bind(userAdapter),
					getUserCount: userAdapter.getUserCount.bind(userAdapter), // Session Management Methods

					createSession: sessionAdapter.createSession.bind(sessionAdapter),
					updateSessionExpiry: sessionAdapter.updateSessionExpiry.bind(sessionAdapter),
					deleteSession: sessionAdapter.deleteSession.bind(sessionAdapter),
					deleteExpiredSessions: sessionAdapter.deleteExpiredSessions.bind(sessionAdapter),
					validateSession: sessionAdapter.validateSession.bind(sessionAdapter),
					invalidateAllUserSessions: sessionAdapter.invalidateAllUserSessions.bind(sessionAdapter),
					getActiveSessions: sessionAdapter.getActiveSessions.bind(sessionAdapter),
					getAllActiveSessions: sessionAdapter.getAllActiveSessions.bind(sessionAdapter),
					getSessionTokenData: sessionAdapter.getSessionTokenData.bind(sessionAdapter),
					rotateToken: sessionAdapter.rotateToken.bind(sessionAdapter), // Add rotateToken binding
					cleanupRotatedSessions: sessionAdapter.cleanupRotatedSessions.bind(sessionAdapter), // Add cleanup binding
					// Token Management Methods

					createToken: tokenAdapter.createToken.bind(tokenAdapter),
					validateToken: tokenAdapter.validateToken.bind(tokenAdapter),
					consumeToken: tokenAdapter.consumeToken.bind(tokenAdapter),
					getTokenByValue: tokenAdapter.getTokenByValue.bind(tokenAdapter),
					deleteExpiredTokens: tokenAdapter.deleteExpiredTokens.bind(tokenAdapter),
					getAllTokens: tokenAdapter.getAllTokens.bind(tokenAdapter),
					updateToken: tokenAdapter.updateToken.bind(tokenAdapter),
					deleteTokens: tokenAdapter.deleteTokens.bind(tokenAdapter), // Permission Management Methods (Imported)

					getAllPermissions
				};
				logger.debug('Auth adapters created and bound');
				break;
			}
			case 'mariadb':
<<<<<<< HEAD
			case 'postgresql':
				// Implement SQL adapters loading here
				logger.error(`SQL adapter loading not yet implemented for ${config.DB_TYPE}`);
				throw new Error(`Unsupported DB_TYPE: ${config.DB_TYPE}`);
=======
			case 'postgresql': // Implement SQL adapters loading here
				logger.error(`SQL adapter loading not yet implemented for ${privateEnv.DB_TYPE}`);
				throw new Error(`Unsupported DB_TYPE: ${privateEnv.DB_TYPE}`);
>>>>>>> 4f34c52c
			default:
				logger.error(`Unknown DB_TYPE: ${config.DB_TYPE}`);
				throw new Error(`Unsupported DB_TYPE: ${config.DB_TYPE}`);
		}
		adaptersLoaded = true;
		logger.debug('All adapters loaded successfully');
	} catch (err) {
		const message = `Error loading adapters: ${err instanceof Error ? err.message : String(err)}`;
		logger.error(message);
		adaptersLoaded = false; // Ensure flag is reset on error
		// Re-throwing here will cause the initializationPromise to reject
		throw new Error(message);
	}
}

// Initialize default theme
async function initializeDefaultTheme(): Promise<void> {
	if (!dbAdapter) throw new Error('Cannot initialize themes: dbAdapter is not available.');
	try {
		logger.debug('Initializing \x1b[34mdefault theme\x1b[0m...');
		const themes = await dbAdapter.themes.getAllThemes(); // Ensure themes is an array before accessing its length
		if (!Array.isArray(themes)) {
			logger.warn('No themes returned from database or an error occurred. Assuming no themes exist.');
			await dbAdapter.themes.storeThemes([DEFAULT_THEME]);
			logger.debug('Default \x1b[34mSveltyCMS theme\x1b[0m created successfully.');
			return;
		}
		logger.debug(`Found \x1b[34m${themes.length}\x1b[0m themes in the database`);

		if (themes.length === 0) {
			await dbAdapter.themes.storeThemes([DEFAULT_THEME]);
			logger.debug('Default \x1b[34mSveltyCMS theme\x1b[0m created successfully.');
		} else {
			logger.info('Themes already exist in the database. Skipping default theme initialization.');
		}
	} catch (err) {
		const message = `Error initializing default theme: ${err instanceof Error ? err.message : String(err)}`;
		logger.error(message);
		throw new Error(message);
	}
}

// Initialize the media folder
async function initializeMediaFolder(): Promise<void> {
	const mediaFolderPath = publicEnv.MEDIA_FOLDER;
	if (building) return;
	const fs = await import('node:fs/promises');
	try {
		logger.debug(`Checking media folder: ${mediaFolderPath}`); // Check if the media folder exists
		await fs.access(mediaFolderPath);
		logger.info(`Media folder already exists: \x1b[34m${mediaFolderPath}\x1b[0m`);
	} catch {
		// If the folder does not exist, create it
		logger.info(`Media folder not found. Creating new folder: \x1b[34m${mediaFolderPath}\x1b[0m`);
		await fs.mkdir(mediaFolderPath, { recursive: true });
		logger.info(`Media folder created successfully: \x1b[34m${mediaFolderPath}\x1b[0m`);
	}
}

// Initialize virtual folders
async function initializeVirtualFolders(): Promise<void> {
	if (!dbAdapter) throw new Error('Cannot initialize virtual folders: dbAdapter is not available.');
	if (!dbAdapter.systemVirtualFolder) {
		logger.warn('systemVirtualFolder adapter not available, skipping initialization.');
		return;
	}
	try {
		logger.debug('Initializing virtual folders...');
		const systemVirtualFoldersResult = await dbAdapter.systemVirtualFolder.getAll();

		if (!systemVirtualFoldersResult.success) {
			const errorMessage =
				systemVirtualFoldersResult.error instanceof Error ? systemVirtualFoldersResult.error.message : String(systemVirtualFoldersResult.error);
			throw new Error(`Failed to get virtual folders: ${errorMessage}`);
		}

		const systemVirtualFolders = systemVirtualFoldersResult.data;

		if (systemVirtualFolders.length === 0) {
			logger.info('No virtual folders found. Creating default root folder...'); // Create a default root folder
			const rootFolderData = {
				name: publicEnv.MEDIA_FOLDER,
				path: publicEnv.MEDIA_FOLDER, // parentId is undefined for root folders
				order: 0
			};
			const creationResult = await dbAdapter.systemVirtualFolder.create(rootFolderData);

			if (!creationResult.success) {
				const errorMessage = creationResult.error instanceof Error ? creationResult.error.message : String(creationResult.error);
				throw new Error(`Failed to create root virtual folder: ${errorMessage}`);
			}

			const rootFolder = creationResult.data; // Log only the essential information

			logger.info('Default root virtual folder created:', {
				name: rootFolder.name,
				path: rootFolder.path,
				id: rootFolder._id?.toString() || 'No ID'
			});
		} else {
			logger.debug(`Found \x1b[34m${systemVirtualFolders.length}\x1b[0m virtual folders`);
		}
	} catch (err) {
		const message = `Error initializing virtual folders: ${err instanceof Error ? err.message : String(err)}`;
		logger.error(message);
		throw new Error(message);
	}
}

// Initialize adapters
async function initializeRevisions(): Promise<void> {
	if (!dbAdapter) throw new Error('Cannot initialize revisions: dbAdapter is not available.'); // Add any revision-specific setup if needed in the future
	logger.debug('Revisions initialized.');
}

// Core Initialization Logic
async function initializeSystem(): Promise<void> {
	// Prevent re-initialization
	if (isInitialized) {
		logger.debug('System already initialized. Skipping.');
		return;
	}

	const systemStartTime = performance.now();
	logger.info('Starting SvelteCMS System Initialization...');

	try {
		// 1. Connect to Database & Load Adapters (Concurrently)
		const step1StartTime = performance.now();

		await Promise.all([
			connectToMongoDB().catch((err) => {
				logger.error(`MongoDB connection failed: ${err.message}`);
				throw err;
			}),
			loadAdapters().catch((err) => {
				logger.error(`Adapter loading failed: ${err.message}`);
				throw err;
			})
		]);
		isConnected = true; // Mark connected after DB connection succeeds
		const step1Time = performance.now() - step1StartTime;
		logger.debug(`\x1b[32mStep 1 completed:\x1b[0m Database connected and adapters loaded in \x1b[32m${step1Time.toFixed(2)}ms\x1b[0m`); // Check if adapters loaded correctly (loadAdapters throws on critical failure)

		if (!dbAdapter || !authAdapter) {
			throw new Error('Database or Authentication adapter failed to load.');
		} // 2. Setup Core Database Models (Essential for subsequent steps) - Run in parallel

		const step2StartTime = performance.now();

		try {
			await Promise.all([
				dbAdapter.auth.setupAuthModels().then(() => logger.debug('\x1b[34mAuth models\x1b[0m setup complete')),
				dbAdapter.media.setupMediaModels().then(() => logger.debug('\x1b[34mMedia models\x1b[0m setup complete')),
				dbAdapter.widgets.setupWidgetModels().then(() => logger.debug('\x1b[34mWidget models\x1b[0m setup complete'))
			]);

			const step2Time = performance.now() - step2StartTime;
			logger.debug(`\x1b[32mStep 2 completed:\x1b[0m Database models setup in \x1b[32m${step2Time.toFixed(2)}ms\x1b[0m`);
		} catch (modelSetupErr) {
			logger.error(`Database model setup failed: ${modelSetupErr.message}`);
			throw modelSetupErr;
		} // 3. Initialize remaining components in parallel

		const step3StartTime = performance.now();

		try {
			await Promise.all([initializeMediaFolder(), initializeDefaultTheme(), initializeRevisions(), initializeVirtualFolders()]);

			const step3Time = performance.now() - step3StartTime;
			logger.debug(`\x1b[32mStep 3 completed:\x1b[0m System components initialized in \x1b[32m${step3Time.toFixed(2)}ms\x1b[0m`);
		} catch (componentErr) {
			logger.error(`Component initialization failed: ${componentErr.message}`);
			throw componentErr;
		} // 4. Initialize ContentManager (loads collection schemas into memory)

		const step4StartTime = performance.now();

		try {
			await contentManager.initialize();
			const step4Time = performance.now() - step4StartTime;
			logger.debug(`\x1b[32mStep 4 completed:\x1b[0m ContentManager initialized in \x1b[32m${step4Time.toFixed(2)}ms\x1b[0m`);
		} catch (contentErr) {
			logger.error(`ContentManager initialization failed: ${contentErr.message}`);
			throw contentErr;
		} // 5. Verify Collection-Specific Database Models (models are now created within ContentManager)

		const step5StartTime = performance.now();
		try {
			const { collectionMap } = await contentManager.getCollectionData();
			if (!dbAdapter) throw new Error('dbAdapter not available for model verification.'); // Since ContentManager now handles model creation, this step is purely for verification.
			// We can simply log that this step is complete, as the critical logic is in ContentManager.
			// If ContentManager failed, initialization would have already stopped.

			const schemas = Array.from(collectionMap.values());
			logger.debug(`ContentManager reports \x1b[34m${schemas.length}\x1b[0m collections loaded. Verification complete.`);

			const step5Time = performance.now() - step5StartTime;
			logger.debug(`\x1b[32mStep 5 completed:\x1b[0m Collection models verified in \x1b[32m${step5Time.toFixed(2)}ms\x1b[0m`);
		} catch (modelErr) {
			const message = `Error verifying collection models: ${modelErr instanceof Error ? modelErr.message : String(modelErr)}`;
			logger.error(message);
			throw new Error(message);
		} // 6. Initialize Authentication (after DB/Auth adapters and models are ready)

		const step6StartTime = performance.now();

		if (!authAdapter) {
			throw new Error('Authentication adapter not initialized'); // Use Error instead of kit's error
		}

		try {
			// Initialize authentication
			auth = new Auth(authAdapter, getDefaultSessionStore());
			if (!auth) {
				throw new Error('Auth initialization failed - constructor returned null/undefined');
			} // Verify auth methods are available

			const authMethods = Object.keys(auth).filter((key) => typeof auth[key] === 'function');
			logger.debug(
				`Auth instance created with \x1b[34m${authMethods.length}\x1b[0m methods:`,
				authMethods.slice(0, 5).join(', ') + (authMethods.length > 5 ? '...' : '')
			); // Test auth functionality

			if (typeof auth.validateSession !== 'function') {
				throw new Error('Auth instance missing validateSession method');
			}

			const step6Time = performance.now() - step6StartTime;
			logger.debug(`\x1b[32mStep 6 completed:\x1b[0m Authentication initialized and verified in \x1b[32m${step6Time.toFixed(2)}ms\x1b[0m`);
		} catch (authErr) {
			logger.error(`Auth initialization failed: ${authErr.message}`);
			throw authErr;
		}

		isInitialized = true;
		isConnected = true;

		const totalTime = performance.now() - systemStartTime;
		logger.info(`🚀 System initialization completed successfully in \x1b[32m${totalTime.toFixed(2)}ms\x1b[0m! All systems ready.`);
	} catch (err) {
		const message = `CRITICAL: System initialization failed: ${err instanceof Error ? err.message : String(err)}`;
		logger.error(message);
		logger.error('Stack trace:', err instanceof Error ? err.stack : 'No stack trace available');

		isInitialized = false; // Reset initialization flag on error
		isConnected = false; // Reset connection flag on error
		auth = null; // Reset auth on error

		throw new Error(message);
	}
}

<<<<<<< HEAD
// Automatically initialize the system, but only at runtime and when config is available
if (!building) {
	if (!initializationPromise) {
		// Check if config is available asynchronously
		loadPrivateConfig()
			.then((config) => {
				if (config && config.DB_TYPE && config.DB_HOST && config.DB_HOST.trim() !== '') {
					logger.debug('Creating system initialization promise...');
					initializationPromise = initializeSystem();

					// Handle initialization errors
					initializationPromise.catch((err) => {
						logger.error(`The main initializationPromise was rejected: ${err instanceof Error ? err.message : String(err)}`);
						logger.error('Clearing initialization promise to allow retry');
						// Ensure promise variable is cleared so retries might be possible if the app handles it
						initializationPromise = null;
					});
				} else {
					logger.debug('Private config not available - skipping system initialization during setup');
					initializationPromise = Promise.resolve();
				}
			})
			.catch(() => {
				logger.debug('Failed to load private config - skipping system initialization during setup');
				initializationPromise = Promise.resolve();
			});
=======
// Automatically initialize the system, but only at runtime.
// We check process.argv to detect if a build-related command is running.
// Note: 'preview' is NOT a build process - it runs the actual application serving built files
const isBuildProcess = typeof process !== 'undefined' && process.argv?.some((arg) => ['build', 'check'].includes(arg));

if (!building && !isBuildProcess) {
	if (!initializationPromise) {
		logger.debug('Creating system initialization promise...');
		initializationPromise = initializeSystem(); // Handle initialization errors

		initializationPromise.catch((err) => {
			logger.error(`The main initializationPromise was rejected: ${err instanceof Error ? err.message : String(err)}`);
			logger.error('Clearing initialization promise to allow retry'); // Ensure promise variable is cleared so retries might be possible if the app handles it
			initializationPromise = null;
		});
>>>>>>> 4f34c52c
	} else {
		logger.debug('Initialization promise already exists');
	}
} else {
	logger.debug('Skipping system initialization during build process.');
	initializationPromise = Promise.resolve();
}

// --- Full System Ready Promise (including ContentManager) ---

// Export the initialization promise so other modules can wait for system readiness
export { initializationPromise as dbInitPromise };<|MERGE_RESOLUTION|>--- conflicted
+++ resolved
@@ -141,16 +141,9 @@
 				break;
 			}
 			case 'mariadb':
-<<<<<<< HEAD
-			case 'postgresql':
-				// Implement SQL adapters loading here
-				logger.error(`SQL adapter loading not yet implemented for ${config.DB_TYPE}`);
-				throw new Error(`Unsupported DB_TYPE: ${config.DB_TYPE}`);
-=======
 			case 'postgresql': // Implement SQL adapters loading here
 				logger.error(`SQL adapter loading not yet implemented for ${privateEnv.DB_TYPE}`);
 				throw new Error(`Unsupported DB_TYPE: ${privateEnv.DB_TYPE}`);
->>>>>>> 4f34c52c
 			default:
 				logger.error(`Unknown DB_TYPE: ${config.DB_TYPE}`);
 				throw new Error(`Unsupported DB_TYPE: ${config.DB_TYPE}`);
@@ -404,34 +397,6 @@
 	}
 }
 
-<<<<<<< HEAD
-// Automatically initialize the system, but only at runtime and when config is available
-if (!building) {
-	if (!initializationPromise) {
-		// Check if config is available asynchronously
-		loadPrivateConfig()
-			.then((config) => {
-				if (config && config.DB_TYPE && config.DB_HOST && config.DB_HOST.trim() !== '') {
-					logger.debug('Creating system initialization promise...');
-					initializationPromise = initializeSystem();
-
-					// Handle initialization errors
-					initializationPromise.catch((err) => {
-						logger.error(`The main initializationPromise was rejected: ${err instanceof Error ? err.message : String(err)}`);
-						logger.error('Clearing initialization promise to allow retry');
-						// Ensure promise variable is cleared so retries might be possible if the app handles it
-						initializationPromise = null;
-					});
-				} else {
-					logger.debug('Private config not available - skipping system initialization during setup');
-					initializationPromise = Promise.resolve();
-				}
-			})
-			.catch(() => {
-				logger.debug('Failed to load private config - skipping system initialization during setup');
-				initializationPromise = Promise.resolve();
-			});
-=======
 // Automatically initialize the system, but only at runtime.
 // We check process.argv to detect if a build-related command is running.
 // Note: 'preview' is NOT a build process - it runs the actual application serving built files
@@ -447,7 +412,6 @@
 			logger.error('Clearing initialization promise to allow retry'); // Ensure promise variable is cleared so retries might be possible if the app handles it
 			initializationPromise = null;
 		});
->>>>>>> 4f34c52c
 	} else {
 		logger.debug('Initialization promise already exists');
 	}
