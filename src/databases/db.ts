/**
 * @file src/databases/db.ts
 * @description
 * Database and authentication initialization and management module.
 *
 * This module is responsible for:
 * - Loading and initializing database and authentication adapters based on the configured DB_TYPE
 * - Establishing database connections with a retry mechanism
 * - Managing initialization of authentication models, media models, and collection models
 * - Setting up default roles and permissions
 * - Configuring Google OAuth2 client if credentials are provided
 *
 * Key Features:
 * - Dynamic Adapter Loading: Supports MongoDB and SQL-based adapters (MariaDB, PostgreSQL) with dynamic import.
 * - Initialization Management: Manages initialization state to prevent redundant setup processes.
 * - Theme Initialization: Handles default theme setup and ensures it's marked as default if not already.
 * - Authentication and Authorization: Configures and initializes authentication adapters.
 * - Google OAuth2 Integration: Optionally sets up Google OAuth2 client if the client ID and secret are provided.
 */
import { publicEnv } from '@root/config/public';
import { privateEnv } from '@root/config/private';

import fs from 'node:fs/promises';

import { error } from '@sveltejs/kit';
import { connectToMongoDB } from './mongodb/dbconnect';

// Auth
import { Auth } from '@src/auth';

// Content Manager
import { contentManager } from '@src/content/ContentManager';
import { getPermissionByName, getAllPermissions, syncPermissions } from '@src/auth/permissionManager';

// Adapters Interfaces
import type { dbInterface } from './dbInterface';
import type { authDBInterface } from '@src/auth/authDBInterface';

// MongoDB Adapters
import { UserAdapter } from '@src/auth/mongoDBAuth/userAdapter';
import { SessionAdapter } from '@src/auth/mongoDBAuth/sessionAdapter';
import { TokenAdapter } from '@src/auth/mongoDBAuth/tokenAdapter';

// Theme
import { DEFAULT_THEME } from '@src/databases/themeManager';

// System Logger
import { logger } from '@utils/logger.svelte';

// Database and authentication adapters
export let dbAdapter: dbInterface | null = null; // Database adapter
export let authAdapter: authDBInterface | null = null; // Authentication adapter
export let auth: Auth | null = null; // Authentication instance
export let isConnected = false; // Database connection state
let isInitialized = false; // Initialization state
let initializationPromise: Promise<void> | null = null; // Initialization promise
let adaptersLoaded = false;
// Load database and authentication adapters
async function loadAdapters() {
<<<<<<< HEAD
  try {
    if (adaptersLoaded) return;
    logger.debug(`Loading ${privateEnv.DB_TYPE} adapters...`);
    if (privateEnv.DB_TYPE === 'mongodb') {
      const { MongoDBAdapter } = await import('./mongodb/mongoDBAdapter');
      dbAdapter = new MongoDBAdapter();
      const userAdapter = new UserAdapter();
      const sessionAdapter = new SessionAdapter();
      const tokenAdapter = new TokenAdapter();
      authAdapter = {
        // User Management Methods
        createUser: userAdapter.createUser.bind(userAdapter),
        updateUserAttributes: userAdapter.updateUserAttributes.bind(userAdapter),
        deleteUser: userAdapter.deleteUser.bind(userAdapter),
        getUserById: userAdapter.getUserById.bind(userAdapter),
        getUserByEmail: userAdapter.getUserByEmail.bind(userAdapter),
        getAllUsers: userAdapter.getAllUsers.bind(userAdapter),
        getUserCount: userAdapter.getUserCount.bind(userAdapter),
=======
	logger.debug(`Loading adapters for DB_TYPE: \x1b[33m${privateEnv.DB_TYPE}\x1b[0m...`); // More informative log
	try {
		if (privateEnv.DB_TYPE === 'mongodb') {
			const { MongoDBAdapter } = await import('./mongodb/mongoDBAdapter');
			dbAdapter = new MongoDBAdapter();
			const userAdapter = new UserAdapter();
			const sessionAdapter = new SessionAdapter();
			const tokenAdapter = new TokenAdapter();
			authAdapter = {
				// User Management Methods
				createUser: userAdapter.createUser.bind(userAdapter),
				updateUserAttributes: userAdapter.updateUserAttributes.bind(userAdapter),
				deleteUser: userAdapter.deleteUser.bind(userAdapter),
				getUserById: userAdapter.getUserById.bind(userAdapter),
				getUserByEmail: userAdapter.getUserByEmail.bind(userAdapter),
				getAllUsers: userAdapter.getAllUsers.bind(userAdapter),
				getUserCount: userAdapter.getUserCount.bind(userAdapter),
>>>>>>> cbc91ac6

				// Session Management Methods
				createSession: sessionAdapter.createSession.bind(sessionAdapter),
				updateSessionExpiry: sessionAdapter.updateSessionExpiry.bind(sessionAdapter),
				deleteSession: sessionAdapter.deleteSession.bind(sessionAdapter),
				deleteExpiredSessions: sessionAdapter.deleteExpiredSessions.bind(sessionAdapter),
				validateSession: sessionAdapter.validateSession.bind(sessionAdapter),
				invalidateAllUserSessions: sessionAdapter.invalidateAllUserSessions.bind(sessionAdapter),
				getActiveSessions: sessionAdapter.getActiveSessions.bind(sessionAdapter),

				// Token Management Methods
				createToken: tokenAdapter.createToken.bind(tokenAdapter),
				validateToken: tokenAdapter.validateToken.bind(tokenAdapter),
				consumeToken: tokenAdapter.consumeToken.bind(tokenAdapter),
				getAllTokens: tokenAdapter.getAllTokens.bind(tokenAdapter),
				deleteExpiredTokens: tokenAdapter.deleteExpiredTokens.bind(tokenAdapter),

<<<<<<< HEAD
        // Permission Management Methods
        getAllPermissions,
        getPermissionByName
      } as authDBInterface;
      adaptersLoaded = true;
      logger.debug('MongoDB adapters loaded successfully.');
    } else if (privateEnv.DB_TYPE === 'mariadb' || privateEnv.DB_TYPE === 'postgresql') {
      logger.debug('Implement & Loading SQL adapters...');
      // Implement SQL adapters loading here
      throw new Error(`SQL adapter loading not yet implemented for ${privateEnv.DB_TYPE}`);
    } else {
      throw error(500, `Unsupported DB_TYPE: ${privateEnv.DB_TYPE}`);
    }
  } catch (err) {
    const message = `Error in loadAdapters: ${err instanceof Error ? err.message : String(err)}`;
    logger.error(message);
    throw error(500, message);
  }
=======
				// Permission Management Methods
				getAllPermissions,
				getPermissionByName
			} as authDBInterface;
			logger.debug('MongoDB adapters loaded successfully.');
		} else if (privateEnv.DB_TYPE === 'mariadb' || privateEnv.DB_TYPE === 'postgresql') {
			logger.debug('Implement & Loading SQL adapters...');
			// Implement SQL adapters loading here
			throw new Error(`SQL adapter loading not yet implemented for ${privateEnv.DB_TYPE}`);
		} else {
			logger.error(`Unsupported DB_TYPE: \x1b[31m${privateEnv.DB_TYPE}\x1b[0m`); // Use logger.error for truly unsupported configurations
			throw error(500, `Unsupported DB_TYPE: ${privateEnv.DB_TYPE}`);
		}
	} catch (err) {
		const message = `Error in loadAdapters: ${err instanceof Error ? err.message : String(err)}`;
		logger.error(message);
		throw error(500, message);
	}
>>>>>>> cbc91ac6
}

// Initialize default theme
async function initializeDefaultTheme(dbAdapter: dbInterface): Promise<void> {
	try {
		logger.debug('Initializing \x1b[34mdefault theme\x1b[0m...');
		const themes = await dbAdapter.themes.getAllThemes();
		logger.debug(`Found \x1b[34m${themes.length}\x1b[0m themes`);

		if (themes.length === 0) {
			await dbAdapter.themes.storeThemes([DEFAULT_THEME]);
			logger.debug('Default \x1b[34mSveltyCMS theme\x1b[0m created successfully.');
		} else {
			logger.info('Themes already exist in the database. Skipping default theme initialization.');
		}
	} catch (err) {
		const message = `Error in initializeDefaultTheme: ${err instanceof Error ? err.message : String(err)}`;
		logger.error(message);
		throw error(500, message);
	}
}

// Initialize the media folder
async function initializeMediaFolder() {
	const mediaFolderPath = publicEnv.MEDIA_FOLDER;
	try {
		// Check if the media folder exists
		await fs.access(mediaFolderPath);
		logger.info(`Media folder already exists: \x1b[34m${mediaFolderPath}\x1b[0m`);
	} catch {
		// If the folder does not exist, create it
		logger.info(`Media folder not found. Creating new folder: \x1b[34m${mediaFolderPath}\x1b[0m`);
		await fs.mkdir(mediaFolderPath, { recursive: true });
		logger.info(`Media folder created successfully: \x1b[34m${mediaFolderPath}\x1b[0m`);
	}
}

// Initialize virtual folders
async function initializeVirtualFolders() {
	if (!dbAdapter) {
		throw error(500, 'Database adapter not initialized');
	}
	try {
		const virtualFolders = await dbAdapter.getAllVirtualFolders();
		if (virtualFolders.length === 0) {
			// Create a default root folder
			const rootFolder = await dbAdapter.createVirtualFolder({
				_id: dbAdapter.utils.generateId(), // ✅ Correct
				name: publicEnv.MEDIA_FOLDER,
				parent: undefined,
				path: publicEnv.MEDIA_FOLDER,
				type: 'folder'
			});

			// Log only the essential information
			logger.info('Default root virtual folder created:', {
				name: rootFolder.name,
				path: rootFolder.path,
				id: rootFolder._id?.toString() || 'No ID'
			});
		} else {
			logger.info(`Found \x1b[34m${virtualFolders.length}\x1b[0m virtual folders.`);
		}
	} catch (err) {
		const message = `Error in initializeVirtualFolders: ${err instanceof Error ? err.message : String(err)}`;
		logger.error(message);
		throw error(500, message);
	}
}

// Initialize adapters
async function initializeAdapters(): Promise<void> {
	if (isInitialized) {
		logger.debug('Adapters already initialized, skipping initialization.');
		return;
	}
	try {
		// Load adapters and connect to MongoDB concurrently
		await Promise.all([loadAdapters(), connectToMongoDB()]);
		if (!dbAdapter) {
			throw error(500, 'Database adapter not initialized');
		}
		// Initialize database models
		await dbAdapter.setupAuthModels();
		await dbAdapter.setupMediaModels();
		await dbAdapter.setupWidgetModels();

		// Initialize remaining components
		await initializeMediaFolder();
		await initializeDefaultTheme(dbAdapter);
		await initializeRevisions();
		await initializeVirtualFolders();
		await syncPermissions();
		// Initialize ContentManager
		logger.debug('Initializing ContentManager...');
		await contentManager.initialize();

		if (!authAdapter) {
			throw error(500, 'Authentication adapter not initialized');
		}
		// Initialize authentication
		auth = new Auth(authAdapter);
		logger.debug('Authentication adapter initialized.');
		isInitialized = true;
		isConnected = true;
		logger.debug('Adapters initialized successfully');
	} catch (err) {
		const message = `Error in initializeAdapters: ${err instanceof Error ? err.message : String(err)}`;
		logger.error(message);
		isInitialized = false; // Reset initialization flag on error
		isConnected = false; // Reset connection flag on error
		throw error(500, message);
	}
}

// Initialize revisions
async function initializeRevisions() {
	if (!dbAdapter) {
		throw error(500, 'Database adapter not initialized');
	}

	// Implement any revision-specific initialization logic here
	logger.info('Revisions initialized successfully');
}

// Ensure initialization runs once
if (!initializationPromise) {
	initializationPromise = initializeAdapters()
		.then(() => logger.info('Initialization completed successfully.'))
		.catch((err) => {
			const message = `Initialization promise rejected with error: ${err instanceof Error ? err.message : String(err)}`;
			logger.error(message);
			initializationPromise = null;
			throw err;
		});
}

interface CollectionModel {
	name: string;
	schema: object;
}

// Export collections
const collectionsModels: { [key: string]: CollectionModel } = {};

// Export collections
<<<<<<< HEAD
=======
export async function getCollectionModels() {
	if (!dbAdapter) {
		throw error(500, 'Database adapter not initialized');
	}
	try {
		logger.debug('Fetching collection models...');

		// Get collection data from ContentManager - this now uses UUIDs
		const { collections } = contentManager.getCollectionData();

		// Create models using UUID as the key
		for (const collection of collections) {
			if (!collection.id) {
				logger.warn(`Collection missing UUID: \x1b[34m${collection.id}\x1b[0m`);
				continue;
			}

			// Create or update model using UUID
			collectionsModels[collection.id] = {
				name: collection.name,
				schema: collection.schema || {}
			};
		}
		return collectionsModels;
	} catch (error) {
		const message = `Error fetching collection models: ${error instanceof Error ? error.message : String(error)}`;
		logger.error(message);
		throw error(500, message);
	}
}
>>>>>>> cbc91ac6

// Export functions and state
export { collectionsModels, initializationPromise as dbInitPromise };<|MERGE_RESOLUTION|>--- conflicted
+++ resolved
@@ -57,26 +57,6 @@
 let adaptersLoaded = false;
 // Load database and authentication adapters
 async function loadAdapters() {
-<<<<<<< HEAD
-  try {
-    if (adaptersLoaded) return;
-    logger.debug(`Loading ${privateEnv.DB_TYPE} adapters...`);
-    if (privateEnv.DB_TYPE === 'mongodb') {
-      const { MongoDBAdapter } = await import('./mongodb/mongoDBAdapter');
-      dbAdapter = new MongoDBAdapter();
-      const userAdapter = new UserAdapter();
-      const sessionAdapter = new SessionAdapter();
-      const tokenAdapter = new TokenAdapter();
-      authAdapter = {
-        // User Management Methods
-        createUser: userAdapter.createUser.bind(userAdapter),
-        updateUserAttributes: userAdapter.updateUserAttributes.bind(userAdapter),
-        deleteUser: userAdapter.deleteUser.bind(userAdapter),
-        getUserById: userAdapter.getUserById.bind(userAdapter),
-        getUserByEmail: userAdapter.getUserByEmail.bind(userAdapter),
-        getAllUsers: userAdapter.getAllUsers.bind(userAdapter),
-        getUserCount: userAdapter.getUserCount.bind(userAdapter),
-=======
 	logger.debug(`Loading adapters for DB_TYPE: \x1b[33m${privateEnv.DB_TYPE}\x1b[0m...`); // More informative log
 	try {
 		if (privateEnv.DB_TYPE === 'mongodb') {
@@ -94,7 +74,6 @@
 				getUserByEmail: userAdapter.getUserByEmail.bind(userAdapter),
 				getAllUsers: userAdapter.getAllUsers.bind(userAdapter),
 				getUserCount: userAdapter.getUserCount.bind(userAdapter),
->>>>>>> cbc91ac6
 
 				// Session Management Methods
 				createSession: sessionAdapter.createSession.bind(sessionAdapter),
@@ -112,26 +91,6 @@
 				getAllTokens: tokenAdapter.getAllTokens.bind(tokenAdapter),
 				deleteExpiredTokens: tokenAdapter.deleteExpiredTokens.bind(tokenAdapter),
 
-<<<<<<< HEAD
-        // Permission Management Methods
-        getAllPermissions,
-        getPermissionByName
-      } as authDBInterface;
-      adaptersLoaded = true;
-      logger.debug('MongoDB adapters loaded successfully.');
-    } else if (privateEnv.DB_TYPE === 'mariadb' || privateEnv.DB_TYPE === 'postgresql') {
-      logger.debug('Implement & Loading SQL adapters...');
-      // Implement SQL adapters loading here
-      throw new Error(`SQL adapter loading not yet implemented for ${privateEnv.DB_TYPE}`);
-    } else {
-      throw error(500, `Unsupported DB_TYPE: ${privateEnv.DB_TYPE}`);
-    }
-  } catch (err) {
-    const message = `Error in loadAdapters: ${err instanceof Error ? err.message : String(err)}`;
-    logger.error(message);
-    throw error(500, message);
-  }
-=======
 				// Permission Management Methods
 				getAllPermissions,
 				getPermissionByName
@@ -150,7 +109,6 @@
 		logger.error(message);
 		throw error(500, message);
 	}
->>>>>>> cbc91ac6
 }
 
 // Initialize default theme
@@ -297,39 +255,5 @@
 const collectionsModels: { [key: string]: CollectionModel } = {};
 
 // Export collections
-<<<<<<< HEAD
-=======
-export async function getCollectionModels() {
-	if (!dbAdapter) {
-		throw error(500, 'Database adapter not initialized');
-	}
-	try {
-		logger.debug('Fetching collection models...');
-
-		// Get collection data from ContentManager - this now uses UUIDs
-		const { collections } = contentManager.getCollectionData();
-
-		// Create models using UUID as the key
-		for (const collection of collections) {
-			if (!collection.id) {
-				logger.warn(`Collection missing UUID: \x1b[34m${collection.id}\x1b[0m`);
-				continue;
-			}
-
-			// Create or update model using UUID
-			collectionsModels[collection.id] = {
-				name: collection.name,
-				schema: collection.schema || {}
-			};
-		}
-		return collectionsModels;
-	} catch (error) {
-		const message = `Error fetching collection models: ${error instanceof Error ? error.message : String(error)}`;
-		logger.error(message);
-		throw error(500, message);
-	}
-}
->>>>>>> cbc91ac6
-
-// Export functions and state
-export { collectionsModels, initializationPromise as dbInitPromise };+
+// Export functions and state