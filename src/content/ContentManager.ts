--- conflicted
+++ resolved
@@ -87,32 +87,24 @@
 		}
 	}
 
-	// Initialize the collection manager
-	public async initialize(): Promise<void> {
-		logger.debug('Initializing ContentManager...');
-		if (this.initialized) return;
-
-    try {
-      await this.measurePerformance(async () => {
-        try {
-          // First, ensure widgets are initialized
-          await ensureWidgetsInitialized();
-          logger.debug("Content manager Widgtes initialized");
-          // Then load collections
-          await this.waitForInitialization();
-          logger.debug("Content Manager Db initialized");
-          await this.updateCollections(true);
-          logger.debug("Content Manager Collections updated");
-          this.initialized = true;
-        } catch (error) {
-          logger.error('Initialization failed:', error);
-          throw error;
-        }
-      }, 'Content Manager Initialization');
-    } catch (err) {
-      const errorMessage = err instanceof Error ? err.message : String(err);
-      logger.error('Failed to load Content', { error: errorMessage });
-      throw new Error(`Failed to load Content: ${errorMessage}`);
+  // Initialize the collection manager
+  public async initialize(): Promise<void> {
+    logger.debug("Initializing ContentManager...");
+    if (this.initialized) return;
+
+    try {
+      // First, ensure widgets are initialized
+      await ensureWidgetsInitialized();
+      logger.debug("Content manager Widgets initialized");
+      // Then load collections
+      await this.waitForInitialization();
+      logger.debug("Content Manager Db initialized");
+      await this.updateCollections(true);
+      logger.debug("Content Manager Collections updated");
+      this.initialized = true;
+    } catch (error) {
+      logger.error('Initialization failed:', error);
+      throw error;
     }
   }
 
@@ -209,548 +201,216 @@
 		}
 	}
 
-  // Load and process collections with optimized batch processing
-  async loadCollections(): Promise<Schema[]> {
-    return this.measurePerformance(async () => {
-      try {
-        // Server-side collection loading
-        const collections: Schema[] = [];
-        const contentNodesMap = await this.getContentStructureMap();
-        const compiledDirectoryPath = import.meta.env.VITE_COLLECTIONS_FOLDER || 'compiledCollections';
-        const files = await this.getCompiledCollectionFiles(compiledDirectoryPath);
-        const extractedPaths = new Set<string>();
-
-        for (const filePath of files) {
-          try {
-            // Remove compiledDirectoryPath prefix if it exists
-            const relativeFilePath = filePath.startsWith(compiledDirectoryPath)
-              ? filePath.substring(compiledDirectoryPath.length + 1)
-              : filePath;
-
-            const fullFilePath = `${compiledDirectoryPath}/${relativeFilePath}`;
-            const content = await this.readFile(fullFilePath);
-            const moduleData = await this.processModule(content);
-
-            if (!moduleData || !moduleData.schema) {
-              logger.error(`Invalid collection file format: ${relativeFilePath}`, {
-                hasModuleData: !!moduleData,
-                hasSchema: !!(moduleData && moduleData.schema)
-              });
-              continue;
-            }
-
-            const schema = moduleData.schema as Partial<Schema>;
-            if (!schema || typeof schema !== 'object') {
-              logger.error(`Invalid or missing schema in ${filePath}`, {
-                hasModuleData: !!moduleData,
-                hasSchema: !!(moduleData && moduleData.schema)
-              });
-              continue;
-            }
-
-            // Ensure required fields are present
-            if (!schema.fields) {
-              schema.fields = [];
-            }
-
-            const filePathName = filePath
-              .split('/')
-              .pop()
-              ?.replace(/\.(ts|js)$/, '');
-            if (!filePathName) {
-              logger.error(`Could not extract name from \x1b[34m${filePath}\x1b[0m`);
-              continue;
-            }
-            const path = this.extractPathFromFilePath(filePath);
-
-            // Log the extracted path only if it hasn't been logged before
-            if (!extractedPaths.has(path)) {
-              logger.debug(`Extracted path: \x1b[34m${path}\x1b[0m`);
-              extractedPaths.add(path);
-            }
-
-            const existingNode = contentNodesMap.get(path);
-
-            const processed: Schema = {
-              ...schema,
-              id: schema.id!, // Always use the ID from the compiled schema
-              name: schema.name || filePathName,
-              filePathName,
-              icon: schema.icon || 'iconoir:info-empty',
-              path: path,
-              fields: schema.fields || [],
-              permissions: schema.permissions || {},
-              livePreview: schema.livePreview || false,
-              strict: schema.strict || false,
-              revision: schema.revision || false,
-              description: schema.description || '',
-              label: schema.label || filePathName,
-              slug: schema.slug || filePathName.toLowerCase()
+      return null;
+    } catch (err) {
+      const errorMessage = err instanceof Error ? err.message : String(err);
+      logger.error('Failed to process module:', { error: errorMessage });
+      return null;
+    }
+  }
+
+  // Load collections
+  private async loadCollections(): Promise<Schema[]> {
+    try {
+      // Server-side collection loading
+      const collections: Schema[] = [];
+      const compiledDirectoryPath = import.meta.env.VITE_COLLECTIONS_FOLDER || 'compiledCollections';
+      const files = await this.getCompiledCollectionFiles(compiledDirectoryPath);
+
+      for (const filePath of files) {
+        try {
+          const content = await this.readFile(filePath);
+          const moduleData = await this.processModule(content);
+
+          if (!moduleData?.schema) continue;
+
+          const schema = moduleData.schema as Schema;
+          const filePathName = filePath.split('/').pop()?.replace(/\.(ts|js)$/, '');
+          if (!filePathName) continue;
+
+          const path = this.extractPathFromFilePath(filePath);
+
+          const processed: Schema = {
+            ...schema,
+            id: schema.id!, // Always use the ID from the compiled schema
+            name: schema.name || filePathName,
+            label: schema.label || filePathName,
+            path: path,
+            icon: schema.icon || 'iconoir:info-empty',
+            fields: schema.fields || [],
+            permissions: schema.permissions || {},
+            livePreview: schema.livePreview || false,
+            strict: schema.strict || false,
+            revision: schema.revision || false,
+            description: schema.description || '',
+            slug: schema.slug || filePathName.toLowerCase()
+          };
+
+          collections.push(processed);
+          await this.setCacheValue(filePath, processed, this.collectionCache);
+        } catch (err) {
+          logger.error(`Failed to process file ${filePath}:`, err);
+          continue;
+        }
+      }
+
+      // Cache in Redis if available
+      if (isRedisEnabled()) {
+        await setCache('cms:all_collections', collections, REDIS_TTL);
+      }
+
+      this.loadedCollections = collections;
+      return collections;
+    } catch (err) {
+      const errorMessage = err instanceof Error ? err.message : String(err);
+      logger.error('Failed to load collections', { error: errorMessage });
+      throw new Error(`Failed to load collections: ${errorMessage}`);
+    }
+  }
+
+  // Update collections  
+  async updateCollections(recompile: boolean = false): Promise<void> {
+    try {
+      if (recompile) {
+        // Clear both memory and Redis caches
+        this.collectionCache.clear();
+        this.fileHashCache.clear();
+        if (isRedisEnabled()) {
+          await clearCache('cms:all_collections');
+        }
+      }
+      await this.loadCollections();
+      await this.createCategories();
+      logger.info('Collections updated successfully');
+      // Convert category array to record structure
+    } catch (err) {
+      const errorMessage = err instanceof Error ? err.message : String(err);
+      logger.error(`Error in updateCollections: ${errorMessage}`);
+      throw new Error(`Failed to update collections: ${errorMessage}`);
+    }
+  }
+
+  public async getCollection(path: string): Promise<Schema | undefined> {
+    try {
+      if (!this.initialized) {
+        logger.error('Content Manager not initialized');
+      }
+
+      const pathParts = path.split('/').filter(Boolean);
+      let current = this.contentStructure;
+
+      for (const part of pathParts) {
+        if (!current[part]) return undefined;
+
+        if (current[part].collections.length > 0) {
+          return current[part].collections[0];
+        }
+
+        current = current[part].subcategories!;
+      }
+
+      return undefined;
+    } catch (error) {
+      logger.error('Error getting collection', error);
+      throw error;
+    }
+  }
+
+  // Create categories with Redis caching
+  private async createCategories(): Promise<void> {
+    try {
+      const structure: Record<string, Category> = {};
+
+      for (const collection of this.loadedCollections) {
+        if (!collection.path) {
+          logger.warn(`Collection ${collection.name} has no path`);
+          continue;
+        }
+
+        const pathParts = collection.path.split('/').filter(Boolean);
+        let currentLevel = structure;
+        let currentPath = '';
+
+        for (const [index, part] of pathParts.entries()) {
+          currentPath = currentPath ? `${currentPath}/${part}` : part;
+
+          if (!currentLevel[part]) {
+            const category: Category = {
+              _id: crypto.randomUUID(),
+              id: crypto.randomUUID(),
+              name: part,
+              icon: index === pathParts.length - 1 ? collection.icon || 'bi:file' : 'bi:folder',
+              path: currentPath,
+              order: 999,
+              isCollection: index === pathParts.length - 1,
+              collections: [],
+              subcategories: new Map(),
+              collectionConfig: {},
+              updatedAt: new Date(),
+              createdAt: new Date(),
+              __v: 0
             };
 
-            if (!processed.id) {
-              logger.error(`Missing UUID in compiled schema for ${filePath}`);
-              continue;
-            }
-
-
-
-            // Update node if UUID matches
-            if (existingNode && existingNode._id?.toString() === processed.id) {
-              await dbAdapter!.updateContentStructure(existingNode._id!.toString(), {
-                icon: processed.icon,
-                order: processed.order,
-                name: processed.name,
-                path: processed.path,
-                isCollection: processed.fields.length > 0
-              });
-              logger.info(`Updated metadata for content: \x1b[34m${path}\x1b[0m`);
-            } else {
-              // Create if not existent
-              await dbAdapter!.createContentStructure({
-                _id: processed.id, // Use UUID as _id
-                path: processed.path,
-                name: processed.name,
-                icon: processed.icon || (processed.fields.length > 0 ? 'bi:file-text' : 'bi:folder'),
-                order: 999,
-                isCollection: processed.fields.length > 0
-              });
-            }
-            // If this is a collection, create the collection model using the _id
-            if (processed.fields.length > 0) {
-              try {
-                const collectionName = `collection_${processed.id}`;
-                logger.debug(
-                  `Processing collection model for \x1b[34m${processed.name}\x1b[0m with ID \x1b[34m${processed.id}\x1b[0m`
-                );
-
-                const collectionConfig = {
-                  id: processed.id,
-                  name: processed.name,
-                  schema: {
-                    fields: processed.fields,
-                    strict: processed.strict,
-                    revision: processed.revision,
-                    livePreview: processed.livePreview
-                  }
-                };
-
-                await dbAdapter!.createCollectionModel(collectionConfig);
-                logger.info(`Collection model \x1b[34m${collectionName}\x1b[0m is ready`);
-              } catch (err) {
-                logger.error(
-                  `Failed to process collection model for \x1b[34m${processed.name}\x1b[0m:`,
-                  err instanceof Error ? err.stack : err
-                );
-                logger.error(`Collection data that caused error:`, JSON.stringify(processed, null, 2));
-              }
-            }
-
-            logger.info(`Created content node from file:  \x1b[34m${path}\x1b[0m`);
-
-
-            collections.push(processed);
-            await this.setCacheValue(filePath, processed, this.collectionCache);
-          } catch (err) {
-            const errorMessage = err instanceof Error ? err.message : String(err);
-            logger.error(`Failed to process module ${filePath}:`, { error: errorMessage });
-            continue;
+            currentLevel[part] = category;
+
+            // Save to database
+            await dbAdapter?.createContentStructure({
+              _id: category.id,
+              path: currentPath,
+              name: part,
+              icon: category.icon,
+              isCollection: category.isCollection,
+              collections: category.collections,
+              subcategories: category.subcategories,
+            });
+          }
+
+          if (index === pathParts.length - 1) {
+            // This is a collection
+            currentLevel[part].collections.push(collection);
+          } else {
+            currentLevel = currentLevel[part].subcategories!;
           }
         }
-        // Check for orphaned nodes
-        for (const [nodePath, node] of contentNodesMap) {
-          const hasFile = files.some((filePath) => this.extractPathFromFilePath(filePath) === nodePath);
-          if (!hasFile) {
-            logger.warn(`Orphaned content node found in database: \x1b[34m${nodePath}\x1b[0m`);
-            await dbAdapter!.deleteContentStructure(node._id!.toString());
-            logger.info(`Deleted orphaned content node: \x1b[34m${nodePath}\x1b[0m`);
+      }
+
+      this.contentStructure = structure;
+
+      // Cache in Redis if available
+      if (isRedisEnabled()) {
+        await setCache('cms:categories', structure, REDIS_TTL);
+      }
+    } catch (err) {
+      const errorMessage = err instanceof Error ? err.message : String(err);
+      logger.error('Failed to create categories', { error: errorMessage });
+      throw new Error(`Failed to create categories: ${errorMessage}`);
+    }
+  }
+
+  // Generate nested JSON structure
+  public async generateNestedJson(): Promise<Record<string, any>> {
+    try {
+      if (!this.initialized) {
+        await this.initialize();
+      }
+
+      const buildNestedStructure = (category: Category): Record<string, any> => {
+        const nestedStructure: Record<string, any> = {
+          id: category.id,
+          name: category.name,
+          icon: category.icon,
+          path: category.path,
+          isCollection: category.isCollection,
+          collections: category.collections,
+          subcategories: {},
+        };
+
+        if (category.subcategories) {
+          for (const [key, subcategory] of Object.entries(category.subcategories)) {
+            nestedStructure.subcategories[key] = buildNestedStructure(subcategory);
           }
         }
 
-<<<<<<< HEAD
-			// Cache in Redis if available
-			if (isRedisEnabled()) {
-				await setCache('cms:all_collections', collections, REDIS_TTL);
-			}
-
-			this.loadedCollections = collections;
-			return collections;
-		} catch (err) {
-			const errorMessage = err instanceof Error ? err.message : String(err);
-			logger.error('Failed to load collections', { error: errorMessage });
-			throw new Error(`Failed to load collections: ${errorMessage}`);
-		}
-	}
-
-	// Update collections
-	async updateCollections(recompile: boolean = false): Promise<void> {
-		try {
-			if (recompile) {
-				// Clear both memory and Redis caches
-				this.collectionCache.clear();
-				this.fileHashCache.clear();
-				if (isRedisEnabled()) {
-					await clearCache('cms:all_collections');
-				}
-			}
-			await this.loadCollections();
-			await this.createContentStructure();
-			logger.info('Content structure updated successfully');
-			// Convert category array to record structure
-		} catch (err) {
-			const errorMessage = err instanceof Error ? err.message : String(err);
-			logger.error(`Error in updateCollections: ${errorMessage}`);
-			throw new Error(`Failed to update collections: ${errorMessage}`);
-		}
-	}
-
-	public async getCollection(path: string): Promise<Schema | undefined> {
-		try {
-			if (!this.initialized) {
-				logger.error('Content Manager not initialized');
-			}
-
-			const pathParts = path.split('/').filter(Boolean);
-			let current = this.contentStructure;
-
-			for (const part of pathParts) {
-				if (!current[part]) return undefined;
-
-				if (current[part].collections.length > 0) {
-					return current[part].collections[0];
-				}
-
-				current = current[part].subcategories!;
-			}
-
-			return undefined;
-		} catch (error) {
-			logger.error('Error getting collection', error);
-			throw error;
-		}
-	}
-
-	// Create content structure with Redis caching
-	private async createContentStructure(): Promise<void> {
-		try {
-			// Generate dynamic structure configuration from loaded collections
-			const structure: Record<string, Category> = {};
-			interface StructureConfig {
-				icon: string;
-				order: number;
-				translations: Record<string, string>;
-				subcategories: Record<string, StructureConfig>;
-			}
-			const structureConfig: Record<string, StructureConfig> = {};
-
-			// Create dynamic configuration based on collections
-			for (const collection of this.loadedCollections) {
-				if (!collection.path) continue;
-
-				const pathParts = collection.path.split('/').filter(Boolean);
-				let currentConfig = structureConfig;
-
-				for (const [index, part] of pathParts.entries()) {
-					if (!currentConfig[part]) {
-						currentConfig[part] = {
-							icon: collection.icon || (index === pathParts.length - 1 ? 'bi:file' : 'bi:folder'),
-							order: collection.order || 999,
-							translations: collection.translations || {},
-							subcategories: {}
-						};
-					}
-
-					if (index < pathParts.length - 1) {
-						currentConfig = currentConfig[part].subcategories;
-					}
-				}
-			}
-
-			for (const collection of this.loadedCollections) {
-				if (!collection.path) {
-					logger.warn(`Collection ${collection.name} has no path`);
-					continue;
-				}
-
-				const pathParts = collection.path.split('/').filter(Boolean);
-				let currentLevel = structure;
-				let currentPath = '';
-				let configPath = structureConfig;
-
-				for (const [index, part] of pathParts.entries()) {
-					currentPath = currentPath ? `${currentPath}/${part}` : part;
-
-					// Get config for current level if available
-					const currentConfig = configPath[part] || {
-						icon: '',
-						order: 999,
-						translations: {},
-						subcategories: {}
-					};
-					configPath = currentConfig.subcategories;
-
-					if (!currentLevel[part]) {
-						const category: Category = {
-							_id: collection._id, // Use the collection's UUID
-							name: part,
-							icon: currentConfig.icon ||
-								(index === pathParts.length - 1 ? collection.icon || 'bi:file' : 'bi:folder'),
-							path: currentPath,
-							order: currentConfig.order || 999,
-							isCollection: index === pathParts.length - 1,
-							collections: [],
-							subcategories: {},
-							collectionConfig: {},
-							translations: collection.translations || [{
-								languageTag: publicEnv.DEFAULT_LANGUAGE,
-								translationName: part,
-							}],
-						};
-
-						currentLevel[part] = category;
-
-						// Save to database with enhanced metadata
-						const collectionConfig = {
-							_id: collection._id, // Use the collection's UUID
-							name: part, // Ensure name is passed
-							path: currentPath,
-							icon: category.icon,
-							order: category.order,
-							translations: category.translations,
-							isCollection: category.isCollection,
-							type: category.isCollection ? 'collection' : 'category',
-							collections: category.collections,
-							subcategories: category.subcategories,
-							schema: {
-								fields: collection.fields || [],
-								strict: collection.strict || false
-							}
-						};
-						await dbAdapter?.createContentStructure(collectionConfig);
-					}
-
-					if (index === pathParts.length - 1) {
-						// This is a collection
-						currentLevel[part].collections.push({
-							...collection,
-							_id: collection._id, // Reuse collection UUID
-							icon: currentConfig.icon || collection.icon,
-							order: currentConfig.order || collection.order || 999,
-							translations: currentConfig.translations || collection.translations || {},
-						});
-					} else {
-						currentLevel = currentLevel[part].subcategories!;
-					}
-				}
-			}
-
-			this.contentStructure = structure;
-
-			// Cache in Redis if available
-			if (isRedisEnabled()) {
-				await setCache('cms:content_structure', structure, REDIS_TTL);
-			}
-		} catch (err) {
-			const errorMessage = err instanceof Error ? err.message : String(err);
-			logger.error('Failed to create content structure', { error: errorMessage });
-			throw new Error(`Failed to create content structure: ${errorMessage}`);
-		}
-	}
-
-	// Cache management methods with Redis support
-	private async getCacheValue<T>(key: string, cache: Map<string, CacheEntry<T>>): Promise<T | null> {
-		// Try Redis first if available
-		if (isRedisEnabled()) {
-			const redisValue = await getCache<T>(`cms:${key}`);
-			if (redisValue) {
-				// Update local cache
-				cache.set(key, {
-					value: redisValue,
-					timestamp: Date.now()
-				});
-				return redisValue;
-			}
-		}
-		// Fallback to memory cache
-		const entry = cache.get(key);
-		if (!entry) return null;
-		if (Date.now() - entry.timestamp > CACHE_TTL) {
-			cache.delete(key);
-			return null;
-		}
-		return entry.value;
-	}
-
-	private async setCacheValue<T>(key: string, value: T, cache: Map<string, CacheEntry<T>>): Promise<void> {
-		// Set in Redis if available
-		if (isRedisEnabled()) {
-			await setCache(`cms:${key}`, value, REDIS_TTL);
-		}
-		// Set in memory cache
-		cache.set(key, {
-			value,
-			timestamp: Date.now()
-		});
-		this.trimCache(cache);
-	}
-
-	private async clearCacheValue(key: string): Promise<void> {
-		// Clear from Redis if available
-		if (isRedisEnabled()) {
-			await clearCache(`cms:${key}`);
-		}
-		// Clear from all memory caches
-		this.collectionCache.delete(key);
-		this.contentStructureCache.delete(key);
-		this.fileHashCache.delete(key);
-	}
-
-	private trimCache<T>(cache: Map<string, CacheEntry<T>>): void {
-		if (cache.size > MAX_CACHE_SIZE) {
-			// Remove least recently used entries
-			const entriesToRemove = Array.from(cache.entries())
-				.sort((a, b) => a[1].timestamp - b[1].timestamp)
-				.slice(0, cache.size - MAX_CACHE_SIZE);
-
-			// Clear associated Redis cache if enabled
-			if (isRedisEnabled()) {
-				const keysToClear = entriesToRemove.map(([key]) => `cms:${key}`);
-				clearCache(keysToClear).catch((err) => {
-					logger.warn('Failed to clear Redis cache entries:', err);
-				});
-			}
-
-			// Remove from memory cache
-			entriesToRemove.forEach(([key]) => cache.delete(key));
-		}
-	}
-
-	// Extract path from file path
-	private extractPathFromFilePath(filePath: string): string {
-		const compiledCollectionsPath = import.meta.env.VITE_COLLECTIONS_FOLDER || 'compiledCollections/';
-		const relativePath = filePath.startsWith(compiledCollectionsPath) ? filePath.substring(compiledCollectionsPath.length) : filePath;
-
-		// Split path and remove empty parts
-		const parts = relativePath.split('/').filter((part) => part !== '');
-
-		// Remove file extension from last segment if it exists
-		if (parts.length > 0) {
-			parts[parts.length - 1] = parts[parts.length - 1].replace(/\.(ts|js)$/, '');
-		}
-
-		// Handle nested directory structures
-		if (parts.length > 1) {
-			// Join all parts except the last one with slashes
-			const directoryPath = parts.slice(0, -1).join('/');
-			// Use the last part as the collection name
-			const collectionName = parts[parts.length - 1];
-			return `/${directoryPath}/${collectionName}`;
-		}
-
-		// Default case for single-level collections
-		return `/${parts.join('/')}`;
-	}
-
-	// Get compiled Categories and Collection files
-	private async getCompiledCollectionFiles(compiledDirectoryPath: string): Promise<string[]> {
-		if (!fs) throw new Error('File system operations are only available on the server');
-
-		const getAllFiles = async (dir: string): Promise<string[]> => {
-			const entries = await fs.readdir(dir, { withFileTypes: true });
-			const files = await Promise.all(
-				entries.map(async (entry) => {
-					const resolvedPath = `${dir}/${entry.name}`;
-					return entry.isDirectory() ? getAllFiles(resolvedPath) : resolvedPath;
-				})
-			);
-			return files.flat();
-		};
-
-		try {
-			const allFiles = await getAllFiles(compiledDirectoryPath);
-			logger.debug('All files found recursively', {
-				ContentStructure: compiledDirectoryPath,
-				Collections: allFiles.filter((file) => file.endsWith('.js'))
-			});
-
-			// Filter the list to only include .js files
-			const filteredFiles = allFiles.filter((file) => file.endsWith('.js'));
-
-			// Return the full paths
-			return filteredFiles;
-		} catch (error) {
-			logger.error(`Error getting compiled collection files: ${error.message}`);
-			throw error;
-		}
-	}
-
-	// Read file with retry mechanism
-	private async readFile(filePath: string): Promise<string> {
-		// Server-side file reading
-		if (!fs) throw new Error('File system operations are only available on the server');
-		try {
-			const content = await fs.readFile(filePath, 'utf-8');
-			return content;
-		} catch (error) {
-			if (error.code === 'ENOENT') {
-				logger.error(`File not found: ${filePath}`);
-			} else {
-				logger.error(`Error reading file: ${filePath}`, error);
-			}
-			throw error;
-		}
-	}
-
-	//Get a content node map
-	public async getContentStructureMap(): Promise<Map<string, SystemContent>> {
-		const contentNodes = await (dbAdapter?.getContentStructure() || Promise.resolve([]));
-		const contentNodesMap = new Map<string, SystemContent>();
-		contentNodes.forEach((node) => {
-			contentNodesMap.set(node.path, node);
-		});
-
-		return contentNodesMap;
-	}
-
-	// Error recovery
-	private async retryOperation<T>(operation: () => Promise<T>, maxRetries: number = MAX_RETRIES, delay: number = RETRY_DELAY): Promise<T> {
-		let lastError: Error | null = null;
-		for (let i = 0; i < maxRetries; i++) {
-			try {
-				return await operation();
-			} catch (error) {
-				lastError = error as Error;
-				await new Promise((resolve) => setTimeout(resolve, delay * Math.pow(2, i)));
-				logger.warn(`Retry ${i + 1}/${maxRetries} for operation after error: ${lastError.message}`);
-			}
-		}
-		throw lastError;
-	}
-
-	// Lazy loading with Redis support
-	private async lazyLoadCollection(name: ContentTypes): Promise<Schema | null> {
-		const cacheKey = `collection_${name}`;
-		// Try getting from cache (Redis or memory)
-		const cached = await this.getCacheValue(cacheKey, this.collectionCache);
-		if (cached) {
-			this.collectionAccessCount.set(name, (this.collectionAccessCount.get(name) || 0) + 1);
-			return cached;
-		}
-		// Load if not cached
-		const path = `config/collections/${name}.ts`;
-		try {
-			logger.debug(`Attempting to read file for collection: \x1b[34m${name}\x1b[0m at path: \x1b[33m${path}\x1b[0m`);
-			const content = await this.readFile(path);
-			logger.debug(`File content for collection \x1b[34m${name}\x1b[0m: ${content.substring(0, 100)}...`); // Log only the first 100 characters
-			await this.processCollectionFile(path, content);
-		} catch (err) {
-			const errorMessage = err instanceof Error ? err.message : String(err);
-			logger.error(`Failed to lazy load collection ${name}:`, { error: errorMessage });
-			throw new Error(`Failed to lazy load collection: ${errorMessage}`);
-		}
-		return null;
-	}
-=======
         return nestedStructure;
       };
 
@@ -980,7 +640,6 @@
     }
     return null;
   }
->>>>>>> 242716ab
 }
 
 // Export singleton instance
