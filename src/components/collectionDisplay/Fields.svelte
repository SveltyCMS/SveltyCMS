--- conflicted
+++ resolved
@@ -47,18 +47,7 @@
 	import { showToast } from '@utils/toast';
 
 	import { widgetFunctions as widgetFunctionsStore } from '@stores/widgetStore.svelte';
-	import TokenPicker from '@components/TokenPicker.svelte';
-	import { activeInputStore } from '@src/stores/activeInputStore.svelte';
-	import { validateTokenSyntax, containsTokens } from '@src/services/token/tokenUtils';
-
-	import type { WidgetFunction } from '@widgets/types';
-
-<<<<<<< HEAD
-	// Eager load all widget components for immediate use in Fields
-	const modules: Record<string, any> = import.meta.glob('/src/widgets/**/*.svelte', {
-		eager: true
-	});
-=======
+
 	// --- PERFORMANCE FIX: DYNAMIC WIDGET IMPORTS ---
 	// Lazy-load widgets for code-splitting (eager: false is default)
 	// Returns loader functions instead of eager-loaded components
@@ -67,9 +56,8 @@
 	// Import async widget loader component
 	import WidgetLoader from './WidgetLoader.svelte';
 	// --- END PERFORMANCE FIX ---
->>>>>>> 869b1d9e
-
-	let widgetFunctions: Record<string, WidgetFunction> = $state({});
+
+	let widgetFunctions = $state<Record<string, any>>({});
 	$effect(() => {
 		const unsubscribe = widgetFunctionsStore.subscribe((value) => {
 			widgetFunctions = value;
@@ -78,30 +66,31 @@
 	});
 
 	// --- 1. RECEIVE DATA AS PROPS ---
-	import type { FieldsProps } from './types';
-
-	const {
+	let {
 		fields,
-		revisions = [],
-		fieldMetadata = {}
-		// contentLanguage: propContentLanguage // Rename to avoid conflict with store
-	}: FieldsProps & { fieldMetadata?: Record<string, any> } = $props();
+		revisions = []
+		// contentLanguage prop received but not directly used - widgets access contentLanguage store
+	} = $props<{
+		fields?: NonNullable<(typeof collection)['value']>['fields'];
+		revisions?: any[];
+		contentLanguage?: string; // Passed for documentation, widgets use store directly
+	}>();
 
 	// --- 2. SIMPLIFIED STATE ---
 	let localTabSet = $state(0);
 	let apiUrl = $state('');
 
 	// This is form state, not fetched data, so it remains.
-	let currentCollectionValue: Record<string, any> = $state({});
+	let currentCollectionValue = $state<Record<string, any>>({});
 
 	// Revisions State (now simpler)
 	let selectedRevisionId = $state('');
 
 	// Track the last entry ID to detect when switching entries
-	let lastEntryId = $state(undefined);
+	let lastEntryId = $state<string | undefined>(undefined);
 
 	// Track current content language for reactivity
-	let currentContentLanguage = $state(contentLanguage.value as Locale);
+	let currentContentLanguage = $state<Locale>(contentLanguage.value as Locale);
 
 	// React to contentLanguage store changes and update local state
 	// This ensures widgets remount with the correct language
@@ -117,13 +106,13 @@
 	});
 
 	// --- 3. DERIVED STATE FROM PROPS ---
-	const selectedRevision = $derived(revisions.find((r: any) => r._id === selectedRevisionId) || null);
+	let selectedRevision = $derived(revisions.find((r: any) => r._id === selectedRevisionId) || null);
 
 	// --- 4. SIMPLIFIED LOGIC ---
-	const derivedFields = $derived(fields || []);
+	let derivedFields = $derived(fields || []);
 
 	// Get translation progress
-	const currentTranslationProgress = $derived(translationProgress.value);
+	let currentTranslationProgress = $derived(translationProgress.value);
 
 	// Track changes to translation progress for debugging
 	$effect(() => {
@@ -134,7 +123,7 @@
 	});
 
 	// Get available languages
-	const availableLanguages = $derived.by(() => {
+	let availableLanguages = $derived.by<Locale[]>(() => {
 		// Wait for publicEnv to be initialized
 		const languages = publicEnv?.AVAILABLE_CONTENT_LANGUAGES;
 		if (!languages || !Array.isArray(languages)) {
@@ -147,14 +136,7 @@
 	function getFieldTranslationPercentage(field: any): number {
 		if (!field.translated) return 100; // Not a translatable field
 
-		const fieldName = getFieldName(field);
-
-		// Use server-provided metadata if available (more accurate/efficient)
-		if (fieldMetadata && fieldMetadata[fieldName]) {
-			return fieldMetadata[fieldName].percentage ?? 0;
-		}
-
-		const fullFieldName = `${collection.value?.name}.${fieldName}`;
+		const fieldName = `${collection.value?.name}.${getFieldName(field)}`;
 		const allLangs = availableLanguages; // Use the new derived state
 
 		// Avoid division by zero if no languages are configured
@@ -165,7 +147,7 @@
 		// Count how many languages have this field translated
 		for (const lang of allLangs) {
 			const langProgress = currentTranslationProgress?.[lang as Locale];
-			if (langProgress && langProgress.translated.has(fullFieldName)) {
+			if (langProgress && langProgress.translated.has(fieldName)) {
 				translatedCount++;
 			}
 		}
@@ -190,7 +172,7 @@
 		};
 	}
 
-	const filteredFields = $derived(
+	let filteredFields = $derived(
 		derivedFields
 			.map(ensureFieldProperties)
 			.filter(Boolean)
@@ -205,7 +187,7 @@
 	// When collectionValue changes (new entry loaded), update local state
 	// When local state changes (user editing), update global state
 	$effect(() => {
-		const global = collectionValue.value as Record<string, any> | undefined;
+		const global = collectionValue.value as Record<string, unknown> | undefined;
 		const globalId = (global as any)?._id;
 
 		// When a new entry is loaded (different ID), pull from global -> local
@@ -229,7 +211,7 @@
 
 		// Otherwise, push local changes to global (user is editing)
 		// Use untrack to read currentCollectionValue without creating a dependency loop
-		const local = untrack(() => currentCollectionValue) as Record<string, any> | undefined;
+		const local = untrack(() => currentCollectionValue) as Record<string, unknown> | undefined;
 		if (local && Object.keys(local).length > 0) {
 			const currentDataStr = JSON.stringify(local);
 			const globalDataStr = JSON.stringify(global ?? {});
@@ -244,7 +226,7 @@
 
 	// Separate effect to detect changes in currentCollectionValue and sync to store
 	// This is needed because the widget bind:value updates currentCollectionValue
-	let lastLocalValueStr = $state('');
+	let lastLocalValueStr = $state<string>('');
 	$effect(() => {
 		// React to currentCollectionValue changes (from widget inputs)
 		const localStr = JSON.stringify(currentCollectionValue);
@@ -338,110 +320,43 @@
 	{/if}
 
 	<svelte:fragment slot="panel">
-		<TokenPicker />
 		{#if localTabSet === 0}
-			<!-- Edit Tab -->
-			<div class="flex flex-col gap-4 p-4">
-				<div class="mb-2 text-center text-xs text-error-500">{m.form_required()}</div>
-				<div class="rounded-md border bg-white px-4 py-6 drop-shadow-2xl dark:border-surface-500 dark:bg-surface-900">
-					<div class="flex flex-wrap items-center justify-center gap-1 overflow-auto">
-						{#each filteredFields as rawField (rawField.db_fieldName || rawField.id || rawField.label || rawField.name)}
-							{#if rawField.widget}
-								{@const field = ensureFieldProperties(rawField)}
-								{@const fieldValue = currentCollectionValue[getFieldName(field, false)]}
-								<div
-									class="mx-auto text-center {!field?.width ? 'w-full ' : 'max-md:!w-full'}"
-									style={'min-width:min(300px,100%);' + (field.width ? `width:calc(${Math.floor(100 / field?.width)}% - 0.5rem)` : '')}
-								>
-									<div class="flex items-center justify-between gap-2 px-[5px] text-start">
-										<!-- Field label -->
-										<div class="flex items-center gap-2">
-											<p class="inline-block font-semibold capitalize">
-												{field.label || field.db_fieldName}
-												{#if field.required}<span class="text-error-500">*</span>{/if}
-											</p>
-										</div>
-										<div class="flex items-center gap-2">
-											<!-- Translation status -->
-											{#if field.translated}
-												{@const percentage = getFieldTranslationPercentage(field)}
-												{@const textColor = getTranslationTextColor(percentage)}
-												<div class="flex items-center gap-1 text-xs">
-													<iconify-icon icon="bi:translate" width="16"></iconify-icon>
-													<span class="font-medium text-tertiary-500 dark:text-primary-500">{currentContentLanguage.toUpperCase()}</span>
-													<span class="font-medium {textColor}">({percentage}%)</span>
-												</div>
-											{/if}
-
-											<!-- Token Status & Validation -->
-											{#if typeof fieldValue === 'string' && containsTokens(fieldValue)}
-												{@const validation = validateTokenSyntax(fieldValue)}
-												<div class="flex items-center gap-1" title={validation.valid ? 'Contains Tokens' : validation.errors.join('\n')}>
-													{#if validation.valid}
-														<iconify-icon icon="mdi:code-braces" width="14" class="text-primary-500"></iconify-icon>
-													{:else}
-														<iconify-icon icon="mdi:alert-circle" width="14" class="text-error-500"></iconify-icon>
-													{/if}
-												</div>
-											{/if}
-
-											<!-- Token Trigger -->
-											<button
-												type="button"
-												class="variant-ghost-surface btn-icon btn-icon-sm h-6 w-6"
-												title="Insert Token"
-												onclick={() => {
-													const fieldName = getFieldName(field, false);
-													const input = document.getElementById(fieldName);
-													if (input) {
-														activeInputStore.set({
-															element: input as HTMLInputElement,
-															field: {
-																name: field.db_fieldName,
-																label: field.label,
-																collection: collection.value?.name
-															}
-														});
-													} else {
-														showToast('Could not find input element for this field', 'warning');
-													}
-												}}
-											>
-												<iconify-icon icon="mdi:code-braces" width="14" class="text-tertiary-500 dark:text-primary-500"></iconify-icon>
-											</button>
-
-											<!-- Icon for field type -->
-											{#if field.icon}
-												<iconify-icon icon={field.icon} width="20" class="text-tertiary-500 dark:text-primary-500"></iconify-icon>
-											{/if}
-										</div>
+			<div class="mb-2 text-center text-xs text-error-500">{m.form_required()}</div>
+			<div class="rounded-md border bg-white px-4 py-6 drop-shadow-2xl dark:border-surface-500 dark:bg-surface-900">
+				<div class="flex flex-wrap items-center justify-center gap-1 overflow-auto">
+					{#each filteredFields as rawField (rawField.db_fieldName || rawField.id || rawField.label || rawField.name)}
+						{#if rawField.widget}
+							{@const field = ensureFieldProperties(rawField)}
+							<div
+								class="mx-auto text-center {!field?.width ? 'w-full ' : 'max-md:!w-full'}"
+								style={'min-width:min(300px,100%);' + (field.width ? `width:calc(${Math.floor(100 / field?.width)}% - 0.5rem)` : '')}
+							>
+								<div class="flex items-center justify-between gap-2 px-[5px] text-start">
+									<!-- Field label -->
+									<div class="flex items-center gap-2">
+										<p class="inline-block font-semibold capitalize">
+											{field.label || field.db_fieldName}
+											{#if field.required}<span class="text-error-500">*</span>{/if}
+										</p>
 									</div>
-
-<<<<<<< HEAD
-									{#if field.widget}
-										{@const widgetName = field.widget.Name}
-										{@const widgetPath =
-											widgetFunctions[widgetName]?.componentPath ||
-											widgetFunctions[widgetName.charAt(0).toLowerCase() + widgetName.slice(1)]?.componentPath ||
-											widgetFunctions[widgetName.toLowerCase()]?.componentPath}
-										{@const WidgetComponent = widgetPath && widgetPath in modules ? modules[widgetPath]?.default : null}
-
-										{#if WidgetComponent}
-											{@const fieldName = getFieldName(field, false)}
-											{#key currentContentLanguage}
-												<!-- Widget remounts when currentContentLanguage changes -->
-												<!-- Widgets read contentLanguage from store, not props -->
-												<WidgetComponent {field} WidgetData={{}} bind:value={currentCollectionValue[fieldName]} {tenantId} />
-											{/key}
-										{:else}
-											<p class="text-error-500">{m.Fields_no_widgets_found({ name: widgetName })}</p>
+									<div class="flex items-center gap-2">
+										<!-- Translation status -->
+										{#if field.translated}
+											{@const percentage = getFieldTranslationPercentage(field)}
+											{@const textColor = getTranslationTextColor(percentage)}
+											<div class="flex items-center gap-1 text-xs">
+												<iconify-icon icon="bi:translate" width="16"></iconify-icon>
+												<span class="font-medium text-tertiary-500 dark:text-primary-500">{currentContentLanguage.toUpperCase()}</span>
+												<span class="font-medium {textColor}">({percentage}%)</span>
+											</div>
 										{/if}
-									{/if}
+										<!-- Icon for field type -->
+										{#if field.icon}
+											<iconify-icon icon={field.icon} width="20" class="text-tertiary-500 dark:text-primary-500"></iconify-icon>
+										{/if}
+									</div>
 								</div>
-							{/if}
-						{/each}
-					</div>
-=======
+
 								{#if field.widget}
 									{@const widgetName = field.widget.Name}
 									{@const widgetPath =
@@ -466,7 +381,6 @@
 							</div>
 						{/if}
 					{/each}
->>>>>>> 869b1d9e
 				</div>
 			</div>
 		{:else if localTabSet === 1}
