--- conflicted
+++ resolved
@@ -384,17 +384,10 @@
 
 	let categoryName = $derived.by(() => {
 		if (!currentCollection?._id || !contentStructure.value) return '';
-<<<<<<< HEAD
-
-		// Helper function to find parent category name
-
-		return currentCollection.path?.split('/').filter(Boolean).join(' >');
-=======
 
 		// Get parent categories excluding current collection name
 		const pathSegments = currentCollection.path?.split('/').filter(Boolean);
 		return pathSegments?.slice(0, -1).join(' >') || '';
->>>>>>> 5ffff68e
 	});
 
 	let isCollectionEmpty = $derived(tableData.length === 0);
