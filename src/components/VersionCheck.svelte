<!--
@file src/components/VersionCheck.svelte
@component VersionCheck

@summary
A dynamic component that compares the running application's version against the
latest version available on GitHub. It provides visual feedback and can be
used as a renderless component to supply version status to custom UI.

@props
- `transparent` (boolean, optional, default: false): If true, renders a minimal,
  semi-transparent version with color-coded background (red for major updates, 
  yellow for minor updates, green for up-to-date) suitable for overlays. 
  Defaults to a standard badge style.
- `onStatusChange` (function, optional): A callback function that receives the final
  version status object after the check is complete.
- `children` (Snippet, optional): A Svelte 5 snippet that receives the version status
  as an object. If provided, the component will be "headless" and render the snippet
  instead of its default UI.

@slot children (scope: { pkg, githubVersion, pkgBgColor, versionStatusMessage, statusIcon, isLoading })
The `children` snippet is passed an object with the following properties:
- `pkg`: The local application version.
- `githubVersion`: The latest version fetched from GitHub.
- `pkgBgColor`: A TailwindCSS color class based on the version status.
- `versionStatusMessage`: A human-readable status message.
- `statusIcon`: An iconify icon name for the status.
- `isLoading`: A boolean indicating if the version check is in progress.

### Features
- Fetches the latest version from the project's GitHub repository.
- Compares semantic versions (major, minor, patch).
- Provides distinct visual states for major updates (red), minor updates (yellow), and up-to-date (green).
- Functions as a renderless component using Svelte 5 snippets.
- Offers a default UI with standard and transparent variants with color coding.
-->
<script lang="ts">
	import { page } from '$app/state';

	type VersionStatus = {
		pkg: string;
		githubVersion: string;
		pkgBgColor: string;
		versionStatusMessage: string;
		statusIcon: string;
		isLoading: boolean;
	};

	type VersionProps = {
		transparent?: boolean;
		compact?: boolean; // New prop to show compact version (just version number)
		onStatusChange?: (status: VersionStatus) => void;
		children?: import('svelte').Snippet<[VersionStatus]>;
	};

	const { transparent = false, compact = false, onStatusChange, children }: VersionProps = $props();

	// --- State Management ---
	// Use the pkg version passed from the server load function
	const pkg = $derived(page.data?.settings?.PKG_VERSION || '0.0.0');
	let githubVersion = $state('');
	let pkgBgColor = $state('bg-tertiary-500 dark:bg-primary-500 text-white'); // Green in light, blue in dark
	let versionStatusMessage = $state('Checking for updates...');
	let statusIcon = $state('mdi:loading');
	let isLoading = $state(true);

	// --- Logic ---
	$effect(() => {
		// Fetch from internal API which handles caching and telemetry logic
		fetch('/api/system/version')
			.then((response) => response.json())
			.then((data) => {
<<<<<<< HEAD
				githubVersion = data.version;
				const [localMajor, localMinor, localPatch] = pkg.split('.').map(Number);
				const [githubMajor, githubMinor, githubPatch] = githubVersion.split('.').map(Number);
				if (githubMajor > localMajor) {
					pkgBgColor = 'bg-error-500 text-white';
					versionStatusMessage = `Major update to v${githubVersion} available!`;
					statusIcon = 'mdi:alert-circle';
				} else if (githubMinor > localMinor || (githubMinor === localMinor && githubPatch > localPatch)) {
					pkgBgColor = 'bg-warning-500 text-white';
					versionStatusMessage = `Update to v${githubVersion} recommended`;
					statusIcon = 'mdi:information';
				} else {
					pkgBgColor = 'bg-tertiary-500 dark:bg-primary-500 text-white';
					versionStatusMessage = 'You are up to date';
					statusIcon = 'mdi:check-circle';
=======
				if (data.status === 'disabled') {
					githubVersion = pkg;
					pkgBgColor = 'variant-filled-surface';
					versionStatusMessage = 'Security Status: Unknown (Telemetry Disabled)';
					statusIcon = 'mdi:shield-off';
				} else if (data.status === 'error') {
					githubVersion = pkg;
					pkgBgColor = 'variant-filled-warning';
					versionStatusMessage = 'Could not check for updates';
					statusIcon = 'mdi:wifi-off';
				} else {
					githubVersion = data.latest || pkg;
					const [localMajor, localMinor, localPatch] = pkg.split('.').map(Number);
					const [githubMajor, githubMinor, githubPatch] = githubVersion.split('.').map(Number);

					if (data.security_issue) {
						pkgBgColor = 'variant-filled-error';
						versionStatusMessage = data.message || `Critical security update to v${githubVersion} available!`;
						statusIcon = 'mdi:shield-alert';
					} else if (githubMajor > localMajor) {
						pkgBgColor = 'variant-filled-error';
						versionStatusMessage = `Major update to v${githubVersion} available!`;
						statusIcon = 'mdi:alert-circle';
					} else if (githubMinor > localMinor || (githubMinor === localMinor && githubPatch > localPatch)) {
						pkgBgColor = 'variant-filled-warning';
						versionStatusMessage = `Update to v${githubVersion} recommended`;
						statusIcon = 'mdi:information';
					} else {
						pkgBgColor = 'variant-filled-success';
						versionStatusMessage = 'You are up to date';
						statusIcon = 'mdi:check-circle';
					}
>>>>>>> e23b39fb
				}
			})
			.catch(() => {
				githubVersion = pkg;
<<<<<<< HEAD
				pkgBgColor = 'bg-tertiary-500 dark:bg-primary-500 text-white';
				versionStatusMessage = '';
=======
				pkgBgColor = 'variant-soft-surface';
				versionStatusMessage = 'Update check failed';
>>>>>>> e23b39fb
				statusIcon = 'mdi:loading';
			})
			.finally(() => {
				isLoading = false;
				if (onStatusChange) {
					onStatusChange({ pkg, githubVersion, pkgBgColor, versionStatusMessage, statusIcon, isLoading });
				}
			});
	});

	// Transparent mode uses theme-aware styling (green in light, blue in dark)
	const transparentColorClass = 'bg-tertiary-500 dark:bg-primary-500 text-white';
</script>

{#if children}
	{@render children({ pkg, githubVersion, pkgBgColor, versionStatusMessage, statusIcon, isLoading })}
{:else}
	<a
		href="https://github.com/SveltyCMS/SveltyCMS/releases"
		target="_blank"
		rel="noopener noreferrer"
		class:badge={!transparent && !compact}
		class:animate-pulse={isLoading}
		class:rounded-full={!transparent}
		class={transparent
			? `absolute bottom-5 left-1/2 flex -translate-x-1/2 transform items-center justify-center gap-2 rounded-full ${transparentColorClass} px-3 py-1 text-sm font-medium transition-opacity duration-300`
			: compact
				? `text-xs font-medium transition-colors hover:opacity-80 ${pkgBgColor} px-2 py-0.5`
				: `text-xs font-medium transition-colors hover:opacity-80 ${pkgBgColor}`}
	>
		{#if transparent}
			<!-- <iconify-icon icon={statusIcon} width="16" class="opacity-80"></iconify-icon> -->
			<span class="text-white">Ver.</span>
			<span class="font-semibold text-white">{pkg}</span>
		{:else}
			<!-- {#if !compact}
				<iconify-icon icon={statusIcon} class=""></iconify-icon>
			{/if} -->
			<span>
				{#if compact}
					v.{pkg}
				{:else}
					Ver. {pkg}
					{#if githubVersion !== pkg}
						{#if versionStatusMessage}
							&mdash; {versionStatusMessage}
						{:else}
							&mdash; Setup mode: version check will be available after installation
						{/if}
					{/if}
				{/if}
			</span>
		{/if}
	</a>
{/if}<|MERGE_RESOLUTION|>--- conflicted
+++ resolved
@@ -70,31 +70,14 @@
 		fetch('/api/system/version')
 			.then((response) => response.json())
 			.then((data) => {
-<<<<<<< HEAD
-				githubVersion = data.version;
-				const [localMajor, localMinor, localPatch] = pkg.split('.').map(Number);
-				const [githubMajor, githubMinor, githubPatch] = githubVersion.split('.').map(Number);
-				if (githubMajor > localMajor) {
-					pkgBgColor = 'bg-error-500 text-white';
-					versionStatusMessage = `Major update to v${githubVersion} available!`;
-					statusIcon = 'mdi:alert-circle';
-				} else if (githubMinor > localMinor || (githubMinor === localMinor && githubPatch > localPatch)) {
-					pkgBgColor = 'bg-warning-500 text-white';
-					versionStatusMessage = `Update to v${githubVersion} recommended`;
-					statusIcon = 'mdi:information';
-				} else {
-					pkgBgColor = 'bg-tertiary-500 dark:bg-primary-500 text-white';
-					versionStatusMessage = 'You are up to date';
-					statusIcon = 'mdi:check-circle';
-=======
 				if (data.status === 'disabled') {
 					githubVersion = pkg;
-					pkgBgColor = 'variant-filled-surface';
+					pkgBgColor = 'bg-surface-500 text-white';
 					versionStatusMessage = 'Security Status: Unknown (Telemetry Disabled)';
 					statusIcon = 'mdi:shield-off';
 				} else if (data.status === 'error') {
 					githubVersion = pkg;
-					pkgBgColor = 'variant-filled-warning';
+					pkgBgColor = 'bg-warning-500 text-white';
 					versionStatusMessage = 'Could not check for updates';
 					statusIcon = 'mdi:wifi-off';
 				} else {
@@ -103,34 +86,28 @@
 					const [githubMajor, githubMinor, githubPatch] = githubVersion.split('.').map(Number);
 
 					if (data.security_issue) {
-						pkgBgColor = 'variant-filled-error';
+						pkgBgColor = 'bg-error-500 text-white';
 						versionStatusMessage = data.message || `Critical security update to v${githubVersion} available!`;
 						statusIcon = 'mdi:shield-alert';
 					} else if (githubMajor > localMajor) {
-						pkgBgColor = 'variant-filled-error';
+						pkgBgColor = 'bg-error-500 text-white';
 						versionStatusMessage = `Major update to v${githubVersion} available!`;
 						statusIcon = 'mdi:alert-circle';
 					} else if (githubMinor > localMinor || (githubMinor === localMinor && githubPatch > localPatch)) {
-						pkgBgColor = 'variant-filled-warning';
+						pkgBgColor = 'bg-warning-500 text-white';
 						versionStatusMessage = `Update to v${githubVersion} recommended`;
 						statusIcon = 'mdi:information';
 					} else {
-						pkgBgColor = 'variant-filled-success';
+						pkgBgColor = 'bg-tertiary-500 dark:bg-primary-500 text-white';
 						versionStatusMessage = 'You are up to date';
 						statusIcon = 'mdi:check-circle';
 					}
->>>>>>> e23b39fb
 				}
 			})
 			.catch(() => {
 				githubVersion = pkg;
-<<<<<<< HEAD
-				pkgBgColor = 'bg-tertiary-500 dark:bg-primary-500 text-white';
-				versionStatusMessage = '';
-=======
-				pkgBgColor = 'variant-soft-surface';
+				pkgBgColor = 'bg-surface-500 text-white';
 				versionStatusMessage = 'Update check failed';
->>>>>>> e23b39fb
 				statusIcon = 'mdi:loading';
 			})
 			.finally(() => {
