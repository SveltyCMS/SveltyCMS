<!-- 
@file src/components/PageTitle.svelte 
@component
**Dynamic Page Title with Accessibility and CMS Features**

@example
<PageTitle 
  name="Dashboard" 
  icon="bi:bar-chart-line" 
  highlight="Dash" 
  iconColor="text-primary-500" 
  iconSize="24" 
  showBackButton={true}  
  backUrl="/home" 
  onBackClick={(defaultBehavior) => {
    // Custom navigation logic
    defaultBehavior();
  }}
/>

#### Props - Required 
- `name` {string} - Page title
- `icon` {string} - Icon name from [iconify](https://iconify.design/)

#### Props - Optional 
- `highlight` {string} - Part of `name` to highlight
- `iconColor` {string} - Icon color (default: `text-tertiary-500 dark:text-primary-500`)
- `iconSize` {string} - Icon size (default: `32`)
- `showBackButton` {boolean} - Show back button (default: `false`)
- `backUrl` {string} - Navigation URL for back button
- `truncate` {boolean} - Enable title truncation (default: `true`)
- `onBackClick` {function} - Custom back navigation callback
- `color` {string} - Background/text color (default: `blue`)

#### Accessibility Features:
- ARIA live region for title changes
- Keyboard navigation support
- Screen reader optimization with visually hidden full title
- Contrast validation for highlighted text
- Responsive touch targets

#### CMS Features:
- Data attributes for CMS field mapping
- Content editor hints
- Fluid typography scaling
-->

<script lang="ts">
	import { goto } from '$app/navigation';
	import { toggleUIElement, uiStateManager } from '@stores/UIStore.svelte';
	import { screenSize } from '@stores/screenSizeStore.svelte';

	interface Props {
		name: string;
		highlight?: string;
		icon?: string;
		iconColor?: string;
		iconSize?: string;
		showBackButton?: boolean;
		backUrl?: string;
		truncate?: boolean;
		onBackClick?: (defaultBehavior: () => void) => void;
	}

	let {
		name,
		highlight = '',
		icon,
		iconColor = 'text-tertiary-500 dark:text-primary-500',
		iconSize = '32',
		showBackButton = false,
		backUrl = '',
		truncate = true,
		onBackClick
	}: Props = $props();

	let canvas: HTMLCanvasElement;

	function getTextWidth(text: string, fontSize: number): number {
		if (!canvas) return 0;
		const context = canvas.getContext('2d');
		if (!context) return 0;
		context.font = `${fontSize}px sans-serif`;
		return context.measureText(text).width;
	}

	let windowWidth = $state(typeof window !== 'undefined' ? window.innerWidth : 1024);

	let calculatedTitle = $derived(() => {
		if (!truncate) return name;
		const containerWidth = windowWidth;
		const hamburgerWidth = uiStateManager.uiState.leftSidebar === 'hidden' ? 50 : 0;
		const backButtonWidth = showBackButton ? 60 : 0;
		const iconWidth = icon ? parseInt(iconSize) + 8 : 0;
		const padding = 32;
		const availableWidth = containerWidth - (hamburgerWidth + backButtonWidth + iconWidth + padding);
		const fontSize = 24;
		const textWidth = getTextWidth(name, fontSize);
		if (textWidth === 0) return name;
		const maxChars = Math.floor((availableWidth / textWidth) * name.length);
		return name.length > maxChars ? name.slice(0, maxChars - 3) + '...' : name;
	});

	let titleParts = $derived(() => {
		const currentTitle = calculatedTitle();
		if (highlight && currentTitle.toLowerCase().includes(highlight.toLowerCase())) {
			const regex = new RegExp(`(${highlight})`, 'gi');
			return currentTitle.split(regex);
		}
		return [currentTitle];
	});

	function handleBackClick() {
		const defaultBehavior = () => {
			if (backUrl) goto(backUrl);
			else window.history.back();
		};
		onBackClick ? onBackClick(defaultBehavior) : defaultBehavior();
	}

	// Improved throttle
	function throttle<T extends (...args: any[]) => void>(func: T, limit: number): T {
		let lastCall = 0;
		return function (this: any, ...args: any[]) {
			const now = Date.now();
			if (now - lastCall >= limit) {
				lastCall = now;
				func.apply(this, args);
			}
		} as T;
	}

	$effect(() => {
		if (typeof window === 'undefined') return;
		const resizeHandler = throttle(() => {
			windowWidth = window.innerWidth;
		}, 100);
		window.addEventListener('resize', resizeHandler);
		return () => window.removeEventListener('resize', resizeHandler);
	});
</script>

<canvas bind:this={canvas} width="2000" height="100" style="position: absolute; visibility: hidden;"></canvas>

<div class="my-1 flex w-full items-center justify-between">
	<div class="flex items-center">
		{#if uiStateManager.uiState.leftSidebar === 'hidden'}
			<button
				type="button"
<<<<<<< HEAD
				onclick={() => toggleUIElement('leftSidebar', screenSize.value === 'LG' ? 'full' : 'collapsed')}
=======
				onclick={() => toggleUIElement('leftSidebar', screenSize() === 'LG' ? 'full' : 'collapsed')}
>>>>>>> 79d823b0
				aria-label="Open Sidebar"
				class="variant-ghost-surface btn-icon"
			>
				<iconify-icon icon="mingcute:menu-fill" width="24"></iconify-icon>
			</button>
		{/if}
		<h1
			class="transition-max-width h1 relative ml-2 flex items-center gap-1 font-bold"
			style="font-size: clamp(1.5rem, 3vw + 1rem, 2.25rem);"
			aria-live="polite"
			data-cms-field="pageTitle"
			data-cms-type="text"
		>
			{#if icon}
				<iconify-icon {icon} width={iconSize} class={`mr-1 ${iconColor} sm:mr-2`} aria-hidden="true"></iconify-icon>
			{/if}
			<span>
				{#each titleParts() as part, i}
					<span class={i % 2 === 1 ? 'font-semibold text-tertiary-500 dark:text-primary-500' : ''}>
						{part}
					</span>
				{/each}
			</span>
			<span class="sr-only absolute inset-0 overflow-hidden whitespace-normal">
				{name}
			</span>
		</h1>
	</div>
	{#if showBackButton}
		<button
			onclick={handleBackClick}
			aria-label="Go back"
			tabindex="0"
			onkeydown={(e) => (e.key === 'Enter' || e.key === ' ') && handleBackClick()}
			class="variant-outline-tertiary btn-icon dark:variant-outline-primary"
			style="min-width: 48px; min-height: 48px;"
			data-cms-action="back"
		>
			<iconify-icon icon="ri:arrow-left-line" width="24" aria-hidden="true"></iconify-icon>
		</button>
	{/if}
</div><|MERGE_RESOLUTION|>--- conflicted
+++ resolved
@@ -47,7 +47,7 @@
 
 <script lang="ts">
 	import { goto } from '$app/navigation';
-	import { toggleUIElement, uiStateManager } from '@stores/UIStore.svelte';
+	import { uiStateManager, toggleUIElement } from '@stores/UIStore.svelte';
 	import { screenSize } from '@stores/screenSizeStore.svelte';
 
 	interface Props {
@@ -147,11 +147,7 @@
 		{#if uiStateManager.uiState.leftSidebar === 'hidden'}
 			<button
 				type="button"
-<<<<<<< HEAD
 				onclick={() => toggleUIElement('leftSidebar', screenSize.value === 'LG' ? 'full' : 'collapsed')}
-=======
-				onclick={() => toggleUIElement('leftSidebar', screenSize() === 'LG' ? 'full' : 'collapsed')}
->>>>>>> 79d823b0
 				aria-label="Open Sidebar"
 				class="variant-ghost-surface btn-icon"
 			>
