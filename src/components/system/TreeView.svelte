--- conflicted
+++ resolved
@@ -24,10 +24,6 @@
 		ariaLabel?: string; // Optional ARIA label for the node
 		onClick?: (node: TreeNode) => void;
 		isCollection?: boolean; // Optional flag indicating if the node is a collection
-<<<<<<< HEAD
-
-=======
->>>>>>> 5ffff68e
 		badge?: {
 			visible?: boolean;
 			count?: number;
@@ -78,7 +74,6 @@
 			return matchesSearch || childMatches;
 		});
 	});
-<<<<<<< HEAD
 
 	// Create a map of node IDs to nodes for efficient lookup
 	const nodeMap = $derived.by(() => {
@@ -93,22 +88,6 @@
 		return map;
 	});
 
-=======
-
-	// Create a map of node IDs to nodes for efficient lookup
-	const nodeMap = $derived.by(() => {
-		const map = new Map<string, TreeNode>();
-		function collectNodes(node: TreeNode, depth = 0) {
-			map.set(node.id, { ...node, depth });
-			if (node.children) {
-				node.children.forEach((child) => collectNodes(child, depth + 1));
-			}
-		}
-		nodes.forEach((node) => collectNodes(node));
-		return map;
-	});
-
->>>>>>> 5ffff68e
 	// Function to toggle node expansion
 	function toggleNode(node: TreeNode) {
 		if (node.children) {
@@ -220,21 +199,12 @@
 			<button
 				type="button"
 				id={`node-${node.id}`}
-<<<<<<< HEAD
 				class="relative flex w-full items-center gap-1.5 rounded
 					border border-surface-400 px-2 py-3 transition-all duration-200
 					hover:bg-surface-50 focus:bg-surface-50 focus-visible:outline-none
 					dark:border-0 dark:bg-surface-500
 					dark:text-surface-200 dark:hover:bg-surface-400 dark:focus:bg-surface-500
 					{node.children ? '' : 'bg-surface-300 dark:bg-surface-700'}"
-=======
-				class="flex w-full items-center gap-1.5 rounded
-				border border-surface-400 px-2 py-3 transition-all duration-200
-				hover:bg-surface-50 focus:bg-surface-50 focus-visible:outline-none
-				dark:border-0 dark:bg-surface-500
-				dark:text-surface-200 dark:hover:bg-surface-400 dark:focus:bg-surface-500
-				{node.children ? '' : 'bg-surface-300 dark:bg-surface-700'}"
->>>>>>> 5ffff68e
 				role="treeitem"
 				aria-expanded={node.children ? node.isExpanded : undefined}
 				aria-selected={selectedId === node.id}
@@ -243,26 +213,17 @@
 				onkeydown={(event) => handleKeyDown(event, node)}
 				aria-controls={node.children ? `node-${node.id}-children` : undefined}
 			>
-<<<<<<< HEAD
 				<!-- Expand/Collapse icon with RTL support -->
 				{#if node.children}
 					<div
 						aria-label={node.isExpanded ? 'Collapse' : 'Expand'}
 						class={`h-4 w-4 transform transition-transform duration-200
-=======
-				<!-- Expand/Collapse icon container with RTL support -->
-				{#if node.children}
-					<div
-						aria-label={node.isExpanded ? 'Collapse' : 'Expand'}
-						class={`h-4 w-4 transform  transition-transform duration-200
->>>>>>> 5ffff68e
 							${node.isExpanded ? '' : dir === 'rtl' ? 'rotate-180' : 'rotate-90'}`}
 					>
 						<svg fill="none" stroke="currentColor" viewBox="0 0 24 24" class={dir === 'rtl' ? 'scale-x-[-1]' : ''} aria-hidden="true">
 							<path stroke-linecap="round" stroke-linejoin="round" stroke-width="2" d="M9 5l7 7-7 7" />
 						</svg>
 					</div>
-<<<<<<< HEAD
 
 					<!-- Badge overlay -->
 					{#if !node.isExpanded && node.badge?.count! > 0 && !compact}
@@ -277,11 +238,6 @@
 					<div class="h-4 w-4" aria-hidden="true"></div>
 				{/if}
 
-=======
-				{:else}
-					<div class="h-4 w-4" aria-hidden="true"></div>
-				{/if}
->>>>>>> 5ffff68e
 				<!-- Icon -->
 				{#if node.icon}
 					<div class="relative flex items-center">
@@ -297,7 +253,6 @@
 					{node.name}
 				</span>
 
-<<<<<<< HEAD
 				<!-- Node label -->
 				<span
 					class="select-none overflow-hidden text-ellipsis whitespace-nowrap dark:text-white {compact ? 'text-xs' : ''}"
@@ -305,14 +260,6 @@
 				>
 					{node.name}
 				</span>
-=======
-				<!-- Badge, shown after the label -->
-				{#if node.badge?.visible && (node.badge.count ?? 0) > 0 && !compact}
-					<span class="badge absolute right-2 top-3 rounded-full bg-primary-500/80 px-2 py-1 text-xs text-white dark:bg-primary-500/50">
-						{node.badge.count}
-					</span>
-				{/if}
->>>>>>> 5ffff68e
 			</button>
 
 			<!-- Children nodes with RTL support -->
