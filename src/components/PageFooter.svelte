<<<<<<< HEAD
=======
<!-- 
@file src/components/PageFooter.svelte
@component
**PageFooter component displaying collection name, creation and update dates**

@example
<PageFooter />

#### Props
- `collection` {object} - Collection object
-->

<script lang="ts">
	import { collectionValue } from '@src/stores/collectionStore.svelte';
	import { page } from '$app/state';

	const { user } = page.data;

	// Convert ISO date string to formatted date
	const dates = $derived({
		created: (collectionValue as Record<string, any>)?.createdAt
			? new Date((collectionValue as Record<string, any>).createdAt as string | number | Date).toLocaleDateString('en-US', {
					year: 'numeric',
					month: '2-digit',
					day: '2-digit',
					hour: '2-digit',
					minute: '2-digit'
				})
			: '-',
		updated: (collectionValue as Record<string, any>)?.updatedAt
			? new Date((collectionValue as Record<string, any>).updatedAt as string | number | Date).toLocaleDateString('en-US', {
					year: 'numeric',
					month: '2-digit',
					day: '2-digit',
					hour: '2-digit',
					minute: '2-digit'
				})
			: '-'
	});
</script>

<div class="grid grid-cols-2 items-center gap-x-2 border-t border-surface-400 py-2 text-[12px] leading-tight">
	<!-- Labels -->
	{#each Object.keys(dates) as key (key)}
		<div class="font-bold">
			<span class="capitalize">{key}</span>: <span class="font-normal text-surface-600 dark:text-surface-400">by {user?.username || 'Unknown'}</span>
		</div>
	{/each}

	<!-- Data -->
	{#each Object.values(dates) as value, index (index)}
		<div class="text-tertiary-500 dark:text-primary-500">{value}</div>
	{/each}
</div>
>>>>>>> e23b39fb
<|MERGE_RESOLUTION|>--- conflicted
+++ resolved
@@ -1,5 +1,3 @@
-<<<<<<< HEAD
-=======
 <!-- 
 @file src/components/PageFooter.svelte
 @component
@@ -53,5 +51,4 @@
 	{#each Object.values(dates) as value, index (index)}
 		<div class="text-tertiary-500 dark:text-primary-500">{value}</div>
 	{/each}
-</div>
->>>>>>> e23b39fb
+</div>