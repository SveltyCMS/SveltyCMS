--- conflicted
+++ resolved
@@ -31,7 +31,7 @@
 	let lang: any;
 
 	// Local
-	let inputPopupDemo: string = '';
+	let inputPopupDemo = '';
 	let popupSettings: PopupSettings = {
 		event: 'focus',
 		target: 'popupAutocomplete',
@@ -116,15 +116,11 @@
 </button>
 
 <div class="uppercase variant-filled-surface rounded-sm" data-popup="language-dropdown">
-<<<<<<< HEAD
-	<ListBox rounded="rounded-none" spacing="space-y-0" class="divide-y">
-=======
 	{#if locales.length > 3}
 		<input type="text" placeholder="Search..." on:input={handleInput} class="text-black" />
 	{/if}
 
 	{#if locales.length <= 3}
->>>>>>> 158ba337
 		{#each locales as loc}
 			{#if locales.length <= 4}
 				<ListBoxItem
