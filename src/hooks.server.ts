/**
 * @file src/hooks.server.ts
 * @description Optimized server-side hooks for SvelteKit CMS application
 *
 * This file handles:
 * - Modular middleware architecture for performance
 * - Conditional loading based on environment settings
 * - Multi-tenant support (configurable)
 * - Redis caching (configurable)
 * - Static asset optimization
 * - Rate limiting
 * - Session authentication and management
 * - Authorization and role management
 * - API request handling with caching
 * - Locale management
 * - Security headers
 * - Performance monitoring
 */

import { building } from '$app/environment';
import { error, redirect, type Handle, type RequestEvent } from '@sveltejs/kit';
import { sequence } from '@sveltejs/kit/hooks';

<<<<<<< HEAD
// Stores
import { enableSetupMode, getGlobalSetting, loadGlobalSettings } from '@src/stores/globalSettings';
import { contentLanguage, systemLanguage } from '@stores/store.svelte';

// Rate Limiter
import { RateLimiter } from 'sveltekit-rate-limiter/server';

// Auth and Database Adapters
import { initializeRoles, roles } from '@root/config/roles';
import { SESSION_COOKIE_NAME } from '@src/auth';
=======
// Core authentication and database
import { initializeRoles, roles } from '@root/config/roles';
import { SESSION_COOKIE_NAME } from '@src/auth/constants';
>>>>>>> 4f34c52c
import { hasPermissionByAction } from '@src/auth/permissions';
import type { User } from '@src/auth/types';

// Dynamically import db stuff only when not building
let dbModule, dbInitPromise;
if (!building) {
	dbModule = await import('@src/databases/db');
	dbInitPromise = dbModule.dbInitPromise;
} else {
	dbInitPromise = Promise.resolve();
}

// Stores (removed unused imports)

// Cache
import { cacheService } from '@src/databases/CacheService';
import { sessionCache, sessionMetrics, getUserFromSessionId as sharedGetUserFromSessionId } from '@src/hooks/utils/session';
import { getTenantIdFromHostname } from '@src/hooks/utils/tenant';

// System Logger
import { logger } from '@utils/logger.svelte';

// Import middleware modules
import { addSecurityHeaders } from './hooks/addSecurityHeaders';
import { handleApiRequests } from './hooks/handleApiRequests';
import { handleLocale } from './hooks/handleLocale';
import { handleRateLimit } from './hooks/handleRateLimit';
import { handleStaticAssetCaching } from './hooks/handleStaticAssetCaching';

// Cache TTLs (centralized)
import {
	SESSION_CACHE_TTL_MS as CACHE_TTL_MS,
	USER_COUNT_CACHE_TTL_MS,
	USER_COUNT_CACHE_TTL_S,
	USER_PERM_CACHE_TTL_MS,
	USER_PERM_CACHE_TTL_S
} from '@src/databases/CacheService';
const SESSION_TTL = CACHE_TTL_MS;

// Performance Caches - Optimized for memory management
let userCountCache: { count: number; timestamp: number } | null = null;
const adminDataCache = new Map<string, { data: unknown; timestamp: number }>();

<<<<<<< HEAD
// Session Metrics - WeakMap for automatic cleanup when sessions are garbage collected
const sessionMetrics = {
	lastActivity: new Map<string, number>(),
	activeExtensions: new Map<string, number>(),
	rotationAttempts: new Map<string, number>()
};

// Rate limiters will be initialized after global settings are loaded
let limiter: RateLimiter;
let refreshLimiter: RateLimiter;
let apiLimiter: RateLimiter;

// Initialize rate limiters after global settings are available
function initializeRateLimiters() {
	if (!limiter) {
		limiter = new RateLimiter({
			IP: [300, 'h'], // 300 requests per hour per IP
			IPUA: [150, 'm'], // 150 requests per minute per IP+User-Agent
			cookie: {
				name: 'ratelimit',
				secret: getGlobalSetting('JWT_SECRET_KEY'),
				rate: [500, 'm'], // 500 requests per minute per cookie
				preflight: true
			}
		});
	}

	if (!refreshLimiter) {
		refreshLimiter = new RateLimiter({
			IP: [10, 'm'], // 10 requests per minute per IP
			IPUA: [10, 'm'], // 10 requests per minute per IP+User-Agent
			cookie: {
				name: 'refreshlimit',
				secret: getGlobalSetting('JWT_SECRET_KEY'),
				rate: [10, 'm'], // 10 requests per minute per cookie
				preflight: true
			}
		});
	}

	if (!apiLimiter) {
		// Get a stricter rate limiter for API requests
		apiLimiter = new RateLimiter({
			IP: [500, 'm'], // 500 requests per minute per IP
			IPUA: [200, 'm'] // 200 requests per minute per IP+User-Agent
		});
	}
}

// Check if a given pathname is a static asset
const isStaticAsset = (pathname: string): boolean =>
	pathname.startsWith('/static/') ||
	pathname.startsWith('/_app/') ||
	pathname.endsWith('.js') ||
	pathname.endsWith('.css') ||
	pathname === '/favicon.ico';

// Check if the given IP is localhost
const isLocalhost = (ip: string): boolean => ip === '::1' || ip === '127.0.0.1';

// Check if a route is an OAuth route
const isOAuthRoute = (pathname: string): boolean => pathname.startsWith('/login') && pathname.includes('OAuth');

// Check if the route is public or an OAuth route
const isPublicOrOAuthRoute = (pathname: string): boolean => {
	const publicRoutes = ['/login', '/register', '/forgot-password', '/setup', '/api/sendMail', '/api/setup'];
	return publicRoutes.some((route) => pathname.startsWith(route)) || isOAuthRoute(pathname);
};

const getClientIp = (event: RequestEvent): string => {
	try {
		return (
			event.getClientAddress() ||
			event.request.headers.get('x-forwarded-for')?.split(',')[0].trim() ||
			event.request.headers.get('x-real-ip') ||
			'127.0.0.1'
		);
	} catch {
		return '127.0.0.1';
	}
};

// Performance monitoring utilities
const getPerformanceEmoji = (responseTime: number): string => {
	if (responseTime < 100) return '🚀'; // Super fast
	if (responseTime < 500) return '⚡'; // Fast
	if (responseTime < 1000) return '⏱️'; // Moderate
	if (responseTime < 3000) return '🕰️'; // Slow
	return '🐢'; // Very slow
};

// Session and Permission Caches
const sessionCache = new Map<string, { user: User; timestamp: number }>();
const lastRefreshAttempt = new Map<string, number>();
=======
// Session metrics and cache imported from shared session utils
>>>>>>> 4f34c52c

// Request deduplication for expensive operations
const pendingOperations = new Map<string, Promise<unknown>>();

// Helper function to deduplicate expensive async operations
async function deduplicate<T>(key: string, operation: () => Promise<T>): Promise<T> {
	if (pendingOperations.has(key)) {
		return pendingOperations.get(key) as Promise<T>;
	}

	const promise = operation().finally(() => {
		pendingOperations.delete(key);
	});

	pendingOperations.set(key, promise);
	return promise;
}

// Circuit breaker logic is handled where needed; not used directly here after refactor

// Health metrics for monitoring
const healthMetrics = {
	requests: { total: 0, errors: 0 },
	auth: { validations: 0, failures: 0 },
	cache: { hits: 0, misses: 0 },
	sessions: { active: 0, rotations: 0 },
	lastReset: Date.now()
};

// Reset metrics every hour to prevent memory growth
setInterval(
	() => {
		Object.assign(healthMetrics, {
			requests: { total: 0, errors: 0 },
			auth: { validations: 0, failures: 0 },
			cache: { hits: 0, misses: 0 },
			sessions: { active: sessionCache.size, rotations: 0 },
			lastReset: Date.now()
		});
	},
	60 * 60 * 1000
);

// Utility functions
const isStaticAsset = (pathname: string): boolean =>
	pathname.startsWith('/static/') ||
	pathname.startsWith('/_app/') ||
	pathname.endsWith('.js') ||
	pathname.endsWith('.css') ||
	pathname === '/favicon.ico';

const isOAuthRoute = (pathname: string): boolean => pathname.startsWith('/login') && pathname.includes('OAuth');

const isPublicOrOAuthRoute = (pathname: string): boolean => {
	const publicRoutes = ['/login', '/register', '/forgot-password', '/api/sendMail'];
	return publicRoutes.some((route) => pathname.startsWith(route)) || isOAuthRoute(pathname);
};

const getClientIp = (event: RequestEvent): string => {
	try {
		return (
			event.getClientAddress() ||
			event.request.headers.get('x-forwarded-for')?.split(',')[0].trim() ||
			event.request.headers.get('x-real-ip') ||
			'127.0.0.1'
		);
	} catch {
		return '127.0.0.1';
	}
};

/**
 * Identifies a tenant based on the request hostname.
 * In a real-world application, this would query a database of tenants.
 * This placeholder assumes a subdomain-based tenancy model (e.g., `my-tenant.example.com`).
 */

// Performance monitoring utilities
const getPerformanceEmoji = (responseTime: number): string => {
	if (responseTime < 100) return '🚀'; // Super fast
	if (responseTime < 500) return '⚡'; // Fast
	if (responseTime < 1000) return '⏱️'; // Moderate
	if (responseTime < 3000) return '🕰️'; // Slow
	return '🐢'; // Very slow
};

// Optimized user count getter with caching and deduplication (now tenant-aware)
const getCachedUserCount = async (authServiceReady: boolean, tenantId?: string): Promise<number> => {
	const now = Date.now();
	const cacheKey = privateEnv.MULTI_TENANT && tenantId ? `tenant:${tenantId}:userCount` : 'global:userCount';
	// Try distributed cache first
	try {
		const cached = await cacheService.get<{ count: number; timestamp: number }>(cacheKey, tenantId);
		if (cached && now - cached.timestamp < USER_COUNT_CACHE_TTL_MS) {
			userCountCache = cached;
			return cached.count;
		}
	} catch (err) {
		logger.warn(`Failed to read user count from distributed cache: ${err.message}`);
	}

	// Return local cached value if still valid (fallback)
	if (userCountCache && now - userCountCache.timestamp < USER_COUNT_CACHE_TTL_MS) {
		return userCountCache.count;
	}

	// Use deduplication for expensive database operations
	return deduplicate(`getUserCount:${authServiceReady}:${tenantId}`, async () => {
		let userCount = -1;
		const filter = privateEnv.MULTI_TENANT && tenantId ? { tenantId } : {};

		if (authServiceReady && dbModule.auth) {
			try {
				userCount = await dbModule.auth.getUserCount(filter);
			} catch (err) {
				logger.warn(`Failed to get user count from auth service: ${err.message}`);
			}
		} else if (dbModule.authAdapter && typeof dbModule.authAdapter.getUserCount === 'function') {
			try {
				userCount = await dbModule.authAdapter.getUserCount(filter);
			} catch (err) {
				logger.warn(`Failed to get user count from adapter: ${err.message}`);
			}
		}

		// Cache the result in both distributed and local cache
		if (userCount >= 0) {
			const dataToCache = { count: userCount, timestamp: now };

			try {
				await cacheService.set(cacheKey, dataToCache, USER_COUNT_CACHE_TTL_S, tenantId);
			} catch (err) {
				logger.error(`Failed to write user count to distributed cache: ${err.message}`);
			}

			userCountCache = dataToCache;
		}

		return userCount;
	});
};

// Get user from session ID with optimized caching (now tenant-aware)
const getUserFromSessionId = (session_id: string | undefined, authServiceReady: boolean = false, tenantId?: string) =>
	sharedGetUserFromSessionId(session_id, authServiceReady, tenantId, dbModule.auth);

// Optimized admin data loading with caching (now tenant-aware)
const getAdminDataCached = async (user: User | null, cacheKey: string, tenantId?: string): Promise<unknown> => {
	const now = Date.now();
	const distributedCacheKey = privateEnv.MULTI_TENANT && tenantId ? `tenant:${tenantId}:adminData:${cacheKey}` : `adminData:${cacheKey}`;
	const inMemoryCacheKey = `inMemoryAdmin:${tenantId || 'global'}:${cacheKey}`;

	// 1. Try in-memory cache first (fastest)
	const memCached = adminDataCache.get(inMemoryCacheKey);
	if (memCached && now - memCached.timestamp < USER_PERM_CACHE_TTL_MS) {
		return memCached.data;
	}

	// 2. Try distributed cache (e.g., Redis) if enabled
	if (cacheKey === 'roles' || cacheKey === 'users' || cacheKey === 'tokens') {
		try {
			const redisCached = await cacheService.get<{ data: unknown; timestamp: number }>(distributedCacheKey);
			if (redisCached && now - redisCached.timestamp < USER_PERM_CACHE_TTL_MS) {
				adminDataCache.set(inMemoryCacheKey, redisCached);
				return redisCached.data;
			}
		} catch (err) {
			logger.warn(`Failed to read admin data (\x1b[34m${cacheKey}\x1b[0m) from distributed cache: ${err.message}`);
		}
	}

	let data = null;
	const filter = privateEnv.MULTI_TENANT && tenantId ? { filter: { tenantId } } : {};

	if (dbModule.auth) {
		try {
			if (cacheKey === 'roles') {
				data = await dbModule.auth.getAllRoles();
				if (!data || data.length === 0) {
					await initializeRoles();
					data = roles;
				}
			} else if (cacheKey === 'users') {
				data = await dbModule.auth.getAllUsers(filter);
			} else if (cacheKey === 'tokens') {
				data = await dbModule.auth.getAllTokens(filter.filter);
			}

			if (data) {
				// Cache in-memory
				adminDataCache.set(inMemoryCacheKey, { data, timestamp: now });

				// Cache in distributed store if enabled
				if (cacheKey === 'roles' || cacheKey === 'users' || cacheKey === 'tokens') {
					try {
						await cacheService.set(distributedCacheKey, { data, timestamp: now }, USER_PERM_CACHE_TTL_S);
					} catch (err) {
						logger.error(`Failed to write admin data (\x1b[34m${cacheKey}\x1b[0m) to distributed cache: ${err.message}`);
					}
				}
			}
		} catch (err) {
			logger.warn(`Failed to load admin data from DB (\x1b[34m${cacheKey}\x1b[0m): ${err.message}`);

			// Specific fallback for roles if DB fetch fails
			if (cacheKey === 'roles') {
				try {
					await initializeRoles();
					data = roles;
				} catch (roleErr) {
					logger.warn(`Failed to initialize config roles fallback: \x1b[34m${roleErr.message}\x1b[0m`);
				}
			}
		}
	} else {
		// Fallback to config roles if auth service is not available
		if (cacheKey === 'roles') {
			try {
				await initializeRoles();
				data = roles;
			} catch (roleErr) {
				logger.warn(`Failed to initialize config roles: \x1b[34m${roleErr.message}\x1b[0m`);
			}
		}
	}

	return data || [];
};

<<<<<<< HEAD
// Helper function to invalidate admin data cache - exported for use in API endpoints
export const invalidateAdminCache = (cacheKey?: 'roles' | 'users' | 'tokens'): void => {
	const distributedCacheStore = getCacheStore();
	if (cacheKey) {
		adminDataCache.delete(`inMemoryAdmin:${cacheKey}`); // Invalidate local cache
		distributedCacheStore
			.delete(`adminData:${cacheKey}`)
			.catch((err) => logger.error(`Failed to delete distributed admin cache for \x1b[31m${cacheKey}\x1b[0m: ${err.message}`));
		logger.debug(`Admin cache invalidated for: \x1b[31m${cacheKey}\x1b[0m`);
	} else {
		adminDataCache.clear(); // Clear all local caches
		// For distributed cache, you'd need a pattern-based deletion or iterate if you have a known set of keys
		// Note: If your cache store supports pattern deletion, use it here
		['roles', 'users', 'tokens'].forEach((key) => {
			distributedCacheStore
				.delete(`adminData:${key}`)
				.catch((err) => logger.error(`Failed to delete distributed admin cache for ${key}: ${err.message}`));
		});
		logger.debug('All admin cache cleared');
	}
};

// Helper function to invalidate user count cache - exported for use after user creation/deletion
export const invalidateUserCountCache = (): void => {
	userCountCache = null; // Invalidate local cache
	const distributedCacheStore = getCacheStore();
	distributedCacheStore.delete('global:userCount').catch((err) => logger.error(`Failed to delete distributed user count cache: ${err.message}`));
	logger.debug('User count cache invalidated');
};

// Handle static asset caching
const handleStaticAssetCaching: Handle = async ({ event, resolve }) => {
	if (isStaticAsset(event.url.pathname)) {
		const response = await resolve(event);
		response.headers.set('Cache-Control', 'public, max-age=31536000, immutable');
		return response;
	}
	return resolve(event);
};

// Handle rate limiting
const handleRateLimit: Handle = async ({ event, resolve }) => {
	const clientIp = getClientIp(event);

	if (isStaticAsset(event.url.pathname) || isLocalhost(clientIp) || building) {
		return resolve(event);
	}

	// Skip rate limiting if limiters aren't initialized yet (e.g., during startup)
	if (!limiter || !apiLimiter) {
		return resolve(event);
	}

	const currentLimiter = event.url.pathname.startsWith('/api/') ? apiLimiter : limiter;
	if (await currentLimiter.isLimited(event)) {
		logger.warn(`Rate limit exceeded for IP: \x1b[34m${clientIp}\x1b[0m, endpoint: \x1b[34m${event.url.pathname}\x1b[0m`);
		// Throw a SvelteKit error that can be caught by +error.svelte
		throw error(429, 'Too Many Requests. Please try again later.');
	}
	return resolve(event);
};

// Helper function for session rotation logic
async function handleSessionRotation(
	event: RequestEvent,
	user: User,
	session_id: string,
	authService: typeof auth,
	refreshLimiter: RateLimiter,
	cookieName: string
): Promise<string> {
	if (typeof authService.getSessionTokenData !== 'function') {
		logger.error('auth.getSessionTokenData is not a function in authService');
		event.cookies.delete(cookieName, { path: '/' });
		throw redirect(302, '/login');
	}

	let tokenData: { expiresAt: Date; user_id: string } | null = null;
	try {
		tokenData = await authService.getSessionTokenData(session_id);
	} catch (tokenError) {
		logger.error(`Failed to get session token data for session \x1b[31m${session_id}\x1b[0m: ${tokenError.message}`);
		event.cookies.delete(cookieName, { path: '/' });
		throw redirect(302, '/login');
	}

	if (tokenData && tokenData.user_id === user._id) {
		const now = Date.now();
		const expiresAtTime = new Date(tokenData.expiresAt).getTime();
		const timeLeft = expiresAtTime - now;

		const shouldRefresh = timeLeft > 0 && timeLeft < 60 * 60 * 1000; // Less than 1 hour left
		const REFRESH_DEBOUNCE_MS = 5 * 60 * 1000;
		const lastAttempt = lastRefreshAttempt.get(session_id) || 0;

		if (shouldRefresh && now - lastAttempt > REFRESH_DEBOUNCE_MS) {
			lastRefreshAttempt.set(session_id, now);
			sessionMetrics.rotationAttempts.set(session_id, (sessionMetrics.rotationAttempts.get(session_id) || 0) + 1);

			// Skip rate limiting if refreshLimiter isn't initialized yet
			const rateLimited = refreshLimiter ? await refreshLimiter.isLimited(event) : false;
			if (rateLimited) {
				logger.warn(`Refresh rate limit exceeded for user \x1b[34m${user._id}\x1b[0m, IP: \x1b[34m${getClientIp(event)}\x1b[0m`);
			} else {
				try {
					const oldSessionId = session_id;
					const newExpiryDate = new Date(now + CACHE_TTL);
					const newTokenId = await authService.rotateToken(session_id, newExpiryDate);

					if (newTokenId) {
						session_id = newTokenId;
						logger.debug(`Token rotated for user \x1b[34m${user._id}\x1b[0m. New session ID: \x1b[34m${newTokenId}\x1b[0m`);
						sessionMetrics.activeExtensions.set(session_id, now);

						const cacheStore = getCacheStore();
						const sessionData = { user, timestamp: now };

						// Update distributed cache with new session ID
						sessionCache.set(newTokenId, sessionData);
						await cacheStore.set(newTokenId, sessionData, new Date(now + CACHE_TTL));

						// Clean up old session from cache
						sessionCache.delete(oldSessionId);
						cacheStore
							.delete(oldSessionId)
							.catch((err) => logger.warn(`Failed to delete old session \x1b[31m${oldSessionId}\x1b[0m from cache: ${err.message}`));

						// Update the cookie to the new session ID
						event.cookies.set(cookieName, session_id, {
							path: '/',
							httpOnly: true,
							secure: event.url.protocol === 'https:',
							maxAge: CACHE_TTL / 1000,
							sameSite: 'lax'
						});

						logger.debug(`Cache updated for token rotation - old: ${oldSessionId}, new: ${newTokenId}`);
					} else {
						logger.warn(`Token rotation failed for user ${user._id}: newTokenId was null/undefined.`);
					}
				} catch (rotationError) {
					logger.error(`Token rotation failed for user ${user._id}, session ${session_id}: ${rotationError.message}`);
				}
			}
		}
	} else if (tokenData && tokenData.user_id !== user._id) {
		logger.error(
			`CRITICAL: Session ID ${session_id} for user ${user._id} resolved to token data for different user ${tokenData.user_id}. Invalidating session.`
		);
		event.cookies.delete(cookieName, { path: '/' });
		throw redirect(302, '/login');
	} else if (!tokenData && session_id) {
		logger.warn(`Session ${session_id} for user ${user._id} yielded no valid tokenData. Clearing cookie.`);
		event.cookies.delete(cookieName, { path: '/' });
		event.locals.user = null; // Ensure locals.user is nullified
	}

	return session_id;
}

// Handle authentication, authorization, and API caching
=======
// Main authentication and authorization middleware
>>>>>>> 4f34c52c
const handleAuth: Handle = async ({ event, resolve }) => {
	if (building) return resolve(event);

	const requestStartTime = performance.now();
	const { url, cookies, locals } = event;

	// Track request metrics
	healthMetrics.requests.total++;

	// Skip auth entirely for static assets during initialization
	if (isStaticAsset(url.pathname)) {
		logger.debug(`Skipping auth for static asset: \x1b[34m${url.pathname}\x1b[0m`);
		return resolve(event);
	}

	try {
		// Multi-tenancy logic (only if enabled)
		if (privateEnv.MULTI_TENANT) {
			// Process multi-tenancy within the main auth handler to avoid duplication
			const tenantId = getTenantIdFromHostname(url.hostname);
			if (!tenantId) {
				throw error(404, `Tenant not found for hostname: \x1b[34m${url.hostname}\x1b[0m`);
			}
			locals.tenantId = tenantId;
			logger.debug(`Request identified for tenant: \x1b[34m${tenantId}\x1b[0m`);
		}

		// Wait for database initialization
		await dbInitPromise;

		// Get the current dbAdapter from the module (it might have been updated during initialization)
		const currentDbAdapter = dbModule.dbAdapter;

		// Ensure dbAdapter is properly initialized before making it available
		if (!currentDbAdapter) {
			logger.error('Database adapter is null after initialization', {
				dbModuleExists: !!dbModule,
				dbAdapterFromModule: !!dbModule.dbAdapter,
				dbInitPromiseCompleted: true
			});
			throw error(503, 'Service Unavailable: Database service is not properly initialized. Please try again shortly.');
		}

		// Make the dbAdapter available to all subsequent handlers and endpoints
		locals.dbAdapter = currentDbAdapter;

		// Debug: Log dbAdapter status
		logger.debug('Database adapter status in hooks', {
			dbAdapterExists: !!currentDbAdapter,
			dbAdapterType: currentDbAdapter?.constructor?.name || 'null'
		});

		// Check if auth service is ready
		const authServiceReady = dbModule.auth !== null && typeof dbModule.auth.validateSession === 'function';

		const session_id = cookies.get(SESSION_COOKIE_NAME);
		const user = await getUserFromSessionId(session_id, authServiceReady, locals.tenantId);

		locals.user = user;
		locals.permissions = user?.permissions || [];
		locals.session_id = user ? session_id : undefined;

		// Optimized first user check with caching
		const userCount = await getCachedUserCount(authServiceReady, locals.tenantId);
		const isFirstUser = userCount === 0;
		locals.isFirstUser = isFirstUser;

		// Load roles and other admin data conditionally and with caching
		if (authServiceReady) {
			// First, load roles for everyone (guests might need to see public roles)
			locals.roles = (await getAdminDataCached(user, 'roles', locals.tenantId)) as unknown[];

			if (locals.user) {
				// This block now ONLY runs for logged-in users
				const userRole = locals.roles.find((role: unknown) => (role as { _id: string; isAdmin?: boolean })?._id === locals.user.role);
				const isAdmin = !!(userRole as { isAdmin?: boolean })?.isAdmin;

				locals.isAdmin = isAdmin;
				locals.hasManageUsersPermission = isAdmin || hasPermissionByAction(locals.user, 'manage', 'user', undefined, locals.roles);

				// Conditionally load other admin data
				if (
					(isAdmin || locals.hasManageUsersPermission) &&
					(url.pathname.startsWith('/api/') || url.pathname.includes('/admin') || url.pathname.includes('/user'))
				) {
					const [allUsers, allTokens] = await Promise.all([
						getAdminDataCached(locals.user, 'users', locals.tenantId),
						getAdminDataCached(locals.user, 'tokens', locals.tenantId)
					]);
					locals.allUsers = allUsers as unknown[];
					locals.allTokens = allTokens;
				} else {
					locals.allUsers = [];
					locals.allTokens = [];
				}
			} else {
				// This block runs for guests (user is null)
				locals.isAdmin = false;
				locals.hasManageUsersPermission = false;
				locals.allUsers = [];
				locals.allTokens = [];
			}
		} else {
			// If auth service not ready, set safe defaults and fall back to config roles
			await initializeRoles();
			locals.roles = roles;
			locals.isAdmin = false;
			locals.hasManageUsersPermission = false;
			locals.allUsers = [];
			locals.allTokens = [];
		}

		// Performance logging for the request duration
		const responseTime = performance.now() - requestStartTime;
		logger.debug(
			`Route \x1b[34m${url.pathname}\x1b[0m - \x1b[32m${responseTime.toFixed(2)}ms\x1b[0m ${getPerformanceEmoji(responseTime)} (auth ready: \x1b[34m${authServiceReady}\x1b[0m)`
		);

		// Authorization checks
		const isPublic = isPublicOrOAuthRoute(url.pathname);
		const isApi = url.pathname.startsWith('/api/');

		if (isOAuthRoute(url.pathname)) {
			logger.debug('OAuth route detected, passing through');
			return resolve(event);
		}

		if (authServiceReady) {
			if (!locals.user && !isPublic && !isFirstUser) {
				logger.debug(`Unauthenticated access to \x1b[34m${url.pathname}\x1b[0m. Redirecting to login.`);
				if (isApi) throw error(401, 'Unauthorized');
				throw redirect(302, '/login');
			}

			if (locals.user && isPublic && !isOAuthRoute(url.pathname) && !isApi) {
				// Check if setup is completed before redirecting from setup page
				const isSetupRoute = url.pathname.startsWith('/setup');
				const setupCompleted = getGlobalSetting('SETUP_COMPLETED');

				if (isSetupRoute && !setupCompleted) {
					// Allow access to setup page if setup is not completed
					logger.debug(`Setup not completed, allowing access to setup page: \x1b[34m${url.pathname}\x1b[0m`);
				} else {
					logger.debug(`Authenticated user on public route \x1b[34m${url.pathname}\x1b[0m. Redirecting to home.`);
					throw redirect(302, '/');
				}
			}
		} else {
			logger.warn(`Auth service not ready, bypassing authentication for ${url.pathname}`);
			if (!isPublic) {
				throw error(503, 'Service Unavailable: Authentication service is initializing. Please try again shortly.');
			}
		}

		return resolve(event);
	} catch (err) {
		// Track error metrics
		healthMetrics.requests.errors++;

		if (err && typeof err === 'object' && 'status' in err) {
			// This is a SvelteKit error or redirect already handled
			throw err;
		}

		const clientIp = getClientIp(event);
		logger.error(
			`Unhandled error in handleAuth for \x1b[34m${url.pathname}\x1b[0m (IP: \x1b[34m${clientIp}\x1b[0m): ${err instanceof Error ? err.message : JSON.stringify(err)}`,
			{
				stack: err instanceof Error ? err.stack : undefined
			}
		);

		// Provide a generic, safe error message to the client
		if (url.pathname.startsWith('/api/')) {
			return new Response(
				JSON.stringify({
					error: 'Internal Server Error',
					message: err instanceof Error ? err.message : 'An unexpected server error occurred.',
					details: err instanceof Error ? err.stack : undefined
				}),
				{
					status: 500,
					headers: { 'Content-Type': 'application/json' }
				}
			);
		}
		throw error(500, err instanceof Error ? err.message : 'An unexpected error occurred. Please try again later.');
	}
};

// Build the middleware sequence based on configuration
const buildMiddlewareSequence = (): Handle[] => {
	const middleware: Handle[] = [];

	// Always include static asset caching first for performance
	middleware.push(handleStaticAssetCaching);

	// Add rate limiting (always enabled for security)
	middleware.push(handleRateLimit);

	// Add multi-tenancy middleware if enabled (integrated into auth handler for efficiency)
	// No separate middleware needed as it's handled in handleAuth

	// Add authentication and authorization
	middleware.push(handleAuth);

	// Add API request handling
	middleware.push(handleApiRequests);

	// Add locale handling
	middleware.push(handleLocale);

	// Always add security headers last
	middleware.push(addSecurityHeaders);

	return middleware;
};

// Combine all hooks using the optimized sequence
export const handle: Handle = sequence(...buildMiddlewareSequence());

// Export utility functions for external use
export const getHealthMetrics = () => ({ ...healthMetrics });

export const invalidateAdminCache = (cacheKey?: 'roles' | 'users' | 'tokens', tenantId?: string): void => {
	const inMemoryCacheKey = `inMemoryAdmin:${tenantId || 'global'}:${cacheKey}`;
	const distributedCacheKey = privateEnv.MULTI_TENANT && tenantId ? `tenant:${tenantId}:adminData:${cacheKey}` : `adminData:${cacheKey}`;

	if (cacheKey) {
		adminDataCache.delete(inMemoryCacheKey);
		cacheService
			.delete(distributedCacheKey)
			.catch((err) => logger.error(`Failed to delete distributed admin cache for \x1b[34m${cacheKey}\x1b[0m: ${err.message}`));
		logger.debug(`Admin cache invalidated for: \x1b[34m${cacheKey}\x1b[0m on tenant \x1b[34m${tenantId || 'global'}\x1b[0m`);
	} else {
		adminDataCache.clear();
		['roles', 'users', 'tokens'].forEach((key) => {
			const distKey = privateEnv.MULTI_TENANT && tenantId ? `tenant:${tenantId}:adminData:${key}` : `adminData:${key}`;
			cacheService.delete(distKey).catch((err) => logger.error(`Failed to delete distributed admin cache for ${key}: ${err.message}`));
		});
		logger.debug('All admin cache cleared');
	}
};

export const invalidateUserCountCache = (tenantId?: string): void => {
	userCountCache = null;
	const cacheKey = privateEnv.MULTI_TENANT && tenantId ? `tenant:${tenantId}:userCount` : 'global:userCount';
	cacheService.delete(cacheKey).catch((err) => logger.error(`Failed to delete distributed user count cache: ${err.message}`));
	logger.debug('User count cache invalidated');
};

export const cleanupSessionMetrics = (): void => {
	const now = Date.now();
	const METRIC_EXPIRY_THRESHOLD = 2 * SESSION_TTL;

	let cleanedCount = 0;
	for (const [sessionId, timestamp] of sessionMetrics.lastActivity) {
		if (now - timestamp > METRIC_EXPIRY_THRESHOLD) {
			sessionMetrics.lastActivity.delete(sessionId);
			sessionMetrics.activeExtensions.delete(sessionId);
			sessionMetrics.rotationAttempts.delete(sessionId);
			cleanedCount++;
		}
	}
	if (cleanedCount > 0) {
		logger.info(`Cleaned up metrics for \x1b[34m${cleanedCount}\x1b[0m stale sessions.`);
	}
};

// Load global settings from DB at server startup

// Enable setup mode initially to prevent startup errors
enableSetupMode();

// Only try to load settings if not in build mode
if (!building) {
	let shouldAttemptDbLoad = true;
	try {
		const { privateEnv } = await import('@root/config/private');
		const dbHostEmpty = !privateEnv?.DB_HOST || privateEnv.DB_HOST.trim() === '';
		const dbNameEmpty = !privateEnv?.DB_NAME || privateEnv.DB_NAME.trim() === '';
		if (dbHostEmpty || dbNameEmpty) {
			console.log('ℹ️ DB credentials not provided yet (DB_HOST / DB_NAME empty) – staying in setup mode, skipping settings load.');
			shouldAttemptDbLoad = false;
		}
	} catch {
		// File missing or import error; remain in setup mode and skip DB load.
		shouldAttemptDbLoad = false;
	}

	if (shouldAttemptDbLoad) {
		try {
			await loadGlobalSettings();
			initializeRateLimiters();
			console.log('✅ Settings loaded from database');
		} catch (error) {
			console.log('⚠️ Database not configured yet, using setup mode:', error.message);
			enableSetupMode();
			shouldAttemptDbLoad = false;
		}
	}

	// Check if we need to seed default settings (if database is empty)
	try {
		if (shouldAttemptDbLoad) {
			const siteName = getGlobalSetting('SITE_NAME');
			if (!siteName) {
				console.log('🌱 No settings found in database. Seeding default settings...');
				try {
					const { seedDefaultSettings } = await import('@src/databases/seedSettings');
					await seedDefaultSettings();
					await loadGlobalSettings(); // Reload settings after seeding
					initializeRateLimiters(); // Re-initialize rate limiters after seeding
					console.log('✅ Default settings seeded successfully');
				} catch (error) {
					console.error('❌ Failed to seed default settings:', error);
				}
			}
		}
	} catch (error) {
		console.log('⚠️ Could not check for seeding, continuing in setup mode:', error.message);
	}
}<|MERGE_RESOLUTION|>--- conflicted
+++ resolved
@@ -18,33 +18,35 @@
  */
 
 import { building } from '$app/environment';
+import { enableSetupMode, getPrivateSetting, setupModeDefaults } from '@stores/globalSettings';
 import { error, redirect, type Handle, type RequestEvent } from '@sveltejs/kit';
 import { sequence } from '@sveltejs/kit/hooks';
 
-<<<<<<< HEAD
-// Stores
-import { enableSetupMode, getGlobalSetting, loadGlobalSettings } from '@src/stores/globalSettings';
-import { contentLanguage, systemLanguage } from '@stores/store.svelte';
-
-// Rate Limiter
-import { RateLimiter } from 'sveltekit-rate-limiter/server';
-
-// Auth and Database Adapters
-import { initializeRoles, roles } from '@root/config/roles';
-import { SESSION_COOKIE_NAME } from '@src/auth';
-=======
 // Core authentication and database
 import { initializeRoles, roles } from '@root/config/roles';
 import { SESSION_COOKIE_NAME } from '@src/auth/constants';
->>>>>>> 4f34c52c
 import { hasPermissionByAction } from '@src/auth/permissions';
 import type { User } from '@src/auth/types';
 
-// Dynamically import db stuff only when not building
+// Dynamically import db stuff only when not building and not in setup mode
 let dbModule, dbInitPromise;
+let isSetupMode = typeof globalThis.setupMode !== 'undefined' ? globalThis.setupMode : false;
+let privateEnv;
 if (!building) {
-	dbModule = await import('@src/databases/db');
-	dbInitPromise = dbModule.dbInitPromise;
+	try {
+		privateEnv = (await import('@root/config/private')).privateEnv;
+	} catch {
+		privateEnv = setupModeDefaults;
+	}
+	const dbHostEmpty = !privateEnv?.DB_HOST || privateEnv.DB_HOST.trim() === '';
+	const dbNameEmpty = !privateEnv?.DB_NAME || privateEnv.DB_NAME.trim() === '';
+	isSetupMode = isSetupMode || dbHostEmpty || dbNameEmpty;
+	if (!isSetupMode) {
+		dbModule = await import('@src/databases/db');
+		dbInitPromise = dbModule.dbInitPromise;
+	} else {
+		dbInitPromise = Promise.resolve();
+	}
 } else {
 	dbInitPromise = Promise.resolve();
 }
@@ -80,104 +82,7 @@
 let userCountCache: { count: number; timestamp: number } | null = null;
 const adminDataCache = new Map<string, { data: unknown; timestamp: number }>();
 
-<<<<<<< HEAD
-// Session Metrics - WeakMap for automatic cleanup when sessions are garbage collected
-const sessionMetrics = {
-	lastActivity: new Map<string, number>(),
-	activeExtensions: new Map<string, number>(),
-	rotationAttempts: new Map<string, number>()
-};
-
-// Rate limiters will be initialized after global settings are loaded
-let limiter: RateLimiter;
-let refreshLimiter: RateLimiter;
-let apiLimiter: RateLimiter;
-
-// Initialize rate limiters after global settings are available
-function initializeRateLimiters() {
-	if (!limiter) {
-		limiter = new RateLimiter({
-			IP: [300, 'h'], // 300 requests per hour per IP
-			IPUA: [150, 'm'], // 150 requests per minute per IP+User-Agent
-			cookie: {
-				name: 'ratelimit',
-				secret: getGlobalSetting('JWT_SECRET_KEY'),
-				rate: [500, 'm'], // 500 requests per minute per cookie
-				preflight: true
-			}
-		});
-	}
-
-	if (!refreshLimiter) {
-		refreshLimiter = new RateLimiter({
-			IP: [10, 'm'], // 10 requests per minute per IP
-			IPUA: [10, 'm'], // 10 requests per minute per IP+User-Agent
-			cookie: {
-				name: 'refreshlimit',
-				secret: getGlobalSetting('JWT_SECRET_KEY'),
-				rate: [10, 'm'], // 10 requests per minute per cookie
-				preflight: true
-			}
-		});
-	}
-
-	if (!apiLimiter) {
-		// Get a stricter rate limiter for API requests
-		apiLimiter = new RateLimiter({
-			IP: [500, 'm'], // 500 requests per minute per IP
-			IPUA: [200, 'm'] // 200 requests per minute per IP+User-Agent
-		});
-	}
-}
-
-// Check if a given pathname is a static asset
-const isStaticAsset = (pathname: string): boolean =>
-	pathname.startsWith('/static/') ||
-	pathname.startsWith('/_app/') ||
-	pathname.endsWith('.js') ||
-	pathname.endsWith('.css') ||
-	pathname === '/favicon.ico';
-
-// Check if the given IP is localhost
-const isLocalhost = (ip: string): boolean => ip === '::1' || ip === '127.0.0.1';
-
-// Check if a route is an OAuth route
-const isOAuthRoute = (pathname: string): boolean => pathname.startsWith('/login') && pathname.includes('OAuth');
-
-// Check if the route is public or an OAuth route
-const isPublicOrOAuthRoute = (pathname: string): boolean => {
-	const publicRoutes = ['/login', '/register', '/forgot-password', '/setup', '/api/sendMail', '/api/setup'];
-	return publicRoutes.some((route) => pathname.startsWith(route)) || isOAuthRoute(pathname);
-};
-
-const getClientIp = (event: RequestEvent): string => {
-	try {
-		return (
-			event.getClientAddress() ||
-			event.request.headers.get('x-forwarded-for')?.split(',')[0].trim() ||
-			event.request.headers.get('x-real-ip') ||
-			'127.0.0.1'
-		);
-	} catch {
-		return '127.0.0.1';
-	}
-};
-
-// Performance monitoring utilities
-const getPerformanceEmoji = (responseTime: number): string => {
-	if (responseTime < 100) return '🚀'; // Super fast
-	if (responseTime < 500) return '⚡'; // Fast
-	if (responseTime < 1000) return '⏱️'; // Moderate
-	if (responseTime < 3000) return '🕰️'; // Slow
-	return '🐢'; // Very slow
-};
-
-// Session and Permission Caches
-const sessionCache = new Map<string, { user: User; timestamp: number }>();
-const lastRefreshAttempt = new Map<string, number>();
-=======
 // Session metrics and cache imported from shared session utils
->>>>>>> 4f34c52c
 
 // Request deduplication for expensive operations
 const pendingOperations = new Map<string, Promise<unknown>>();
@@ -267,7 +172,8 @@
 // Optimized user count getter with caching and deduplication (now tenant-aware)
 const getCachedUserCount = async (authServiceReady: boolean, tenantId?: string): Promise<number> => {
 	const now = Date.now();
-	const cacheKey = privateEnv.MULTI_TENANT && tenantId ? `tenant:${tenantId}:userCount` : 'global:userCount';
+	const multiTenant = getPrivateSetting<boolean>('MULTI_TENANT');
+	const cacheKey = multiTenant && tenantId ? `tenant:${tenantId}:userCount` : 'global:userCount';
 	// Try distributed cache first
 	try {
 		const cached = await cacheService.get<{ count: number; timestamp: number }>(cacheKey, tenantId);
@@ -287,7 +193,7 @@
 	// Use deduplication for expensive database operations
 	return deduplicate(`getUserCount:${authServiceReady}:${tenantId}`, async () => {
 		let userCount = -1;
-		const filter = privateEnv.MULTI_TENANT && tenantId ? { tenantId } : {};
+		const filter = multiTenant && tenantId ? { tenantId } : {};
 
 		if (authServiceReady && dbModule.auth) {
 			try {
@@ -407,172 +313,11 @@
 	return data || [];
 };
 
-<<<<<<< HEAD
-// Helper function to invalidate admin data cache - exported for use in API endpoints
-export const invalidateAdminCache = (cacheKey?: 'roles' | 'users' | 'tokens'): void => {
-	const distributedCacheStore = getCacheStore();
-	if (cacheKey) {
-		adminDataCache.delete(`inMemoryAdmin:${cacheKey}`); // Invalidate local cache
-		distributedCacheStore
-			.delete(`adminData:${cacheKey}`)
-			.catch((err) => logger.error(`Failed to delete distributed admin cache for \x1b[31m${cacheKey}\x1b[0m: ${err.message}`));
-		logger.debug(`Admin cache invalidated for: \x1b[31m${cacheKey}\x1b[0m`);
-	} else {
-		adminDataCache.clear(); // Clear all local caches
-		// For distributed cache, you'd need a pattern-based deletion or iterate if you have a known set of keys
-		// Note: If your cache store supports pattern deletion, use it here
-		['roles', 'users', 'tokens'].forEach((key) => {
-			distributedCacheStore
-				.delete(`adminData:${key}`)
-				.catch((err) => logger.error(`Failed to delete distributed admin cache for ${key}: ${err.message}`));
-		});
-		logger.debug('All admin cache cleared');
-	}
-};
-
-// Helper function to invalidate user count cache - exported for use after user creation/deletion
-export const invalidateUserCountCache = (): void => {
-	userCountCache = null; // Invalidate local cache
-	const distributedCacheStore = getCacheStore();
-	distributedCacheStore.delete('global:userCount').catch((err) => logger.error(`Failed to delete distributed user count cache: ${err.message}`));
-	logger.debug('User count cache invalidated');
-};
-
-// Handle static asset caching
-const handleStaticAssetCaching: Handle = async ({ event, resolve }) => {
-	if (isStaticAsset(event.url.pathname)) {
-		const response = await resolve(event);
-		response.headers.set('Cache-Control', 'public, max-age=31536000, immutable');
-		return response;
-	}
-	return resolve(event);
-};
-
-// Handle rate limiting
-const handleRateLimit: Handle = async ({ event, resolve }) => {
-	const clientIp = getClientIp(event);
-
-	if (isStaticAsset(event.url.pathname) || isLocalhost(clientIp) || building) {
-		return resolve(event);
-	}
-
-	// Skip rate limiting if limiters aren't initialized yet (e.g., during startup)
-	if (!limiter || !apiLimiter) {
-		return resolve(event);
-	}
-
-	const currentLimiter = event.url.pathname.startsWith('/api/') ? apiLimiter : limiter;
-	if (await currentLimiter.isLimited(event)) {
-		logger.warn(`Rate limit exceeded for IP: \x1b[34m${clientIp}\x1b[0m, endpoint: \x1b[34m${event.url.pathname}\x1b[0m`);
-		// Throw a SvelteKit error that can be caught by +error.svelte
-		throw error(429, 'Too Many Requests. Please try again later.');
-	}
-	return resolve(event);
-};
-
-// Helper function for session rotation logic
-async function handleSessionRotation(
-	event: RequestEvent,
-	user: User,
-	session_id: string,
-	authService: typeof auth,
-	refreshLimiter: RateLimiter,
-	cookieName: string
-): Promise<string> {
-	if (typeof authService.getSessionTokenData !== 'function') {
-		logger.error('auth.getSessionTokenData is not a function in authService');
-		event.cookies.delete(cookieName, { path: '/' });
-		throw redirect(302, '/login');
-	}
-
-	let tokenData: { expiresAt: Date; user_id: string } | null = null;
-	try {
-		tokenData = await authService.getSessionTokenData(session_id);
-	} catch (tokenError) {
-		logger.error(`Failed to get session token data for session \x1b[31m${session_id}\x1b[0m: ${tokenError.message}`);
-		event.cookies.delete(cookieName, { path: '/' });
-		throw redirect(302, '/login');
-	}
-
-	if (tokenData && tokenData.user_id === user._id) {
-		const now = Date.now();
-		const expiresAtTime = new Date(tokenData.expiresAt).getTime();
-		const timeLeft = expiresAtTime - now;
-
-		const shouldRefresh = timeLeft > 0 && timeLeft < 60 * 60 * 1000; // Less than 1 hour left
-		const REFRESH_DEBOUNCE_MS = 5 * 60 * 1000;
-		const lastAttempt = lastRefreshAttempt.get(session_id) || 0;
-
-		if (shouldRefresh && now - lastAttempt > REFRESH_DEBOUNCE_MS) {
-			lastRefreshAttempt.set(session_id, now);
-			sessionMetrics.rotationAttempts.set(session_id, (sessionMetrics.rotationAttempts.get(session_id) || 0) + 1);
-
-			// Skip rate limiting if refreshLimiter isn't initialized yet
-			const rateLimited = refreshLimiter ? await refreshLimiter.isLimited(event) : false;
-			if (rateLimited) {
-				logger.warn(`Refresh rate limit exceeded for user \x1b[34m${user._id}\x1b[0m, IP: \x1b[34m${getClientIp(event)}\x1b[0m`);
-			} else {
-				try {
-					const oldSessionId = session_id;
-					const newExpiryDate = new Date(now + CACHE_TTL);
-					const newTokenId = await authService.rotateToken(session_id, newExpiryDate);
-
-					if (newTokenId) {
-						session_id = newTokenId;
-						logger.debug(`Token rotated for user \x1b[34m${user._id}\x1b[0m. New session ID: \x1b[34m${newTokenId}\x1b[0m`);
-						sessionMetrics.activeExtensions.set(session_id, now);
-
-						const cacheStore = getCacheStore();
-						const sessionData = { user, timestamp: now };
-
-						// Update distributed cache with new session ID
-						sessionCache.set(newTokenId, sessionData);
-						await cacheStore.set(newTokenId, sessionData, new Date(now + CACHE_TTL));
-
-						// Clean up old session from cache
-						sessionCache.delete(oldSessionId);
-						cacheStore
-							.delete(oldSessionId)
-							.catch((err) => logger.warn(`Failed to delete old session \x1b[31m${oldSessionId}\x1b[0m from cache: ${err.message}`));
-
-						// Update the cookie to the new session ID
-						event.cookies.set(cookieName, session_id, {
-							path: '/',
-							httpOnly: true,
-							secure: event.url.protocol === 'https:',
-							maxAge: CACHE_TTL / 1000,
-							sameSite: 'lax'
-						});
-
-						logger.debug(`Cache updated for token rotation - old: ${oldSessionId}, new: ${newTokenId}`);
-					} else {
-						logger.warn(`Token rotation failed for user ${user._id}: newTokenId was null/undefined.`);
-					}
-				} catch (rotationError) {
-					logger.error(`Token rotation failed for user ${user._id}, session ${session_id}: ${rotationError.message}`);
-				}
-			}
-		}
-	} else if (tokenData && tokenData.user_id !== user._id) {
-		logger.error(
-			`CRITICAL: Session ID ${session_id} for user ${user._id} resolved to token data for different user ${tokenData.user_id}. Invalidating session.`
-		);
-		event.cookies.delete(cookieName, { path: '/' });
-		throw redirect(302, '/login');
-	} else if (!tokenData && session_id) {
-		logger.warn(`Session ${session_id} for user ${user._id} yielded no valid tokenData. Clearing cookie.`);
-		event.cookies.delete(cookieName, { path: '/' });
-		event.locals.user = null; // Ensure locals.user is nullified
-	}
-
-	return session_id;
-}
-
-// Handle authentication, authorization, and API caching
-=======
 // Main authentication and authorization middleware
->>>>>>> 4f34c52c
 const handleAuth: Handle = async ({ event, resolve }) => {
+	// Use setupModeDefaults if setupMode is active
+	const isSetupMode = typeof globalThis.setupMode !== 'undefined' ? globalThis.setupMode : false;
+	const privateEnv = isSetupMode ? setupModeDefaults : (await import('@root/config/private')).privateEnv;
 	if (building) return resolve(event);
 
 	const requestStartTime = performance.now();
@@ -602,131 +347,166 @@
 		// Wait for database initialization
 		await dbInitPromise;
 
-		// Get the current dbAdapter from the module (it might have been updated during initialization)
-		const currentDbAdapter = dbModule.dbAdapter;
-
-		// Ensure dbAdapter is properly initialized before making it available
-		if (!currentDbAdapter) {
-			logger.error('Database adapter is null after initialization', {
-				dbModuleExists: !!dbModule,
-				dbAdapterFromModule: !!dbModule.dbAdapter,
-				dbInitPromiseCompleted: true
+		// Only run DB-dependent logic if dbModule is defined (not in setup mode)
+		if (typeof dbModule !== 'undefined' && dbModule) {
+			// Get the current dbAdapter from the module (it might have been updated during initialization)
+			const currentDbAdapter = dbModule.dbAdapter;
+
+			// Ensure dbAdapter is properly initialized before making it available
+			if (!currentDbAdapter) {
+				logger.error('Database adapter is null after initialization', {
+					dbModuleExists: !!dbModule,
+					dbAdapterFromModule: !!dbModule.dbAdapter,
+					dbInitPromiseCompleted: true
+				});
+				throw error(503, 'Service Unavailable: Database service is not properly initialized. Please try again shortly.');
+			}
+
+			// Make the dbAdapter available to all subsequent handlers and endpoints
+			locals.dbAdapter = currentDbAdapter;
+
+			// Debug: Log dbAdapter status
+			logger.debug('Database adapter status in hooks', {
+				dbAdapterExists: !!currentDbAdapter,
+				dbAdapterType: currentDbAdapter?.constructor?.name || 'null'
 			});
-			throw error(503, 'Service Unavailable: Database service is not properly initialized. Please try again shortly.');
-		}
-
-		// Make the dbAdapter available to all subsequent handlers and endpoints
-		locals.dbAdapter = currentDbAdapter;
-
-		// Debug: Log dbAdapter status
-		logger.debug('Database adapter status in hooks', {
-			dbAdapterExists: !!currentDbAdapter,
-			dbAdapterType: currentDbAdapter?.constructor?.name || 'null'
-		});
-
-		// Check if auth service is ready
-		const authServiceReady = dbModule.auth !== null && typeof dbModule.auth.validateSession === 'function';
-
-		const session_id = cookies.get(SESSION_COOKIE_NAME);
-		const user = await getUserFromSessionId(session_id, authServiceReady, locals.tenantId);
-
-		locals.user = user;
-		locals.permissions = user?.permissions || [];
-		locals.session_id = user ? session_id : undefined;
-
-		// Optimized first user check with caching
-		const userCount = await getCachedUserCount(authServiceReady, locals.tenantId);
-		const isFirstUser = userCount === 0;
-		locals.isFirstUser = isFirstUser;
-
-		// Load roles and other admin data conditionally and with caching
-		if (authServiceReady) {
-			// First, load roles for everyone (guests might need to see public roles)
-			locals.roles = (await getAdminDataCached(user, 'roles', locals.tenantId)) as unknown[];
-
-			if (locals.user) {
-				// This block now ONLY runs for logged-in users
-				const userRole = locals.roles.find((role: unknown) => (role as { _id: string; isAdmin?: boolean })?._id === locals.user.role);
-				const isAdmin = !!(userRole as { isAdmin?: boolean })?.isAdmin;
-
-				locals.isAdmin = isAdmin;
-				locals.hasManageUsersPermission = isAdmin || hasPermissionByAction(locals.user, 'manage', 'user', undefined, locals.roles);
-
-				// Conditionally load other admin data
-				if (
-					(isAdmin || locals.hasManageUsersPermission) &&
-					(url.pathname.startsWith('/api/') || url.pathname.includes('/admin') || url.pathname.includes('/user'))
-				) {
-					const [allUsers, allTokens] = await Promise.all([
-						getAdminDataCached(locals.user, 'users', locals.tenantId),
-						getAdminDataCached(locals.user, 'tokens', locals.tenantId)
-					]);
-					locals.allUsers = allUsers as unknown[];
-					locals.allTokens = allTokens;
+
+			// Check if auth service is ready (Mongoose connection must be fully established)
+			let authServiceReady = false;
+			try {
+				const mongoose = dbModule.mongoose || (await import('mongoose')).default;
+				const isDbConnected = mongoose.connection.readyState === 1; // 1 = connected
+				authServiceReady = isDbConnected && dbModule.auth !== null && typeof dbModule.auth.validateSession === 'function';
+			} catch (err) {
+				logger.warn('Could not check Mongoose connection state:', err);
+				authServiceReady = false;
+			}
+
+			const session_id = cookies.get(SESSION_COOKIE_NAME);
+			const user = await getUserFromSessionId(session_id, authServiceReady, locals.tenantId);
+
+			locals.user = user;
+			locals.permissions = user?.permissions || [];
+			locals.session_id = user ? session_id : undefined;
+
+			// Optimized first user check with caching
+			const userCount = await getCachedUserCount(authServiceReady, locals.tenantId);
+			const isFirstUser = userCount === 0;
+			locals.isFirstUser = isFirstUser;
+
+			// Load roles and other admin data conditionally and with caching
+			if (authServiceReady) {
+				// First, load roles for everyone (guests might need to see public roles)
+				locals.roles = (await getAdminDataCached(user, 'roles', locals.tenantId)) as unknown[];
+
+				if (locals.user) {
+					// This block now ONLY runs for logged-in users
+					const userRole = locals.roles.find((role: unknown) => (role as { _id: string; isAdmin?: boolean })?._id === locals.user.role);
+					const isAdmin = !!(userRole as { isAdmin?: boolean })?.isAdmin;
+
+					locals.isAdmin = isAdmin;
+					locals.hasManageUsersPermission = isAdmin || hasPermissionByAction(locals.user, 'manage', 'user', undefined, locals.roles);
+
+					// Conditionally load other admin data
+					if (
+						(isAdmin || locals.hasManageUsersPermission) &&
+						(url.pathname.startsWith('/api/') || url.pathname.includes('/admin') || url.pathname.includes('/user'))
+					) {
+						const [allUsers, allTokens] = await Promise.all([
+							getAdminDataCached(locals.user, 'users', locals.tenantId),
+							getAdminDataCached(locals.user, 'tokens', locals.tenantId)
+						]);
+						locals.allUsers = allUsers as unknown[];
+						locals.allTokens = allTokens;
+					} else {
+						locals.allUsers = [];
+						locals.allTokens = [];
+					}
 				} else {
+					// This block runs for guests (user is null)
+					locals.isAdmin = false;
+					locals.hasManageUsersPermission = false;
 					locals.allUsers = [];
 					locals.allTokens = [];
 				}
 			} else {
-				// This block runs for guests (user is null)
+				// If auth service not ready, set safe defaults and fall back to config roles
+				await initializeRoles();
+				locals.roles = roles;
 				locals.isAdmin = false;
 				locals.hasManageUsersPermission = false;
 				locals.allUsers = [];
 				locals.allTokens = [];
 			}
-		} else {
-			// If auth service not ready, set safe defaults and fall back to config roles
+
+			// Performance logging for the request duration
+			const responseTime = performance.now() - requestStartTime;
+			logger.debug(
+				`Route \x1b[34m${url.pathname}\x1b[0m - \x1b[32m${responseTime.toFixed(2)}ms\x1b[0m ${getPerformanceEmoji(responseTime)} (auth ready: \x1b[34m${authServiceReady}\x1b[0m)`
+			);
+
+			// Authorization checks
+			const isPublic = isPublicOrOAuthRoute(url.pathname);
+			const isApi = url.pathname.startsWith('/api/');
+
+			if (isOAuthRoute(url.pathname)) {
+				logger.debug('OAuth route detected, passing through');
+				return resolve(event);
+			}
+
+			if (authServiceReady) {
+				if (!locals.user && !isPublic && !isFirstUser) {
+					logger.debug(`Unauthenticated access to \x1b[34m${url.pathname}\x1b[0m. Redirecting to login.`);
+					if (isApi) throw error(401, 'Unauthorized');
+					throw redirect(302, '/login');
+				}
+
+				if (locals.user && isPublic && !isOAuthRoute(url.pathname) && !isApi) {
+					// Check if setup is completed before redirecting from setup page
+					const isSetupRoute = url.pathname.startsWith('/setup');
+					const setupCompleted = getGlobalSetting('SETUP_COMPLETED');
+
+					if (isSetupRoute && !setupCompleted) {
+						// Allow access to setup page if setup is not completed
+						logger.debug(`Setup not completed, allowing access to setup page: \x1b[34m${url.pathname}\x1b[0m`);
+					} else {
+						logger.debug(`Authenticated user on public route \x1b[34m${url.pathname}\x1b[0m. Redirecting to home.`);
+						throw redirect(302, '/');
+					}
+				}
+			} else {
+				logger.warn(`Auth service not ready, bypassing authentication for ${url.pathname}`);
+				if (!isPublic) {
+					throw error(503, 'Service Unavailable: Authentication service is initializing. Please try again shortly.');
+				}
+			}
+
+			return resolve(event);
+		}
+		// If dbModule is undefined (setup mode), set safe defaults and allow setup routes
+		else {
 			await initializeRoles();
 			locals.roles = roles;
 			locals.isAdmin = false;
 			locals.hasManageUsersPermission = false;
 			locals.allUsers = [];
 			locals.allTokens = [];
-		}
-
-		// Performance logging for the request duration
-		const responseTime = performance.now() - requestStartTime;
-		logger.debug(
-			`Route \x1b[34m${url.pathname}\x1b[0m - \x1b[32m${responseTime.toFixed(2)}ms\x1b[0m ${getPerformanceEmoji(responseTime)} (auth ready: \x1b[34m${authServiceReady}\x1b[0m)`
-		);
-
-		// Authorization checks
-		const isPublic = isPublicOrOAuthRoute(url.pathname);
-		const isApi = url.pathname.startsWith('/api/');
-
-		if (isOAuthRoute(url.pathname)) {
-			logger.debug('OAuth route detected, passing through');
-			return resolve(event);
-		}
-
-		if (authServiceReady) {
-			if (!locals.user && !isPublic && !isFirstUser) {
-				logger.debug(`Unauthenticated access to \x1b[34m${url.pathname}\x1b[0m. Redirecting to login.`);
-				if (isApi) throw error(401, 'Unauthorized');
-				throw redirect(302, '/login');
-			}
-
-			if (locals.user && isPublic && !isOAuthRoute(url.pathname) && !isApi) {
-				// Check if setup is completed before redirecting from setup page
-				const isSetupRoute = url.pathname.startsWith('/setup');
-				const setupCompleted = getGlobalSetting('SETUP_COMPLETED');
-
-				if (isSetupRoute && !setupCompleted) {
-					// Allow access to setup page if setup is not completed
-					logger.debug(`Setup not completed, allowing access to setup page: \x1b[34m${url.pathname}\x1b[0m`);
-				} else {
-					logger.debug(`Authenticated user on public route \x1b[34m${url.pathname}\x1b[0m. Redirecting to home.`);
-					throw redirect(302, '/');
-				}
-			}
-		} else {
-			logger.warn(`Auth service not ready, bypassing authentication for ${url.pathname}`);
-			if (!isPublic) {
-				throw error(503, 'Service Unavailable: Authentication service is initializing. Please try again shortly.');
-			}
-		}
-
-		return resolve(event);
+
+			const responseTime = performance.now() - requestStartTime;
+			logger.debug(`Route \x1b[34m${url.pathname}\x1b[0m - \x1b[32m${responseTime.toFixed(2)}ms\x1b[0m (setup mode)`);
+
+			// Allow access to setup routes and public routes
+			const isPublic = isPublicOrOAuthRoute(url.pathname);
+			const isSetupRoute = url.pathname.startsWith('/setup');
+			const isTestDbRoute = url.pathname === '/api/setup/test-database' || url.pathname === '/api/setup/test-database/';
+			const isSetupCompleteRoute = url.pathname === '/api/setup/complete' || url.pathname === '/api/setup/complete/';
+
+			if (isSetupRoute || isPublic || isTestDbRoute || isSetupCompleteRoute) {
+				return resolve(event);
+			} else {
+				throw redirect(302, '/setup');
+			}
+		}
 	} catch (err) {
 		// Track error metrics
 		healthMetrics.requests.errors++;
