--- conflicted
+++ resolved
@@ -18,14 +18,6 @@
   lint-docs:
     runs-on: ubuntu-latest # Ubuntu environment for CI
     steps:
-<<<<<<< HEAD
-      - uses: actions/checkout@v4
-      - uses: oven-sh/setup-bun@v1
-        with:
-          bun-version: latest
-      - run: bun install --frozen-lockfile
-      - run: bun run apps/docs/lint-docs.ts
-=======
       - uses: actions/checkout@11bd71901bbe5b1630ceea73d27597364c9af683 # v4.2.2
 
       - name: Setup Bun # Use Bun instead of Node+pnpm
@@ -35,5 +27,4 @@
         run: bun install --frozen-lockfile
 
       - name: Lint docs # Run doc linter using tsx
-        run: bunx tsx docs/lint-docs.ts
->>>>>>> 4de76a3e
+        run: bunx tsx docs/lint-docs.ts