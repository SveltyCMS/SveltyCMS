--- conflicted
+++ resolved
@@ -66,11 +66,8 @@
         # run: bunx playwright install --with-deps
 
       - name: Run local server
-<<<<<<< HEAD
+
         run: npm run build && npm run preview &
-=======
-        run: pnpm dev &
->>>>>>> b4ec7999
 
       - name: Run Playwright tests
         run: npx playwright test
