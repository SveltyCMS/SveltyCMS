import { test } from '@playwright/test';

test('Test loading', async ({ page }) => {
<<<<<<< HEAD
	await page.goto('http://localhost:4173/', { waitUntil: 'domcontentloaded' });
=======
	await page.goto('http://localhost:5173/', { waitUntil: 'domcontentloaded' });
>>>>>>> b4ec7999
	// await page.screenshot({ path: 'error-screenshot.png' });
	console.log('Current URL:', page.url());
	await page.goto('http://localhost:4173/login', { waitUntil: 'domcontentloaded' });
	// await expect(page).toHaveTitle(/SimpleCMS/)

	// Expect this page
	await page.locator('p').filter({ hasText: 'Sign Up' });
	await page.locator('p').filter({ hasText: 'Sign In' });
	await page.getByText('SimpleCMS').nth(2);

	//await expect(page).toHaveTitle(/SimpleCMS/);
});

// Test language selection and button text
test('check language selection and button text', async ({ page }) => {
	await page.goto('http://localhost:4173/login');
	const inputSelector = 'input[type="text"][list="locales"]';
	await page.fill(inputSelector, 'de');
	await page.waitForSelector(inputSelector, { state: 'visible', timeout: 60000 });
	await page.press(inputSelector, 'Enter');
	await page.fill(inputSelector, 'en');
	await page.waitForSelector(inputSelector, { state: 'visible', timeout: 60000 });
	await page.press(inputSelector, 'Enter');
});

// Test Signup First User
test('SignUp First User', async ({ page }) => {
	await page.goto('http://localhost:4173/login');
	await page.locator('p').filter({ hasText: 'Sign Up' }).click();
	await page.locator('div').filter({ hasText: 'Sign Up' });
	await page.locator('span').filter({ hasText: ': User' });
	// await page.getByText('Sign Up : Admin').click();
	// Test Username
	// await page.locator('#username').click();
	await page.locator('#username').fill('T');
	await page.locator('#username').press('Tab');
	await page.locator('span').filter({ hasText: 'Name must be at least 2 characters' });
	// await page.getByText('String must contain at least 2 character(s)').click();
	// await page.locator('#username').click();
	await page.locator('#username').fill('Test');

	//Test Email
	// await page
	// 	.locator('form')
	// 	.filter({ hasText: 'Username * Email Address * Password * Confirm Password * Sign Up OAuth' })
	// 	.locator('#email-address')
	// 	.click();
	await page.locator('form').filter({ hasText: 'Username * Email Address * Password * Confirm Password *' }).locator('#email-address').fill('tes');
	// 	await page.locator('section').filter({ hasText: 'SimpleCMS Sign Up : Admin * Required Username * Email Address * Password * Confi' }).click();
	// await page.getByText('Email must be a valid email');
	await page.locator('span').filter({ hasText: 'Email must be a valid email' });
	// 	await page
	// 		.locator('form')
	// 		.filter({ hasText: 'Username * Email Address * Invalid email Password * Confirm Password * Sign Up O' })
	// 		.locator('#email-address')
	// 		.click();
	await page
		.locator('form')
		.filter({ hasText: 'Username * Email Address * Password * Confirm Password *' })
		.locator('#email-address')
		.fill('test@test.de');
	await page.locator('form').filter({ hasText: 'Username * Email Address * Password * Confirm Password *' }).locator('#password').fill('Test123');
	await page.locator('form').filter({ hasText: 'Username * Email Address * Password * Confirm Password *' }).locator('#password').press('Tab');
	// await page.getByText('Password must be a minimum of 8 characters & contain at least one letter, one number, and one special character,String must contain at least 8 character(s)');
	await page.locator('span').filter({
		hasText:
			'Password must be a minimum of 8 characters & contain at least one letter, one number, and one special character,String must contain at least 8 character(s)'
	});
	// 	await page
	// 		.locator('form')
	// 		.filter({ hasText: 'Username * Email Address * Password * Invalid,String must contain at least 8 cha' })
	// 		.getByRole('button')
	// 		.first()
	// 		.click();
	// 	await page
	// 		.locator('form')
	// 		.filter({ hasText: 'Username * Email Address * Password * Invalid,String must contain at least 8 cha' })
	// 		.locator('#password')
	// 		.click();
	await page
		.locator('form')
		.filter({ hasText: 'Username * Email Address * Password * Password must be a minimum of 8 characters' })
		.locator('#password')
		.fill('Test123!');
	// 	await page.locator('#confirm-password').click();
	await page.locator('#confirm-password').fill('Test1234!');
	await page.getByText('Password & Confirm password must match');
	// 	await page
	// 		.locator('form')
	// 		.filter({ hasText: 'Username * Email Address * Password * Confirm Password * Sign Up OAuth' })
	// 		.locator('#password')
	// 		.click();
	// 	//missing Error message for Confirm Password
	// 	await page.locator('#confirm-password').click();
	await page.locator('#confirm-password').fill('Test123!');
	await page.getByRole('button', { name: 'Sign Up' }).click();
	// 	//Test not login to Dashboard
	await page.goto('http://localhost:4173/en/Posts');
});

test('SignOut', async ({ page }) => {
	await page.goto('http://localhost:4173/en/Posts');
	await page.getByText('Posts').click();
	await page.getByTestId('app-shell').locator('div').filter({ hasText: 'Sign Out' }).nth(3);
	await page.locator('.order-4 > .btn-icon').click();
	await page.goto('http://localhost:4173/login');
});

test('Login First User', async ({ page }) => {
	await page.goto('http://localhost:4173/login');
	await page.locator('p').filter({ hasText: 'Sign In' }).click();
	// await page.locator('form').locator('#email-address').nth(0).waitFor();
	// await page.locator('form').locator('#email-address').nth(0).fill('test', { timeout: 60000 });
	await page.locator('form').filter({ hasText: 'Email Address * Password * Sign In' }).locator('#email-address').fill('test', { timeout: 60000 });
	// await page.locator('form').filter({ hasText: 'Email Address * Password * Sign In OAuth Forgotten Password' }).locator('#password').click();
	// await page.getByText('Email must be a valid email');
	await page.locator('span').filter({ hasText: 'Email must be a valid email' });
	// await page.locator('form').locator('#email-address').nth(0).fill('test@test.de');
	// await page.locator('form').locator('#password').nth(0).fill('Test123!');
	// await page.locator('form').filter({ hasText: 'Email Address * Invalid email Password * Sign In OAuth Forgotten Password' }).locator('#email-address').click();
	await page.locator('form').filter({ hasText: 'Email Address * Password * Sign In' }).locator('#email-address').fill('test@test.de');
	// await page.locator('form').filter({ hasText: 'Email Address * Password * Sign In OAuth Forgotten Password' }).locator('#password').click();
	await page.locator('form').filter({ hasText: 'Email Address * Password * Sign In' }).locator('#password').fill('Test123!');
	await page.getByRole('button', { name: 'Sign In' }).click();

	await page.goto('http://localhost:4173/en/Posts');
});<|MERGE_RESOLUTION|>--- conflicted
+++ resolved
@@ -1,11 +1,9 @@
 import { test } from '@playwright/test';
 
 test('Test loading', async ({ page }) => {
-<<<<<<< HEAD
+
 	await page.goto('http://localhost:4173/', { waitUntil: 'domcontentloaded' });
-=======
-	await page.goto('http://localhost:5173/', { waitUntil: 'domcontentloaded' });
->>>>>>> b4ec7999
+
 	// await page.screenshot({ path: 'error-screenshot.png' });
 	console.log('Current URL:', page.url());
 	await page.goto('http://localhost:4173/login', { waitUntil: 'domcontentloaded' });
