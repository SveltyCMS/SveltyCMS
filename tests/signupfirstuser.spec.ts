--- conflicted
+++ resolved
@@ -2,23 +2,21 @@
 
 test('Test loading', async ({ page }) => {
 	await page.goto('http://localhost:4173/', { waitUntil: 'domcontentloaded' });
-
-	// await page.screenshot({ path: 'error-screenshot.png' });
 	console.log('Current URL:', page.url());
+  
 	await page.goto('http://localhost:4173/login', { waitUntil: 'domcontentloaded' });
-	// await expect(page).toHaveTitle(/SimpleCMS/)
 
 	// Expect this page
 	await page.locator('p').filter({ hasText: 'Sign Up' });
 	await page.locator('p').filter({ hasText: 'Sign In' });
 	await page.getByText('SimpleCMS').nth(2);
 
-	//await expect(page).toHaveTitle(/SimpleCMS/);
 });
 
 // Test language selection and button text
 test('check language selection and button text', async ({ page }) => {
 	await page.goto('http://localhost:4173/login');
+  
 	console.log('check language selection and button text');
 	const inputSelector = 'input[type="text"][list="locales"]';
 	await page.fill(inputSelector, 'de');
@@ -33,34 +31,21 @@
 test('SignUp First User', async ({ page }) => {
 	await page.goto('http://localhost:4173/login');
 	console.log('Test SignUp First User');
+  
 	await page.locator('p').filter({ hasText: 'Sign Up' }).click();
 	await page.locator('div').filter({ hasText: 'Sign Up' });
 	await page.locator('span').filter({ hasText: ': User' });
-	// await page.getByText('Sign Up : Admin').click();
+
 	// Test Username
-	// await page.locator('#username').click();
 	await page.locator('#username').fill('T');
 	await page.locator('#username').press('Tab');
 	await page.locator('span').filter({ hasText: 'Name must be at least 2 characters' });
-	// await page.getByText('String must contain at least 2 character(s)').click();
-	// await page.locator('#username').click();
+
 	await page.locator('#username').fill('Test');
 
 	//Test Email
-	// await page
-	// 	.locator('form')
-	// 	.filter({ hasText: 'Username * Email Address * Password * Confirm Password * Sign Up OAuth' })
-	// 	.locator('#email-address')
-	// 	.click();
 	await page.locator('form').filter({ hasText: 'Username * Email Address * Password * Confirm Password *' }).locator('#email-address').fill('tes');
-	// 	await page.locator('section').filter({ hasText: 'SimpleCMS Sign Up : Admin * Required Username * Email Address * Password * Confi' }).click();
-	// await page.getByText('Email must be a valid email');
 	await page.locator('span').filter({ hasText: 'Email must be a valid email' });
-	// 	await page
-	// 		.locator('form')
-	// 		.filter({ hasText: 'Username * Email Address * Invalid email Password * Confirm Password * Sign Up O' })
-	// 		.locator('#email-address')
-	// 		.click();
 	await page
 		.locator('form')
 		.filter({ hasText: 'Username * Email Address * Password * Confirm Password *' })
@@ -68,37 +53,18 @@
 		.fill('test@test2.de');
 	await page.locator('form').filter({ hasText: 'Username * Email Address * Password * Confirm Password *' }).locator('#password').fill('Test123');
 	await page.locator('form').filter({ hasText: 'Username * Email Address * Password * Confirm Password *' }).locator('#password').press('Tab');
-	// await page.getByText('Password must be a minimum of 8 characters & contain at least one letter, one number, and one special character,String must contain at least 8 character(s)');
 	await page.locator('span').filter({
 		hasText:
 			'Password must be a minimum of 8 characters & contain at least one letter, one number, and one special character,String must contain at least 8 character(s)'
 	});
-	// 	await page
-	// 		.locator('form')
-	// 		.filter({ hasText: 'Username * Email Address * Password * Invalid,String must contain at least 8 cha' })
-	// 		.getByRole('button')
-	// 		.first()
-	// 		.click();
-	// 	await page
-	// 		.locator('form')
-	// 		.filter({ hasText: 'Username * Email Address * Password * Invalid,String must contain at least 8 cha' })
-	// 		.locator('#password')
-	// 		.click();
+
 	await page
 		.locator('form')
 		.filter({ hasText: 'Username * Email Address * Password * Password must be a minimum of 8 characters' })
 		.locator('#password')
 		.fill('Test123!');
-	// 	await page.locator('#confirm-password').click();
 	await page.locator('#confirm-password').fill('Test1234!');
 	await page.getByText('Password & Confirm password must match');
-	// 	await page
-	// 		.locator('form')
-	// 		.filter({ hasText: 'Username * Email Address * Password * Confirm Password * Sign Up OAuth' })
-	// 		.locator('#password')
-	// 		.click();
-	// 	//missing Error message for Confirm Password
-	// 	await page.locator('#confirm-password').click();
 	await page.locator('#confirm-password').fill('Test123!');
 	await page.getByRole('button', { name: 'Sign Up' }).click();
 	// 	//Test not login to Dashboard
@@ -109,6 +75,7 @@
 test('SignOut', async ({ page }) => {
 	await page.goto('http://localhost:4173/login');
 	console.log('Signing out test');
+  
 	await page.locator('p').filter({ hasText: 'Sign In' }).click();
 	await page
 		.locator('form')
@@ -135,18 +102,11 @@
 test('Login First User', async ({ page }) => {
 	await page.goto('http://localhost:4173/login');
 	console.log('Login First User');
+  
 	await page.locator('p').filter({ hasText: 'Sign In' }).click();
-	// await page.locator('form').locator('#email-address').nth(0).waitFor();
-	// await page.locator('form').locator('#email-address').nth(0).fill('test', { timeout: 60000 });
 	await page.locator('form').filter({ hasText: 'Email Address * Password * Sign In' }).locator('#email-address').fill('test', { timeout: 60000 });
-	// await page.locator('form').filter({ hasText: 'Email Address * Password * Sign In OAuth Forgotten Password' }).locator('#password').click();
-	// await page.getByText('Email must be a valid email');
 	await page.locator('span').filter({ hasText: 'Email must be a valid email' });
-	// await page.locator('form').locator('#email-address').nth(0).fill('test@test2.de');
-	// await page.locator('form').locator('#password').nth(0).fill('Test123!');
-	// await page.locator('form').filter({ hasText: 'Email Address * Invalid email Password * Sign In OAuth Forgotten Password' }).locator('#email-address').click();
 	await page.locator('form').filter({ hasText: 'Email Address * Password * Sign In' }).locator('#email-address').fill('test@test2.de');
-	// await page.locator('form').filter({ hasText: 'Email Address * Password * Sign In OAuth Forgotten Password' }).locator('#password').click();
 	await page.locator('form').filter({ hasText: 'Email Address * Password * Sign In' }).locator('#password').fill('Test123!');
 	await page.getByRole('button', { name: 'Sign In' }).click();
 
@@ -155,10 +115,8 @@
 
 test('Forgot Password', async ({ page }) => {
 	await page.goto('http://localhost:4173/login');
-<<<<<<< HEAD
 	console.log('Forgot Password');
-=======
->>>>>>> 08185c02
+  
 	await page.locator('p').filter({ hasText: 'Sign In' }).click();
 	const forgottenPasswordButton = await page.waitForSelector('button:has-text("Forgotten Password")');
 	await forgottenPasswordButton.click();
