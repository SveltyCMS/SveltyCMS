/**
 * @file vite.config.ts
 * @description This configuration file defines the Vite setup for a SvelteKit project.
 * It includes checks & validation for required configuration files (private.ts and public.ts),
 * a custom plugin for dynamic collection handling (compilation, type generation, hot reloading),
 * dynamic role and permission handling with hot reloading, Tailwind CSS purging
 * and Paraglide integration for internationalization. The configuration also initializes
 * compilation tasks, sets up environment variables, and defines alias paths for the project
 */

<<<<<<< HEAD
=======
import Path from 'path';
import { resolve } from 'path';
import { readFileSync, existsSync } from 'fs';
import { execSync } from 'child_process';
import { pathToFileURL } from 'url'; // Import pathToFileURL
import { purgeCss } from 'vite-plugin-tailwind-purgecss';
import { sveltekit } from '@sveltejs/kit/vite';
import { defineConfig } from 'vite';
>>>>>>> 2752a1c1
import { paraglideVitePlugin } from '@inlang/paraglide-js';
import { sveltekit } from '@sveltejs/kit/vite';
import { existsSync, readFileSync } from 'fs';
import type { IncomingMessage, ServerResponse } from 'http';
import { builtinModules } from 'module';
import Path, { resolve } from 'path';
import svelteEmailTailwind from 'svelte-email-tailwind/vite';
import { defineConfig } from 'vite';
import { purgeCss } from 'vite-plugin-tailwind-purgecss';
import { generateContentTypes } from './src/content/vite';
import { compile } from './src/utils/compilation/compile';

export default defineConfig(async () => {
	const pkg = JSON.parse(readFileSync('package.json', 'utf8'));

	// First-run guard: DB settings live in database; only bare-minimum private.ts for bootstrap
	// Copies template if needed, opens setup wizard, exits early with minimal plugins
	const useColor = process.stdout.isTTY && process.env.TERM && process.env.TERM !== 'dumb';
	const LOG_PREFIX = useColor ? '\x1b[36m[SETUP]\x1b[0m' : '[SETUP]';

	let isSetupComplete = false;
	try {
		const { checkSetup } = await import('./cli-installer/check-setup.js');
		isSetupComplete = checkSetup();
		console.log(`${LOG_PREFIX} Detected setup status: ${isSetupComplete ? 'complete' : 'incomplete'}`);
	} catch (setupError) {
		console.warn(`${LOG_PREFIX} Unable to determine setup status (will assume incomplete):`, (setupError as Error).message);
		console.log(`${LOG_PREFIX} Visit http://localhost:5173/setup to complete initial configuration.`);
	}

	if (!isSetupComplete) {
		console.log(`${LOG_PREFIX} Setup not complete – launching lightweight dev server for wizard...`);

		const privateConfigPath = Path.posix.join(process.cwd(), 'config/private.ts');
		const templatePath = Path.posix.join(process.cwd(), 'templates/private.template.ts');

		// Ensure template‑based private config (never synthesize dynamically here)
		if (!existsSync(privateConfigPath)) {
			const fs = await import('fs/promises');
			const configDir = Path.posix.join(process.cwd(), 'config');
			if (!existsSync(configDir)) await fs.mkdir(configDir, { recursive: true });
			try {
				if (existsSync(templatePath)) {
					await fs.copyFile(templatePath, privateConfigPath);
					console.log(`${LOG_PREFIX} Created initial private config from template -> config/private.ts`);
				} else {
					console.error(`${LOG_PREFIX} \x1b[31mTemplate missing:\x1b[0m templates/private.template.ts`);
					throw new Error('private.template.ts missing');
				}
			} catch (e) {
				console.error(`${LOG_PREFIX} Failed to provision private config:`, e);
			}
		} else {
			console.log(`${LOG_PREFIX} Existing private config detected – no copy needed.`);
		}

<<<<<<< HEAD
		// Open setup wizard after a brief delay (non-blocking)
		setTimeout(async () => {
			try {
				const open = (await import('open')).default;
				console.log(`${LOG_PREFIX} Opening setup wizard in default browser...`);
				await open('http://localhost:5173/setup');
			} catch {
				console.log(`${LOG_PREFIX} Manual navigation required: http://localhost:5173/setup`);
			}
		}, 1500);

		return {
			plugins: [sveltekit()],
			server: { fs: { allow: ['static', '.'] } },
			define: {
				__VERSION__: JSON.stringify(pkg.version),
				SUPERFORMS_LEGACY: true,
				global: 'globalThis'
			}
		};
=======
		// Use dynamic import with file:// protocol to avoid cache issues and support Windows
		const publicModule = await import(pathToFileURL(publicConfigPath).href);
		const privateModule = await import(pathToFileURL(privateConfigPath).href);
		actualPublicConfig = publicModule.publicEnv;
		actualPrivateConfig = privateModule.privateEnv;
	} catch (importError) {
		console.error('\n❌ Failed to import config files after installer.');
		console.error('This usually means the installer was cancelled or the files are malformed.');
		console.error('Please run `bun run installer` manually to recreate the config files.');
		console.error('👋 Exiting Vite configuration gracefully...');
		console.error('\nError details:', importError);
		process.exit(0); // Exit gracefully instead of crashing
>>>>>>> 2752a1c1
	}

	console.log(`${LOG_PREFIX} Setup complete – proceeding with full development environment initialization.\n`);

	const userCollections = Path.posix.join(process.cwd(), 'config/collections');
	const compiledCollections = Path.posix.join(process.cwd(), 'compiledCollections');

	let compileTimeout: NodeJS.Timeout;

	return {
		plugins: [
			sveltekit(),
			{
				name: 'collection-watcher',
				async buildStart() {
					try {
						await compile({ userCollections, compiledCollections });
						console.log('\x1b[32m✅ Initial compilation successful!\x1b[0m\n');
					} catch (error) {
						console.error('\x1b[31m❌ Initial compilation failed:\x1b[0m', error);
						throw error;
					}
				},
				configureServer(server) {
					let lastUnlinkFile: string | null = null;
					let lastUnlinkTime = 0;

					return () => {
						server.watcher.on('all', async (event, file) => {
							if (file.startsWith(userCollections) && (file.endsWith('.ts') || file.endsWith('.js'))) {
								console.log(`📁 Collection file event: \x1b[33m${event}\x1b[0m - \x1b[34m${file}\x1b[0m`);

								clearTimeout(compileTimeout);
								compileTimeout = setTimeout(async () => {
									try {
										const currentTime = Date.now();
										console.log(`⚡ Processing collection change: \x1b[33m${event}\x1b[0m for \x1b[34m${file}\x1b[0m`);

										if (event === 'unlink' || event === 'unlinkDir') {
											lastUnlinkFile = file;
											lastUnlinkTime = currentTime;
										} else if (event === 'add') {
											const isRename = lastUnlinkFile && currentTime - lastUnlinkTime < 100;
											if (isRename) {
												console.log(`🔄 Detected rename: \x1b[33m${lastUnlinkFile}\x1b[0m -> \x1b[32m${file}\x1b[0m`);
												lastUnlinkFile = null;
											}
										}

										await compile({ userCollections, compiledCollections });
										console.log('\x1b[32m✅ Compilation and cleanup successful!\x1b[0m\n');

										if (event === 'add' || event === 'change') {
											try {
												await generateContentTypes(server);
												console.log(`📝 Collection types updated for: \x1b[32m${file}\x1b[0m`);
											} catch (error) {
												console.error('❌ Error updating collection types:', error);
											}
										}

										// Mock POST to /api/content-structure to trigger sync
										{
											const maxRetries = 3;
											let retryCount = 0;
											const syncContentStructure = async () => {
												try {
													const req = {
														method: 'POST',
														url: '/api/content-structure',
														originalUrl: '/api/content-structure',
														headers: { 'content-type': 'application/json' },
														body: JSON.stringify({ action: 'recompile' }),
														on: (event, callback) => {
															if (event === 'data') callback(Buffer.from(req.body || ''));
															if (event === 'end') callback();
														}
													};

													const res = {
														writeHead: () => {},
														setHeader: () => {},
														getHeader: () => {},
														write: () => {},
														end: () => {},
														statusCode: 200
													};

													await new Promise<void>((resolveMiddleware) => {
														server.middlewares(req as IncomingMessage, res as ServerResponse, () => resolveMiddleware());
													});

													console.log('🔄 Content structure sync triggered successfully');
												} catch (syncError) {
													if (retryCount < maxRetries) {
														retryCount++;
														console.log(`🔄 Retrying content structure sync (attempt ${retryCount})...`);
														await new Promise((resolveDelay) => setTimeout(resolveDelay, 500));
														await syncContentStructure();
													} else {
														console.error('❌ Failed to trigger content structure sync after retries:', syncError);
													}
												}
											};
											await syncContentStructure();
										}

										// (Removed WS event 'collections-updated' - no active listeners)
									} catch (error) {
										console.error(`❌ Error processing collection file ${event}:`, error);
									}
								}, 50);
							}

<<<<<<< HEAD
=======
							// Handle config file changes with re-validation
							if (file.includes('config/private.ts') || file.includes('config/public.ts')) {
								console.log(`⚙️  Config file changed: \x1b[34m${file}\x1b[0m`);
								console.log('🔍 Re-validating configuration...');

								try {
									// Re-import configs with a cache-busting query string
									const timestamp = Date.now();
									const { privateEnv: newPrivateConfig } = await import(`${pathToFileURL(privateConfigPath).href}?t=${timestamp}`);
									const { publicEnv: newPublicConfig } = await import(`${pathToFileURL(publicConfigPath).href}?t=${timestamp}`);

									// Re-validate configurations
									const validationPassed = tryValidateConfig(newPrivateConfig, newPublicConfig);

									if (!validationPassed) {
										console.error('❌ Configuration validation failed after changes.');
										console.error('Please fix the errors and save the file again.');
									} else {
										console.log('✅ Configuration re-validated successfully!');
										// Trigger full page reload for config changes
										server.ws.send({ type: 'full-reload' });
									}
								} catch (error) {
									console.error('❌ Error re-validating configuration:', error);
								}
							}

							// Handle roles file changes
>>>>>>> 2752a1c1
							if (file.startsWith(Path.posix.join(process.cwd(), 'config/roles.ts'))) {
								console.log(`Roles file changed: \x1b[34m${file}\x1b[0m`);

								try {
<<<<<<< HEAD
									const rolesPath = `file://${Path.posix.resolve(process.cwd(), 'config', 'roles.ts')}`;
									const { roles } = await import(rolesPath + `?update=${Date.now()}`);
									const { setLoadedRoles } = await import('./src/auth/types');
									setLoadedRoles(roles);
=======
									// Dynamically re-import updated roles & permissions using file URL and cache-busting
									const rolesPath = pathToFileURL(resolve(process.cwd(), 'config', 'roles.ts')).href;
									const { roles } = await import(`${rolesPath}?update=${Date.now()}`);
									
									// Update roles and permissions in the application
									const { setLoadedRoles } = await import('./src/auth/types');
									setLoadedRoles(roles);
									
									// Trigger full page reload
>>>>>>> 2752a1c1
									server.ws.send({ type: 'full-reload' });
									console.log('Roles updated successfully');
								} catch (error) {
									console.error('Error reloading roles:', error);
								}
							}
						});
					};
				},
				config() {
					return {
						define: {
							'import.meta.env.userCollectionsPath': JSON.stringify(userCollections)
						}
					};
				},
				enforce: 'post'
			},
			purgeCss(),
			paraglideVitePlugin({
				project: './project.inlang',
				outdir: './src/paraglide',
				strategy: ['cookie', 'baseLocale']
			}),
			svelteEmailTailwind({
				pathToEmailFolder: './src/components/emails'
			})
		],

		build: {
			target: 'esnext',
			minify: 'esbuild',
			sourcemap: true,
			rollupOptions: {
				external: [
					...builtinModules,
					...builtinModules.map((m) => `node:${m}`),
					'typescript',
					'ts-node',
					'ts-loader',
					'@typescript-eslint/parser',
					'@typescript-eslint/eslint-plugin'
				]
			}
		},

		esbuild: {
			target: 'esnext',
			supported: {
				'top-level-await': true
			}
		},

		server: {
			fs: { allow: ['static', '.'] }
		},
		resolve: {
			alias: {
				'@root': resolve(process.cwd(), './'),
				'@src': resolve(process.cwd(), './src'),
				'@components': resolve(process.cwd(), './src/components'),
				'@content': resolve(process.cwd(), './src/content'),
				'@utils': resolve(process.cwd(), './src/utils'),
				'@stores': resolve(process.cwd(), './src/stores'),
				'@widgets': resolve(process.cwd(), './src/widgets')
			}
		},
		define: {
			__VERSION__: JSON.stringify(pkg.version),
			SUPERFORMS_LEGACY: true,
			global: 'globalThis'
		},
		optimizeDeps: {
			exclude: [...builtinModules, ...builtinModules.map((m) => `node:${m}`)]
		}
	};
});<|MERGE_RESOLUTION|>--- conflicted
+++ resolved
@@ -8,17 +8,6 @@
  * compilation tasks, sets up environment variables, and defines alias paths for the project
  */
 
-<<<<<<< HEAD
-=======
-import Path from 'path';
-import { resolve } from 'path';
-import { readFileSync, existsSync } from 'fs';
-import { execSync } from 'child_process';
-import { pathToFileURL } from 'url'; // Import pathToFileURL
-import { purgeCss } from 'vite-plugin-tailwind-purgecss';
-import { sveltekit } from '@sveltejs/kit/vite';
-import { defineConfig } from 'vite';
->>>>>>> 2752a1c1
 import { paraglideVitePlugin } from '@inlang/paraglide-js';
 import { sveltekit } from '@sveltejs/kit/vite';
 import { existsSync, readFileSync } from 'fs';
@@ -75,7 +64,6 @@
 			console.log(`${LOG_PREFIX} Existing private config detected – no copy needed.`);
 		}
 
-<<<<<<< HEAD
 		// Open setup wizard after a brief delay (non-blocking)
 		setTimeout(async () => {
 			try {
@@ -96,20 +84,6 @@
 				global: 'globalThis'
 			}
 		};
-=======
-		// Use dynamic import with file:// protocol to avoid cache issues and support Windows
-		const publicModule = await import(pathToFileURL(publicConfigPath).href);
-		const privateModule = await import(pathToFileURL(privateConfigPath).href);
-		actualPublicConfig = publicModule.publicEnv;
-		actualPrivateConfig = privateModule.privateEnv;
-	} catch (importError) {
-		console.error('\n❌ Failed to import config files after installer.');
-		console.error('This usually means the installer was cancelled or the files are malformed.');
-		console.error('Please run `bun run installer` manually to recreate the config files.');
-		console.error('👋 Exiting Vite configuration gracefully...');
-		console.error('\nError details:', importError);
-		process.exit(0); // Exit gracefully instead of crashing
->>>>>>> 2752a1c1
 	}
 
 	console.log(`${LOG_PREFIX} Setup complete – proceeding with full development environment initialization.\n`);
@@ -224,57 +198,14 @@
 								}, 50);
 							}
 
-<<<<<<< HEAD
-=======
-							// Handle config file changes with re-validation
-							if (file.includes('config/private.ts') || file.includes('config/public.ts')) {
-								console.log(`⚙️  Config file changed: \x1b[34m${file}\x1b[0m`);
-								console.log('🔍 Re-validating configuration...');
-
-								try {
-									// Re-import configs with a cache-busting query string
-									const timestamp = Date.now();
-									const { privateEnv: newPrivateConfig } = await import(`${pathToFileURL(privateConfigPath).href}?t=${timestamp}`);
-									const { publicEnv: newPublicConfig } = await import(`${pathToFileURL(publicConfigPath).href}?t=${timestamp}`);
-
-									// Re-validate configurations
-									const validationPassed = tryValidateConfig(newPrivateConfig, newPublicConfig);
-
-									if (!validationPassed) {
-										console.error('❌ Configuration validation failed after changes.');
-										console.error('Please fix the errors and save the file again.');
-									} else {
-										console.log('✅ Configuration re-validated successfully!');
-										// Trigger full page reload for config changes
-										server.ws.send({ type: 'full-reload' });
-									}
-								} catch (error) {
-									console.error('❌ Error re-validating configuration:', error);
-								}
-							}
-
-							// Handle roles file changes
->>>>>>> 2752a1c1
 							if (file.startsWith(Path.posix.join(process.cwd(), 'config/roles.ts'))) {
 								console.log(`Roles file changed: \x1b[34m${file}\x1b[0m`);
 
 								try {
-<<<<<<< HEAD
 									const rolesPath = `file://${Path.posix.resolve(process.cwd(), 'config', 'roles.ts')}`;
 									const { roles } = await import(rolesPath + `?update=${Date.now()}`);
 									const { setLoadedRoles } = await import('./src/auth/types');
 									setLoadedRoles(roles);
-=======
-									// Dynamically re-import updated roles & permissions using file URL and cache-busting
-									const rolesPath = pathToFileURL(resolve(process.cwd(), 'config', 'roles.ts')).href;
-									const { roles } = await import(`${rolesPath}?update=${Date.now()}`);
-									
-									// Update roles and permissions in the application
-									const { setLoadedRoles } = await import('./src/auth/types');
-									setLoadedRoles(roles);
-									
-									// Trigger full page reload
->>>>>>> 2752a1c1
 									server.ws.send({ type: 'full-reload' });
 									console.log('Roles updated successfully');
 								} catch (error) {
